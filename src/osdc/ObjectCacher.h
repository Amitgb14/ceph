--- conflicted
+++ resolved
@@ -70,14 +70,9 @@
     SnapContext snapc;
     bufferlist bl;
     utime_t mtime;
-<<<<<<< HEAD
-    int flags;
+    int fadvise_flags;
     OSDWrite(const SnapContext& sc, const bufferlist& b, utime_t mt, int f)
-      : snapc(sc), bl(b), mtime(mt), flags(f) {}
-=======
-    int fadvise_flags;
-    OSDWrite(const SnapContext& sc, bufferlist& b, utime_t mt, int f) : snapc(sc), bl(b), mtime(mt), fadvise_flags(f) {}
->>>>>>> 7c802487
+      : snapc(sc), bl(b), mtime(mt), fadvise_flags(f) {}
   };
 
   OSDWrite *prepare_write(const SnapContext& sc, const bufferlist &b,
