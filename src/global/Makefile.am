libglobal_la_SOURCES = \
	global/global_context.cc \
	global/global_init.cc \
	global/pidfile.cc \
	global/signal_handler.cc \
	common/TrackedOp.cc
libglobal_la_LIBADD = $(LIBCOMMON)
<<<<<<< HEAD
if WITH_LTTNG
libglobal_la_LIBADD += -ldl -llttng-ust
endif
=======
>>>>>>> ee757a96
noinst_LTLIBRARIES += libglobal.la

noinst_HEADERS += \
	global/pidfile.h \
	global/global_init.h \
	global/global_context.h \
	global/signal_handler.h
<|MERGE_RESOLUTION|>--- conflicted
+++ resolved
@@ -5,12 +5,9 @@
 	global/signal_handler.cc \
 	common/TrackedOp.cc
 libglobal_la_LIBADD = $(LIBCOMMON)
-<<<<<<< HEAD
 if WITH_LTTNG
 libglobal_la_LIBADD += -ldl -llttng-ust
 endif
-=======
->>>>>>> ee757a96
 noinst_LTLIBRARIES += libglobal.la
 
 noinst_HEADERS += \
