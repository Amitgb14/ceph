// -*- mode:C++; tab-width:8; c-basic-offset:2; indent-tabs-mode:t -*- 
// vim: ts=8 sw=2 smarttab
/*
 * Ceph - scalable distributed file system
 *
 * Copyright (C) 2004-2006 Sage Weil <sage@newdream.net>
 *
 * This is free software; you can redistribute it and/or
 * modify it under the terms of the GNU Lesser General Public
 * License version 2.1, as published by the Free Software 
 * Foundation.  See file COPYING.
 * 
 */

#include "PG.h"
#include "common/config.h"
#include "OSD.h"
#include "OpRequest.h"

#include "common/Timer.h"

#include "messages/MOSDOp.h"
#include "messages/MOSDPGNotify.h"
#include "messages/MOSDPGLog.h"
#include "messages/MOSDPGRemove.h"
#include "messages/MOSDPGInfo.h"
#include "messages/MOSDPGTrim.h"

#include "messages/MOSDSubOp.h"
#include "messages/MOSDSubOpReply.h"

#include <sstream>

#define dout_subsys ceph_subsys_osd
#undef dout_prefix
#define dout_prefix _prefix(_dout, this)
static ostream& _prefix(std::ostream *_dout, const PG *pg) {
  return *_dout << pg->gen_prefix();
}

/*
 * take osd->map_lock to get a valid osdmap reference
 */
void PG::lock(bool no_lockdep)
{
  osd->map_lock.get_read();
  OSDMapRef map = osd->osdmap;
  osd->map_lock.put_read();
  _lock.Lock(no_lockdep);
  osdmap_ref.swap(map);

  // if we have unrecorded dirty state with the lock dropped, there is a bug
  assert(!dirty_info);
  assert(!dirty_log);

  dout(30) << "lock" << dendl;
}

/*
 * caller holds osd->map_lock, no need to take it to get a valid
 * osdmap reference.
 */
void PG::lock_with_map_lock_held(bool no_lockdep)
{
  _lock.Lock(no_lockdep);
  osdmap_ref = osd->osdmap;

  // if we have unrecorded dirty state with the lock dropped, there is a bug
  assert(!dirty_info);
  assert(!dirty_log);

  dout(30) << "lock_with_map_lock_held" << dendl;
}

void PG::reassert_lock_with_map_lock_held()
{
  assert(_lock.is_locked());
  osdmap_ref = osd->osdmap;

  dout(30) << "reassert_lock_with_map_lock_held" << dendl;
}

void PG::unlock()
{
  dout(30) << "unlock" << dendl;
  assert(!dirty_info);
  assert(!dirty_log);
  osdmap_ref.reset();
  _lock.Unlock();
}

std::string PG::gen_prefix() const
{
  stringstream out;
  OSDMapRef mapref = osdmap_ref;
  out << "osd." << osd->whoami 
      << " " << (mapref ? mapref->get_epoch():0)
      << " " << *this << " ";
  return out.str();
}
  


void PG::IndexedLog::trim(ObjectStore::Transaction& t, eversion_t s) 
{
  if (complete_to != log.end() &&
      complete_to->version <= s) {
    generic_dout(0) << " bad trim to " << s << " when complete_to is " << complete_to->version
		    << " on " << *this << dendl;
  }

  while (!log.empty()) {
    pg_log_entry_t &e = *log.begin();
    if (e.version > s)
      break;
    generic_dout(20) << "trim " << e << dendl;
    unindex(e);         // remove from index,
    log.pop_front();    // from log
  }

  // raise tail?
  if (tail < s)
    tail = s;
}


/********* PG **********/

void PG::proc_master_log(ObjectStore::Transaction& t, pg_info_t &oinfo, pg_log_t &olog, pg_missing_t& omissing, int from)
{
  dout(10) << "proc_master_log for osd." << from << ": " << olog << " " << omissing << dendl;
  assert(!is_active() && is_primary());

  // merge log into our own log to build master log.  no need to
  // make any adjustments to their missing map; we are taking their
  // log to be authoritative (i.e., their entries are by definitely
  // non-divergent).
  merge_log(t, oinfo, olog, from);
  peer_info[from] = oinfo;
  dout(10) << " peer osd." << from << " now " << oinfo << " " << omissing << dendl;
  might_have_unfound.insert(from);

  search_for_missing(oinfo, &omissing, from);
  peer_missing[from].swap(omissing);
}
    
void PG::proc_replica_log(ObjectStore::Transaction& t,
			  pg_info_t &oinfo, pg_log_t &olog, pg_missing_t& omissing, int from)
{
  dout(10) << "proc_replica_log for osd." << from << ": "
	   << oinfo << " " << olog << " " << omissing << dendl;

  /*
    basically what we're doing here is rewinding the remote log,
    dropping divergent entries, until we find something that matches
    our master log.  we then reset last_update to reflect the new
    point up to which missing is accurate.

    later, in activate(), missing will get wound forward again and
    we will send the peer enough log to arrive at the same state.
  */

  for (map<hobject_t, pg_missing_t::item>::iterator i = omissing.missing.begin();
       i != omissing.missing.end();
       ++i) {
    dout(20) << " before missing " << i->first << " need " << i->second.need
	     << " have " << i->second.have << dendl;
  }

  list<pg_log_entry_t>::const_reverse_iterator pp = olog.log.rbegin();
  eversion_t lu(oinfo.last_update);
  while (true) {
    if (pp == olog.log.rend()) {
      if (pp != olog.log.rbegin())   // no last_update adjustment if we discard nothing!
	lu = olog.tail;
      break;
    }
    const pg_log_entry_t& oe = *pp;

    // don't continue past the tail of our log.
    if (oe.version <= log.tail)
      break;

    if (!log.objects.count(oe.soid)) {
      dout(10) << " had " << oe << " new dne : divergent, ignoring" << dendl;
      ++pp;
      continue;
    }
      
    pg_log_entry_t& ne = *log.objects[oe.soid];
    if (ne.version == oe.version) {
      dout(10) << " had " << oe << " new " << ne << " : match, stopping" << dendl;
      lu = pp->version;
      break;
    }

    if (oe.soid > oinfo.last_backfill) {
      // past backfill line, don't care
      dout(10) << " had " << oe << " beyond last_backfill : skipping" << dendl;
      ++pp;
      continue;
    }

    if (ne.version > oe.version) {
      dout(10) << " had " << oe << " new " << ne << " : new will supercede" << dendl;
    } else {
      if (oe.is_delete()) {
	if (ne.is_delete()) {
	  // old and new are delete
	  dout(10) << " had " << oe << " new " << ne << " : both deletes" << dendl;
	} else {
	  // old delete, new update.
	  dout(10) << " had " << oe << " new " << ne << " : missing" << dendl;
	  omissing.add(ne.soid, ne.version, eversion_t());
	}
      } else {
	if (ne.is_delete()) {
	  // old update, new delete
	  dout(10) << " had " << oe << " new " << ne << " : new will supercede" << dendl;
	  omissing.rm(oe.soid, oe.version);
	} else {
	  // old update, new update
	  dout(10) << " had " << oe << " new " << ne << " : new will supercede" << dendl;
	  omissing.revise_need(ne.soid, ne.version);
	}
      }
    }

    ++pp;
  }    

  if (lu < oinfo.last_update) {
    dout(10) << " peer osd." << from << " last_update now " << lu << dendl;
    oinfo.last_update = lu;
    if (lu < oinfo.last_complete)
      oinfo.last_complete = lu;
  }

  peer_info[from] = oinfo;
  dout(10) << " peer osd." << from << " now " << oinfo << " " << omissing << dendl;
  might_have_unfound.insert(from);

  search_for_missing(oinfo, &omissing, from);
  for (map<hobject_t, pg_missing_t::item>::iterator i = omissing.missing.begin();
       i != omissing.missing.end();
       ++i) {
    dout(20) << " after missing " << i->first << " need " << i->second.need
	     << " have " << i->second.have << dendl;
  }
  peer_missing[from].swap(omissing);
}

bool PG::proc_replica_info(int from, pg_info_t &oinfo)
{
  map<int,pg_info_t>::iterator p = peer_info.find(from);
  if (p != peer_info.end() && p->second.last_update == oinfo.last_update) {
    dout(10) << " got dup osd." << from << " info " << oinfo << ", identical to ours" << dendl;
    return false;
  }

  dout(10) << " got osd." << from << " " << oinfo << dendl;
  assert(is_primary());
  peer_info[from] = oinfo;
  might_have_unfound.insert(from);
  
  osd->unreg_last_pg_scrub(info.pgid, info.history.last_scrub_stamp);
  if (info.history.merge(oinfo.history))
    dirty_info = true;
  osd->reg_last_pg_scrub(info.pgid, info.history.last_scrub_stamp);
  
  // stray?
  if (!is_acting(from)) {
    dout(10) << " osd." << from << " has stray content: " << oinfo << dendl;
    stray_set.insert(from);
    if (is_clean()) {
      purge_strays();
    }
  }

  // was this a new info?  if so, update peers!
  if (p == peer_info.end())
    update_heartbeat_peers();

  return true;
}


/*
 * merge an old (possibly divergent) log entry into the new log.  this 
 * happens _after_ new log items have been assimilated.  thus, we assume
 * the index already references newer entries (if present), and missing
 * has been updated accordingly.
 *
 * return true if entry is not divergent.
 */
bool PG::merge_old_entry(ObjectStore::Transaction& t, pg_log_entry_t& oe)
{
  if (oe.soid > info.last_backfill) {
    dout(20) << "merge_old_entry  had " << oe << " : beyond last_backfill" << dendl;
    return false;
  }
  if (log.objects.count(oe.soid)) {
    pg_log_entry_t &ne = *log.objects[oe.soid];  // new(er?) entry
    
    if (ne.version > oe.version) {
      dout(20) << "merge_old_entry  had " << oe << " new " << ne << " : older, missing" << dendl;
      assert(ne.is_delete() || missing.is_missing(ne.soid));
      return false;
    }
    if (ne.version == oe.version) {
      dout(20) << "merge_old_entry  had " << oe << " new " << ne << " : same" << dendl;
      return true;
    }
    if (oe.is_delete()) {
      if (ne.is_delete()) {
	// old and new are delete
	dout(20) << "merge_old_entry  had " << oe << " new " << ne << " : both deletes" << dendl;
      } else {
	// old delete, new update.
	dout(20) << "merge_old_entry  had " << oe << " new " << ne << " : missing" << dendl;
	missing.revise_need(ne.soid, ne.version);
      }
    } else {
      if (ne.is_delete()) {
	// old update, new delete
	dout(20) << "merge_old_entry  had " << oe << " new " << ne << " : new delete supercedes" << dendl;
	missing.rm(oe.soid, oe.version);
      } else {
	// old update, new update
	dout(20) << "merge_old_entry  had " << oe << " new " << ne << " : new item supercedes" << dendl;
	missing.revise_need(ne.soid, ne.version);
      }
    }
  } else {
    if (oe.is_delete()) {
      dout(20) << "merge_old_entry  had " << oe << " new dne : ok" << dendl;      
    } else {
      dout(20) << "merge_old_entry  had " << oe << " new dne : deleting" << dendl;
      t.remove(coll, oe.soid);
      missing.rm(oe.soid, oe.version);
    }
  }
  return false;
}

/**
 * rewind divergent entries at the head of the log
 *
 * This rewinds entries off the head of our log that are divergent.
 * This is used by replicas during activation.
 *
 * @param t transaction
 * @param newhead new head to rewind to
 */
void PG::rewind_divergent_log(ObjectStore::Transaction& t, eversion_t newhead)
{
  dout(10) << "rewind_divergent_log truncate divergent future " << newhead << dendl;
  assert(newhead > log.tail);

  list<pg_log_entry_t>::iterator p = log.log.end();
  list<pg_log_entry_t> divergent;
  while (true) {
    if (p == log.log.begin()) {
      // yikes, the whole thing is divergent!
      divergent.swap(log.log);
      break;
    }
    --p;
    if (p->version == newhead) {
      ++p;
      divergent.splice(divergent.begin(), log.log, p, log.log.end());
      break;
    }
    assert(p->version > newhead);
    dout(10) << "rewind_divergent_log future divergent " << *p << dendl;
    log.unindex(*p);
  }

  log.head = newhead;
  info.last_update = newhead;
  if (info.last_complete > newhead)
    info.last_complete = newhead;

  for (list<pg_log_entry_t>::iterator d = divergent.begin(); d != divergent.end(); d++)
    merge_old_entry(t, *d);

  dirty_info = true;
  dirty_log = true;
}

void PG::merge_log(ObjectStore::Transaction& t,
		   pg_info_t &oinfo, pg_log_t &olog, int fromosd)
{
  dout(10) << "merge_log " << olog << " from osd." << fromosd
           << " into " << log << dendl;

  // Check preconditions

  // If our log is empty, the incoming log needs to have not been trimmed.
  assert(!log.null() || olog.tail == eversion_t());
  // The logs must overlap.
  assert(log.head >= olog.tail && olog.head >= log.tail);

  for (map<hobject_t, pg_missing_t::item>::iterator i = missing.missing.begin();
       i != missing.missing.end();
       ++i) {
    dout(20) << "pg_missing_t sobject: " << i->first << dendl;
  }

  bool changed = false;

  // extend on tail?
  //  this is just filling in history.  it does not affect our
  //  missing set, as that should already be consistent with our
  //  current log.
  if (olog.tail < log.tail) {
    dout(10) << "merge_log extending tail to " << olog.tail << dendl;
    list<pg_log_entry_t>::iterator from = olog.log.begin();
    list<pg_log_entry_t>::iterator to;
    for (to = from;
	 to != olog.log.end();
	 to++) {
      if (to->version > log.tail)
	break;
      log.index(*to);
      dout(15) << *to << dendl;
    }
    assert(to != olog.log.end() ||
	   (olog.head == info.last_update));
      
    // splice into our log.
    log.log.splice(log.log.begin(),
		   olog.log, from, to);
      
    info.log_tail = log.tail = olog.tail;
    changed = true;
  }

  // do we have divergent entries to throw out?
  if (olog.head < log.head) {
    rewind_divergent_log(t, olog.head);
    changed = true;
  }

  // extend on head?
  if (olog.head > log.head) {
    dout(10) << "merge_log extending head to " << olog.head << dendl;
      
    // find start point in olog
    list<pg_log_entry_t>::iterator to = olog.log.end();
    list<pg_log_entry_t>::iterator from = olog.log.end();
    eversion_t lower_bound = olog.tail;
    while (1) {
      if (from == olog.log.begin())
	break;
      from--;
      dout(20) << "  ? " << *from << dendl;
      if (from->version <= log.head) {
	dout(20) << "merge_log cut point (usually last shared) is " << *from << dendl;
	lower_bound = from->version;
	from++;
	break;
      }
    }

    // index, update missing, delete deleted
    for (list<pg_log_entry_t>::iterator p = from; p != to; p++) {
      pg_log_entry_t &ne = *p;
      dout(20) << "merge_log " << ne << dendl;
      log.index(ne);
      if (ne.soid <= info.last_backfill) {
	missing.add_next_event(ne);
	if (ne.is_delete())
	  t.remove(coll, ne.soid);
      }
    }
      
    // move aside divergent items
    list<pg_log_entry_t> divergent;
    while (!log.empty()) {
      pg_log_entry_t &oe = *log.log.rbegin();
      /*
       * look at eversion.version here.  we want to avoid a situation like:
       *  our log: 100'10 (0'0) m 10000004d3a.00000000/head by client4225.1:18529
       *  new log: 122'10 (0'0) m 10000004d3a.00000000/head by client4225.1:18529
       *  lower_bound = 100'9
       * i.e, same request, different version.  If the eversion.version is > the
       * lower_bound, we it is divergent.
       */
      if (oe.version.version <= lower_bound.version)
	break;
      dout(10) << "merge_log divergent " << oe << dendl;
      divergent.push_front(oe);
      log.unindex(oe);
      log.log.pop_back();
    }

    // splice
    log.log.splice(log.log.end(), 
		   olog.log, from, to);
    log.index();   

    info.last_update = log.head = olog.head;
    if (oinfo.stats.reported < info.stats.reported)   // make sure reported always increases
      oinfo.stats.reported = info.stats.reported;
    if (info.last_backfill.is_max())
      info.stats = oinfo.stats;

    // process divergent items
    if (!divergent.empty()) {
      for (list<pg_log_entry_t>::iterator d = divergent.begin(); d != divergent.end(); d++)
	merge_old_entry(t, *d);
    }

    changed = true;
  }
  
  dout(10) << "merge_log result " << log << " " << missing << " changed=" << changed << dendl;

  if (changed) {
    dirty_info = true;
    dirty_log = true;
  }
}

/*
 * Process information from a replica to determine if it could have any
 * objects that i need.
 *
 * TODO: if the missing set becomes very large, this could get expensive.
 * Instead, we probably want to just iterate over our unfound set.
 */
bool PG::search_for_missing(const pg_info_t &oinfo, const pg_missing_t *omissing,
			    int fromosd)
{
  bool stats_updated = false;
  bool found_missing = false;

  // take note that we've probed this peer, for
  // all_unfound_are_queried_or_lost()'s benefit.
  peer_missing[fromosd];

  // found items?
  for (map<hobject_t,pg_missing_t::item>::iterator p = missing.missing.begin();
       p != missing.missing.end();
       ++p) {
    const hobject_t &soid(p->first);
    eversion_t need = p->second.need;
    if (oinfo.last_update < need) {
      dout(10) << "search_for_missing " << soid << " " << need
	       << " also missing on osd." << fromosd
	       << " (last_update " << oinfo.last_update << " < needed " << need << ")"
	       << dendl;
      continue;
    }
    if (p->first >= oinfo.last_backfill) {
      // FIXME: this is _probably_ true, although it could conceivably
      // be in the undefined region!  Hmm!
      dout(10) << "search_for_missing " << soid << " " << need
	       << " also missing on osd." << fromosd
	       << " (past last_backfill " << oinfo.last_backfill << ")"
	       << dendl;
      continue;
    }
    if (oinfo.last_complete < need) {
      if (!omissing) {
	// We know that the peer lacks some objects at the revision we need.
	// Without the peer's missing set, we don't know whether it has this
	// particular object or not.
	dout(10) << __func__ << " " << soid << " " << need
		 << " might also be missing on osd." << fromosd << dendl;
	continue;
      }

      if (omissing->is_missing(soid)) {
	dout(10) << "search_for_missing " << soid << " " << need
		 << " also missing on osd." << fromosd << dendl;
	continue;
      }
    }
    dout(10) << "search_for_missing " << soid << " " << need
	     << " is on osd." << fromosd << dendl;

    map<hobject_t, set<int> >::iterator ml = missing_loc.find(soid);
    if (ml == missing_loc.end()) {
      map<hobject_t, list<OpRequestRef> >::iterator wmo =
	waiting_for_missing_object.find(soid);
      if (wmo != waiting_for_missing_object.end()) {
	osd->requeue_ops(this, wmo->second);
      }
      stats_updated = true;
      missing_loc[soid].insert(fromosd);
      missing_loc_sources.insert(fromosd);
    }
    else {
      ml->second.insert(fromosd);
      missing_loc_sources.insert(fromosd);
    }
    found_missing = true;
  }
  if (stats_updated) {
    update_stats();
  }

  dout(20) << "search_for_missing missing " << missing.missing << dendl;
  return found_missing;
}

void PG::discover_all_missing(map< int, map<pg_t,pg_query_t> > &query_map)
{
  assert(missing.have_missing());

  dout(10) << __func__ << " "
	   << missing.num_missing() << " missing, "
	   << get_num_unfound() << " unfound"
	   << dendl;

  std::set<int>::const_iterator m = might_have_unfound.begin();
  std::set<int>::const_iterator mend = might_have_unfound.end();
  for (; m != mend; ++m) {
    int peer(*m);
    
    if (!get_osdmap()->is_up(peer)) {
      dout(20) << __func__ << " skipping down osd." << peer << dendl;
      continue;
    }

    // If we've requested any of this stuff, the pg_missing_t information
    // should be on its way.
    // TODO: coalsce requested_* into a single data structure
    if (peer_missing.find(peer) != peer_missing.end()) {
      dout(20) << __func__ << ": osd." << peer
	       << ": we already have pg_missing_t" << dendl;
      continue;
    }
    if (peer_log_requested.find(peer) != peer_log_requested.end()) {
      dout(20) << __func__ << ": osd." << peer
	       << ": in peer_log_requested" << dendl;
      continue;
    }
    if (peer_missing_requested.find(peer) != peer_missing_requested.end()) {
      dout(20) << __func__ << ": osd." << peer
	       << ": in peer_missing_requested" << dendl;
      continue;
    }

    // Request missing
    dout(10) << __func__ << ": osd." << peer << ": requesting pg_missing_t"
	     << dendl;
    peer_missing_requested.insert(peer);
    query_map[peer][info.pgid] =
      pg_query_t(pg_query_t::MISSING, info.history);
  }
}


ostream& PG::IndexedLog::print(ostream& out) const 
{
  out << *this << std::endl;
  for (list<pg_log_entry_t>::const_iterator p = log.begin();
       p != log.end();
       p++) {
    out << *p << " " << (logged_object(p->soid) ? "indexed":"NOT INDEXED") << std::endl;
    assert(!p->reqid_is_indexed() || logged_req(p->reqid));
  }
  return out;
}





/******* PG ***********/
bool PG::needs_recovery() const
{
  assert(is_primary());

  bool ret = false;

  if (missing.num_missing()) {
    dout(10) << __func__ << " primary has " << missing.num_missing() << dendl;
    ret = true;
  }

  vector<int>::const_iterator end = acting.end();
  vector<int>::const_iterator a = acting.begin();
  assert(a != end);
  ++a;
  for (; a != end; ++a) {
    int peer = *a;
    map<int, pg_missing_t>::const_iterator pm = peer_missing.find(peer);
    if (pm == peer_missing.end()) {
      dout(10) << __func__ << " osd." << peer << " don't have missing set" << dendl;
      ret = true;
      continue;
    }
    if (pm->second.num_missing()) {
      dout(10) << __func__ << " osd." << peer << " has " << pm->second.num_missing() << " missing" << dendl;
      ret = true;
    }
    map<int,pg_info_t>::const_iterator pi = peer_info.find(peer);
    if (pi->second.last_backfill != hobject_t::get_max()) {
      dout(10) << __func__ << " osd." << peer << " has last_backfill " << pi->second.last_backfill << dendl;
      ret = true;
    }
  }

  if (!ret)
    dout(10) << __func__ << " is recovered" << dendl;
  return ret;
}

void PG::generate_past_intervals()
{
  epoch_t end_epoch = info.history.same_interval_since;
  // Do we already have the intervals we want?
  map<epoch_t,pg_interval_t>::const_iterator pif = past_intervals.begin();
  if (pif != past_intervals.end()) {
    if (pif->first <= info.history.last_epoch_clean) {
      dout(10) << __func__ << ": already have past intervals back to "
	       << info.history.last_epoch_clean << dendl;
      return;
    }
    end_epoch = past_intervals.begin()->first;
  }

  epoch_t cur_epoch = MAX(MAX(info.history.epoch_created,
			      info.history.last_epoch_clean),
			  osd->superblock.oldest_map);
  OSDMapRef last_map, cur_map;
  if (cur_epoch >= end_epoch) {
    dout(10) << __func__ << " start epoch " << cur_epoch
	     << " >= end epoch " << end_epoch
	     << ", nothing to do" << dendl;
    return;
  }
  vector<int> acting, up, old_acting, old_up;

  cur_map = osd->get_map(cur_epoch);
  cur_map->pg_to_up_acting_osds(get_pgid(), up, acting);
  epoch_t same_interval_since = cur_epoch;
  dout(10) << __func__ << " over epochs " << cur_epoch << "-"
	   << end_epoch << dendl;
  ++cur_epoch;
  for (; cur_epoch <= end_epoch; ++cur_epoch) {
    last_map.swap(cur_map);
    old_up.swap(up);
    old_acting.swap(acting);

    cur_map = osd->get_map(cur_epoch);
    cur_map->pg_to_up_acting_osds(get_pgid(), up, acting);

    std::stringstream debug;
    bool new_interval = pg_interval_t::check_new_interval(
      old_acting,
      acting,
      old_up,
      up,
      same_interval_since,
      info.history.last_epoch_clean,
      cur_map,
      last_map,
      &past_intervals,
      &debug);
    if (new_interval) {
      dout(10) << debug.str() << dendl;
      same_interval_since = cur_epoch;
    }
  }

  // record our work.
  dirty_info = true;
}

/*
 * Trim past_intervals.
 *
 * This gets rid of all the past_intervals that happened before last_epoch_clean.
 */
void PG::trim_past_intervals()
{
  std::map<epoch_t,pg_interval_t>::iterator pif = past_intervals.begin();
  std::map<epoch_t,pg_interval_t>::iterator end = past_intervals.end();
  while (pif != end) {
    if (pif->second.last >= info.history.last_epoch_clean)
      return;
    dout(10) << __func__ << ": trimming " << pif->second << dendl;
    past_intervals.erase(pif++);
  }
}


bool PG::adjust_need_up_thru(const OSDMapRef osdmap)
{
  epoch_t up_thru = get_osdmap()->get_up_thru(osd->whoami);
  if (need_up_thru &&
      up_thru >= info.history.same_interval_since) {
    dout(10) << "adjust_need_up_thru now " << up_thru << ", need_up_thru now false" << dendl;
    need_up_thru = false;
    return true;
  }
  return false;
}

void PG::remove_down_peer_info(const OSDMapRef osdmap)
{
  // Remove any downed osds from peer_info
  bool removed = false;
  map<int,pg_info_t>::iterator p = peer_info.begin();
  while (p != peer_info.end()) {
    if (!osdmap->is_up(p->first)) {
      dout(10) << " dropping down osd." << p->first << " info " << p->second << dendl;
      peer_missing.erase(p->first);
      peer_log_requested.erase(p->first);
      peer_missing_requested.erase(p->first);
      peer_info.erase(p++);
      removed = true;
    } else
      p++;
  }

  // if we removed anyone, update peers (which include peer_info)
  if (removed)
    update_heartbeat_peers();
}

/*
 * Returns true unless there is a non-lost OSD in might_have_unfound.
 */
bool PG::all_unfound_are_queried_or_lost(const OSDMapRef osdmap) const
{
  assert(is_primary());

  set<int>::const_iterator peer = might_have_unfound.begin();
  set<int>::const_iterator mend = might_have_unfound.end();
  for (; peer != mend; ++peer) {
    if (peer_missing.count(*peer))
      continue;
    const osd_info_t &osd_info(osdmap->get_info(*peer));
    if (osd_info.lost_at <= osd_info.up_from) {
      // If there is even one OSD in might_have_unfound that isn't lost, we
      // still might retrieve our unfound.
      return false;
    }
  }
  dout(10) << "all_unfound_are_queried_or_lost all of might_have_unfound " << might_have_unfound 
	   << " have been queried or are marked lost" << dendl;
  return true;
}

void PG::build_prior(std::auto_ptr<PriorSet> &prior_set)
{
  if (1) {
    // sanity check
    for (map<int,pg_info_t>::iterator it = peer_info.begin();
	 it != peer_info.end();
	 it++) {
      assert(info.history.last_epoch_started >= it->second.history.last_epoch_started);
    }
  }
  prior_set.reset(new PriorSet(*get_osdmap(),
				 past_intervals,
				 up,
				 acting,
				 info,
				 this));
  PriorSet &prior(*prior_set.get());
				 
  if (prior.pg_down) {
    state_set(PG_STATE_DOWN);
  }

  if (get_osdmap()->get_up_thru(osd->whoami) < info.history.same_interval_since) {
    dout(10) << "up_thru " << get_osdmap()->get_up_thru(osd->whoami)
	     << " < same_since " << info.history.same_interval_since
	     << ", must notify monitor" << dendl;
    need_up_thru = true;
  } else {
    dout(10) << "up_thru " << get_osdmap()->get_up_thru(osd->whoami)
	     << " >= same_since " << info.history.same_interval_since
	     << ", all is well" << dendl;
    need_up_thru = false;
  }
  set_probe_targets(prior_set->probe);
}

void PG::clear_primary_state()
{
  dout(10) << "clear_primary_state" << dendl;

  // clear peering state
  stray_set.clear();
  peer_log_requested.clear();
  peer_missing_requested.clear();
  peer_info.clear();
  peer_missing.clear();
  need_up_thru = false;
  peer_last_complete_ondisk.clear();
  peer_activated.clear();
  min_last_complete_ondisk = eversion_t();
  pg_trim_to = eversion_t();
  stray_purged.clear();
  might_have_unfound.clear();

  last_update_ondisk = eversion_t();

  snap_trimq.clear();

  finish_sync_event = 0;  // so that _finish_recvoery doesn't go off in another thread

  missing_loc.clear();
  missing_loc_sources.clear();

  log.reset_recovery_pointers();

  scrub_reserved_peers.clear();
  osd->recovery_wq.dequeue(this);
  osd->snap_trim_wq.dequeue(this);
}

/**
 * find_best_info
 *
 * Returns an iterator to the best info in infos sorted by:
 *  1) Prefer newer last_update
 *  2) Prefer longer tail if it brings another info into contiguity
 *  3) Prefer current primary
 */
map<int, pg_info_t>::const_iterator PG::find_best_info(const map<int, pg_info_t> &infos) const
{
<<<<<<< HEAD
  epoch_t last_epoch_started = 0;
=======
  eversion_t min_last_update_acceptable = eversion_t::max();
  epoch_t max_last_epoch_started_found = 0;
  for (map<int, pg_info_t>::const_iterator i = infos.begin();
       i != infos.end();
       ++i) {
    if (max_last_epoch_started_found < i->second.history.last_epoch_started) {
      min_last_update_acceptable = eversion_t::max();
      max_last_epoch_started_found = i->second.history.last_epoch_started;
    }
    if (max_last_epoch_started_found == i->second.history.last_epoch_started) {
      if (min_last_update_acceptable > i->second.last_update)
	min_last_update_acceptable = i->second.last_update;
    }
  }
  assert(min_last_update_acceptable != eversion_t::max());

>>>>>>> 145d1c14
  map<int, pg_info_t>::const_iterator best = infos.end();
  // find osd with newest last_update.  if there are multiples, prefer
  //  - a longer tail, if it brings another peer into log contiguity
  //  - the current primary
  for (map<int, pg_info_t>::const_iterator p = infos.begin();
       p != infos.end();
       ++p) {
<<<<<<< HEAD
    // Only consider peers with the most recent last_epoch_started found
    if (p->second.history.last_epoch_started > last_epoch_started) {
      last_epoch_started = p->second.history.last_epoch_started;
      if (best != infos.end() &&
	  last_epoch_started > best->second.history.last_epoch_started)
	best = infos.end();
    } else if (p->second.history.last_epoch_started < last_epoch_started) {
      continue;
    }
=======
    // Only consider peers with last_update >= min_last_update_acceptable
    if (p->second.last_update < min_last_update_acceptable)
      continue;
>>>>>>> 145d1c14
    // Disquality anyone who is incomplete (not fully backfilled)
    if (p->second.is_incomplete())
      continue;
    if (best == infos.end()) {
      best = p;
      continue;
    }
    // Prefer newer last_update
    if (p->second.last_update < best->second.last_update)
      continue;
    if (p->second.last_update > best->second.last_update) {
      best = p;
      continue;
    }
    // Prefer longer tail if it brings another peer into contiguity
    for (map<int, pg_info_t>::const_iterator q = infos.begin();
	 q != infos.end();
	 ++q) {
      if (q->second.is_incomplete())
	continue;  // don't care about log contiguity
      if (q->second.last_update < best->second.log_tail &&
	  q->second.last_update >= p->second.log_tail) {
	dout(10) << "calc_acting prefer osd." << p->first
		 << " because it brings osd." << q->first << " into log contiguity" << dendl;
	best = p;
	continue;
      }
      if (q->second.last_update < p->second.log_tail &&
	  q->second.last_update >= best->second.log_tail) {
	continue;
      }
    }
    // prefer current primary (usually the caller), all things being equal
    if (p->first == acting[0]) {
      dout(10) << "calc_acting prefer osd." << p->first
	       << " because it is current primary" << dendl;
      best = p;
      continue;
    }
  }
  return best;
}

/**
 * calculate the desired acting set.
 *
 * Choose an appropriate acting set.  Prefer up[0], unless it is
 * incomplete, or another osd has a longer tail that allows us to
 * bring other up nodes up to date.
 */
bool PG::calc_acting(int& newest_update_osd_id, vector<int>& want) const
{
  map<int, pg_info_t> all_info(peer_info.begin(), peer_info.end());
  all_info[osd->whoami] = info;

  for (map<int,pg_info_t>::iterator p = all_info.begin(); p != all_info.end(); ++p) {
    dout(10) << "calc_acting osd." << p->first << " " << p->second << dendl;
  }

  map<int, pg_info_t>::const_iterator newest_update_osd = find_best_info(all_info);

  if (newest_update_osd == all_info.end()) {
    if (up != acting) {
      dout(10) << "calc_acting no suitable info found (incomplete backfills?), reverting to up" << dendl;
      want = up;
      return true;
    } else {
      dout(10) << "calc_acting no suitable info found (incomplete backfills?)" << dendl;
      return false;
    }
  }


  dout(10) << "calc_acting newest update on osd." << newest_update_osd->first
	   << " with " << newest_update_osd->second << dendl;
  newest_update_osd_id = newest_update_osd->first;
  
  // select primary
  map<int,pg_info_t>::const_iterator primary;
  if (up.size() &&
      !all_info[up[0]].is_incomplete() &&
      all_info[up[0]].last_update >= newest_update_osd->second.log_tail) {
    dout(10) << "up[0](osd." << up[0] << ") selected as primary" << dendl;
    primary = all_info.find(up[0]);         // prefer up[0], all thing being equal
  } else if (!newest_update_osd->second.is_incomplete()) {
    dout(10) << "up[0] needs backfill, osd." << newest_update_osd_id
	     << " selected as primary instead" << dendl;
    primary = newest_update_osd;
  } else {
    map<int, pg_info_t> complete_infos;
    for (map<int, pg_info_t>::iterator i = all_info.begin();
	 i != all_info.end();
	 ++i) {
      if (!i->second.is_incomplete())
	complete_infos.insert(*i);
    }
    primary = find_best_info(complete_infos);
    if (primary == complete_infos.end() ||
	primary->second.last_update < newest_update_osd->second.log_tail) {
      dout(10) << "calc_acting no acceptable primary, reverting to up " << up << dendl;
      want = up;
      return true;
    } else {
      dout(10) << "up[0] and newest_update_osd need backfill, osd."
	       << newest_update_osd_id
	       << " selected as primary instead" << dendl;
    }
  }


  dout(10) << "calc_acting primary is osd." << primary->first
	   << " with " << primary->second << dendl;
  want.push_back(primary->first);
  unsigned usable = 1;
  unsigned backfill = 0;

  // select replicas that have log contiguity with primary
  for (vector<int>::const_iterator i = up.begin();
       i != up.end();
       ++i) {
    if (*i == primary->first)
      continue;
    const pg_info_t &cur_info = all_info.find(*i)->second;
    if (cur_info.is_incomplete() || cur_info.last_update < primary->second.log_tail) {
      if (backfill < 1) {
	dout(10) << " osd." << *i << " (up) accepted (backfill) " << cur_info << dendl;
	want.push_back(*i);
	backfill++;
      } else {
	dout(10) << " osd." << *i << " (up) rejected" << cur_info << dendl;
      }
    } else {
      want.push_back(*i);
      usable++;
      dout(10) << " osd." << *i << " (up) accepted " << cur_info << dendl;
    }
  }

  for (map<int,pg_info_t>::const_iterator i = all_info.begin();
       i != all_info.end();
       ++i) {
    if (usable >= get_osdmap()->get_pg_size(info.pgid))
      break;

    // skip up osds we already considered above
    if (i->first == primary->first)
      continue;
    vector<int>::const_iterator up_it = find(up.begin(), up.end(), i->first);
    if (up_it != up.end())
      continue;

    if (i->second.is_incomplete() || i->second.last_update < primary->second.log_tail) {
      dout(10) << " osd." << i->first << " (stray) REJECTED " << i->second << dendl;
    } else {
      want.push_back(i->first);
      dout(10) << " osd." << i->first << " (stray) accepted " << i->second << dendl;
      usable++;
    }
  }

  return true;
}

/**
 * choose acting
 *
 * calculate the desired acting, and request a change with the monitor
 * if it differs from the current acting.
 */
bool PG::choose_acting(int& newest_update_osd)
{
  vector<int> want;

  if (!calc_acting(newest_update_osd, want)) {
    dout(10) << "choose_acting failed, marking pg down" << dendl;
    state_set(PG_STATE_DOWN);
    return false;
  }

  if (want != acting) {
    dout(10) << "choose_acting want " << want << " != acting " << acting
	     << ", requesting pg_temp change" << dendl;
    want_acting = want;
    if (want == up) {
      vector<int> empty;
      osd->queue_want_pg_temp(info.pgid, empty);
    } else
      osd->queue_want_pg_temp(info.pgid, want);
    return false;
  }
  dout(10) << "choose_acting want " << want << " (== acting)" << dendl;
  return true;
}

/* Build the might_have_unfound set.
 *
 * This is used by the primary OSD during recovery.
 *
 * This set tracks the OSDs which might have unfound objects that the primary
 * OSD needs. As we receive pg_missing_t from each OSD in might_have_unfound, we
 * will remove the OSD from the set.
 */
void PG::build_might_have_unfound()
{
  assert(might_have_unfound.empty());
  assert(is_primary());

  dout(10) << __func__ << dendl;

  // Make sure that we have past intervals.
  generate_past_intervals();

  // We need to decide who might have unfound objects that we need
  std::map<epoch_t,pg_interval_t>::const_reverse_iterator p = past_intervals.rbegin();
  std::map<epoch_t,pg_interval_t>::const_reverse_iterator end = past_intervals.rend();
  for (; p != end; ++p) {
    const pg_interval_t &interval(p->second);
    // We already have all the objects that exist at last_epoch_clean,
    // so there's no need to look at earlier intervals.
    if (interval.last < info.history.last_epoch_clean)
      break;

    // If nothing changed, we don't care about this interval.
    if (!interval.maybe_went_rw)
      continue;

    std::vector<int>::const_iterator a = interval.acting.begin();
    std::vector<int>::const_iterator a_end = interval.acting.end();
    for (; a != a_end; ++a) {
      if (*a != osd->whoami)
	might_have_unfound.insert(*a);
    }
  }

  // include any (stray) peers
  for (map<int,pg_info_t>::iterator p = peer_info.begin();
       p != peer_info.end();
       p++)
    might_have_unfound.insert(p->first);

  dout(15) << __func__ << ": built " << might_have_unfound << dendl;
}

struct C_PG_ActivateCommitted : public Context {
  PG *pg;
  epoch_t epoch;
  entity_inst_t primary;
  C_PG_ActivateCommitted(PG *p, epoch_t e, entity_inst_t pi) : pg(p), epoch(e), primary(pi) {}
  void finish(int r) {
    pg->_activate_committed(epoch, primary);
  }
};

void PG::activate(ObjectStore::Transaction& t, list<Context*>& tfin,
		  map< int, map<pg_t,pg_query_t> >& query_map,
		  map<int, MOSDPGInfo*> *activator_map)
{
  assert(!is_active());

  // -- crash recovery?
  if (pool->info.crash_replay_interval > 0 &&
      may_need_replay(get_osdmap())) {
    replay_until = ceph_clock_now(g_ceph_context);
    replay_until += pool->info.crash_replay_interval;
    dout(10) << "activate starting replay interval for " << pool->info.crash_replay_interval
	     << " until " << replay_until << dendl;
    state_set(PG_STATE_REPLAY);
    osd->replay_queue_lock.Lock();
    osd->replay_queue.push_back(pair<pg_t,utime_t>(info.pgid, replay_until));
    osd->replay_queue_lock.Unlock();
  }

  // twiddle pg state
  state_set(PG_STATE_ACTIVE);
  state_clear(PG_STATE_STRAY);
  state_clear(PG_STATE_DOWN);

  if (is_primary()) {
    // If necessary, create might_have_unfound to help us find our unfound objects.
    // NOTE: It's important that we build might_have_unfound before trimming the
    // past intervals.
    might_have_unfound.clear();
    if (missing.have_missing()) {
      build_might_have_unfound();
    }
  }
 
  if (role == 0) {    // primary state
    last_update_ondisk = info.last_update;
    min_last_complete_ondisk = eversion_t(0,0);  // we don't know (yet)!
    assert(info.last_complete >= log.tail);
  }
  last_update_applied = info.last_update;


  need_up_thru = false;

  // write pg info, log
  dirty_info = true;
  dirty_log = true;

  // clean up stray objects
  clean_up_local(t); 

  // find out when we commit
  get();   // for callback
  tfin.push_back(new C_PG_ActivateCommitted(this, last_peering_reset,
					    get_osdmap()->get_cluster_inst(acting[0])));
  
  // initialize snap_trimq
  if (is_primary()) {
    snap_trimq = pool->cached_removed_snaps;
    snap_trimq.subtract(info.purged_snaps);
    dout(10) << "activate - snap_trimq " << snap_trimq << dendl;
    if (!snap_trimq.empty() && is_clean())
      queue_snap_trim();
  }

  // Check local snaps
  adjust_local_snaps();

  // init complete pointer
  if (missing.num_missing() == 0 &&
      info.last_complete != info.last_update) {
    dout(10) << "activate - no missing, moving last_complete " << info.last_complete 
	     << " -> " << info.last_update << dendl;
    info.last_complete = info.last_update;
  }

  if (info.last_complete == info.last_update) {
    dout(10) << "activate - complete" << dendl;
    log.reset_recovery_pointers();
  } else {
    dout(10) << "activate - not complete, " << missing << dendl;
    log.complete_to = log.log.begin();
    while (log.complete_to->version <= info.last_complete)
      log.complete_to++;
    assert(log.complete_to != log.log.end());
    log.last_requested = 0;
    dout(10) << "activate -     complete_to = " << log.complete_to->version << dendl;
    if (is_primary()) {
      dout(10) << "activate - starting recovery" << dendl;
      osd->queue_for_recovery(this);
      if (have_unfound())
	discover_all_missing(query_map);
    }
  }

  log_weirdness();

  // if primary..
  if (is_primary()) {
    // start up replicas

    // count replicas that are not backfilling
    unsigned active = 1;

    for (unsigned i=1; i<acting.size(); i++) {
      int peer = acting[i];
      assert(peer_info.count(peer));
      pg_info_t& pi = peer_info[peer];

      dout(10) << "activate peer osd." << peer << " " << pi << dendl;

      MOSDPGLog *m = 0;
      pg_missing_t& pm = peer_missing[peer];

      if (pi.last_update == info.last_update) {
        // empty log
	if (!pi.is_empty() && activator_map) {
	  dout(10) << "activate peer osd." << peer << " is up to date, queueing in pending_activators" << dendl;
	  if (activator_map->count(peer) == 0)
	    (*activator_map)[peer] = new MOSDPGInfo(get_osdmap()->get_epoch());
	  (*activator_map)[peer]->pg_list.push_back(make_pair(info, past_intervals));
	} else {
	  dout(10) << "activate peer osd." << peer << " is up to date, but sending pg_log anyway" << dendl;
	  m = new MOSDPGLog(get_osdmap()->get_epoch(), info);
	}
      } else if (log.tail > pi.last_update || pi.last_backfill == hobject_t()) {
	// backfill
	osd->clog.info() << info.pgid << " restarting backfill on osd." << peer
			 << " from (" << pi.log_tail << "," << pi.last_update << "] " << pi.last_backfill
			 << " to " << info.last_update;

	pi.last_update = info.last_update;
	pi.last_complete = info.last_update;
	pi.last_backfill = hobject_t();
	pi.history = info.history;
	pi.stats.stats.clear();

	m = new MOSDPGLog(get_osdmap()->get_epoch(), pi);

	// send some recent log, so that op dup detection works well.
	m->log.copy_up_to(log, g_conf->osd_min_pg_log_entries);
	m->info.log_tail = m->log.tail;
	pi.log_tail = m->log.tail;  // sigh...

	pm.clear();
      } else {
	// catch up
	assert(log.tail <= pi.last_update);
	m = new MOSDPGLog(get_osdmap()->get_epoch(), info);
	// send new stuff to append to replicas log
	m->log.copy_after(log, pi.last_update);
      }

      // share past_intervals if we are creating the pg on the replica
      if (pi.dne())
	m->past_intervals = past_intervals;

      if (pi.last_backfill != hobject_t::get_max())
	state_set(PG_STATE_BACKFILL);
      else
	active++;

      // update local version of peer's missing list!
      if (m && pi.last_backfill != hobject_t()) {
        for (list<pg_log_entry_t>::iterator p = m->log.log.begin();
             p != m->log.log.end();
             p++)
	  if (p->soid <= pi.last_backfill)
	    pm.add_next_event(*p);
      }
      
      if (m) {
	dout(10) << "activate peer osd." << peer << " sending " << m->log << dendl;
	//m->log.print(cout);
	osd->cluster_messenger->send_message(m, get_osdmap()->get_cluster_inst(peer));
      }

      // peer now has 
      pi.last_update = info.last_update;

      // update our missing
      if (pm.num_missing() == 0) {
	pi.last_complete = pi.last_update;
        dout(10) << "activate peer osd." << peer << " " << pi << " uptodate" << dendl;
      } else {
        dout(10) << "activate peer osd." << peer << " " << pi << " missing " << pm << dendl;
      }
    }

    // degraded?
    if (get_osdmap()->get_pg_size(info.pgid) > active)
      state_set(PG_STATE_DEGRADED);

    // all clean?
    if (!needs_recovery()) {
      finish_recovery(t, tfin);
    } else {
      dout(10) << "activate not all replicas are uptodate, queueing recovery" << dendl;
      state_set(PG_STATE_RECOVERING);
      osd->queue_for_recovery(this);
    }

    update_stats();
  }

  // we need to flush this all out before doing anything else..
  need_flush = true;

  // waiters
  if (!is_replay()) {
    osd->requeue_ops(this, waiting_for_active);
  }

  on_activate();
}

void PG::do_pending_flush()
{
  assert(is_locked());
  if (need_flush) {
    dout(10) << "do_pending_flush doing pending flush" << dendl;
    osr.flush();
    need_flush = false;
    dout(10) << "do_pending_flush done" << dendl;
  }
}

void PG::do_request(OpRequestRef op)
{
  // do any pending flush
  do_pending_flush();

  switch (op->request->get_type()) {
  case CEPH_MSG_OSD_OP:
    if (!osd->op_is_discardable((MOSDOp*)op->request))
      do_op(op); // do it now
    break;

  case MSG_OSD_SUBOP:
    do_sub_op(op);
    break;

  case MSG_OSD_SUBOPREPLY:
    do_sub_op_reply(op);
    break;

  case MSG_OSD_PG_SCAN:
    do_scan(op);
    break;

  case MSG_OSD_PG_BACKFILL:
    do_backfill(op);
    break;

  default:
    assert(0 == "bad message type in do_request");
  }
}


void PG::replay_queued_ops()
{
  assert(is_replay() && is_active());
  eversion_t c = info.last_update;
  list<OpRequestRef> replay;
  dout(10) << "replay_queued_ops" << dendl;
  state_clear(PG_STATE_REPLAY);

  for (map<eversion_t,OpRequestRef>::iterator p = replay_queue.begin();
       p != replay_queue.end();
       p++) {
    if (p->first.version != c.version+1) {
      dout(10) << "activate replay " << p->first
	       << " skipping " << c.version+1 - p->first.version 
	       << " ops"
	       << dendl;      
      c = p->first;
    }
    dout(10) << "activate replay " << p->first << " "
             << *p->second->request << dendl;
    replay.push_back(p->second);
  }
  replay_queue.clear();
  osd->requeue_ops(this, replay);
  osd->requeue_ops(this, waiting_for_active);

  update_stats();
}

void PG::_activate_committed(epoch_t e, entity_inst_t& primary)
{
  lock();
  if (e < last_peering_reset) {
    dout(10) << "_activate_committed " << e << ", that was an old interval" << dendl;
  } else if (is_primary()) {
    peer_activated.insert(osd->whoami);
    dout(10) << "_activate_committed " << e << " peer_activated now " << peer_activated 
	     << " last_epoch_started " << info.history.last_epoch_started
	     << " same_interval_since " << info.history.same_interval_since << dendl;
    if (peer_activated.size() == acting.size())
      all_activated_and_committed();
  } else {
    dout(10) << "_activate_committed " << e << " telling primary" << dendl;
    MOSDPGInfo *m = new MOSDPGInfo(e);
    pg_info_t i = info;
    i.history.last_epoch_started = e;
    m->pg_list.push_back(make_pair(i, pg_interval_map_t()));
    osd->cluster_messenger->send_message(m, primary);
  }

  if (dirty_info) {
    ObjectStore::Transaction *t = new ObjectStore::Transaction;
    write_info(*t);
    int tr = osd->store->queue_transaction(&osr, t);
    assert(tr == 0);
  }

  unlock();
  put();
}

/*
 * update info.history.last_epoch_started ONLY after we and all
 * replicas have activated AND committed the activate transaction
 * (i.e. the peering results are stable on disk).
 */
void PG::all_activated_and_committed()
{
  dout(10) << "all_activated_and_committed" << dendl;
  assert(is_primary());
  assert(peer_activated.size() == acting.size());

  info.history.last_epoch_started = get_osdmap()->get_epoch();
  dirty_info = true;

  // make sure CLEAN is marked if we've been clean in this interval
  if (info.last_complete == info.last_update &&
      !state_test(PG_STATE_BACKFILL) &&
      !state_test(PG_STATE_RECOVERING)) {
    mark_clean();
  }

  share_pg_info();
  update_stats();
}

void PG::queue_snap_trim()
{
  if (osd->snap_trim_wq.queue(this))
    dout(10) << "queue_snap_trim -- queuing" << dendl;
  else
    dout(10) << "queue_snap_trim -- already trimming" << dendl;
}

bool PG::queue_scrub()
{
  assert(_lock.is_locked());
  if (is_scrubbing()) {
    return false;
  }
  state_set(PG_STATE_SCRUBBING);
  osd->scrub_wq.queue(this);
  return true;
}

struct C_PG_FinishRecovery : public Context {
  PG *pg;
  C_PG_FinishRecovery(PG *p) : pg(p) {
    pg->get();
  }
  void finish(int r) {
    pg->_finish_recovery(this);
  }
};

void PG::mark_clean()
{
  // only mark CLEAN if we have the desired number of replicas AND we
  // are not remapped.
  if (acting.size() == get_osdmap()->get_pg_size(info.pgid) &&
      up == acting)
    state_set(PG_STATE_CLEAN);

  // NOTE: this is actually a bit premature: we haven't purged the
  // strays yet.
  info.history.last_epoch_clean = get_osdmap()->get_epoch();

  trim_past_intervals();

  dirty_info = true;
}

void PG::finish_recovery(ObjectStore::Transaction& t, list<Context*>& tfin)
{
  dout(10) << "finish_recovery" << dendl;
  assert(info.last_complete == info.last_update);

  state_clear(PG_STATE_BACKFILL);
  state_clear(PG_STATE_RECOVERING);

  // only mark CLEAN if last_epoch_started is already stable.
  if (info.history.last_epoch_started >= info.history.same_interval_since) {
    mark_clean();
    share_pg_info();
  }

  clear_recovery_state();

  /*
   * sync all this before purging strays.  but don't block!
   */
  finish_sync_event = new C_PG_FinishRecovery(this);
  tfin.push_back(finish_sync_event);
}

void PG::_finish_recovery(Context *c)
{
  lock();
  if (c == finish_sync_event) {
    dout(10) << "_finish_recovery" << dendl;
    finish_sync_event = 0;
    purge_strays();

    update_stats();

    if (state_test(PG_STATE_INCONSISTENT)) {
      dout(10) << "_finish_recovery requeueing for scrub" << dendl;
      queue_scrub();
    }
  } else {
    dout(10) << "_finish_recovery -- stale" << dendl;
  }
  unlock();
  put();
}

void PG::start_recovery_op(const hobject_t& soid)
{
  dout(10) << "start_recovery_op " << soid
#ifdef DEBUG_RECOVERY_OIDS
	   << " (" << recovering_oids << ")"
#endif
	   << dendl;
  assert(recovery_ops_active >= 0);
  recovery_ops_active++;
#ifdef DEBUG_RECOVERY_OIDS
  assert(recovering_oids.count(soid) == 0);
  recovering_oids.insert(soid);
#endif
  osd->start_recovery_op(this, soid);
}

void PG::finish_recovery_op(const hobject_t& soid, bool dequeue)
{
  dout(10) << "finish_recovery_op " << soid
#ifdef DEBUG_RECOVERY_OIDS
	   << " (" << recovering_oids << ")" 
#endif
	   << dendl;
  assert(recovery_ops_active > 0);
  recovery_ops_active--;
#ifdef DEBUG_RECOVERY_OIDS
  assert(recovering_oids.count(soid));
  recovering_oids.erase(soid);
#endif
  osd->finish_recovery_op(this, soid, dequeue);
}


void PG::defer_recovery()
{
  osd->defer_recovery(this);
}

void PG::clear_recovery_state() 
{
  dout(10) << "clear_recovery_state" << dendl;

  log.reset_recovery_pointers();
  finish_sync_event = 0;

  hobject_t soid;
  while (recovery_ops_active > 0) {
#ifdef DEBUG_RECOVERY_OIDS
    soid = *recovering_oids.begin();
#endif
    finish_recovery_op(soid, true);
  }

  backfill_target = -1;
  backfill_info.clear();
  peer_backfill_info.clear();
  waiting_on_backfill = false;
  _clear_recovery_state();  // pg impl specific hook
}

void PG::cancel_recovery()
{
  dout(10) << "cancel_recovery" << dendl;
  clear_recovery_state();
}


void PG::purge_strays()
{
  dout(10) << "purge_strays " << stray_set << dendl;
  
  bool removed = false;
  for (set<int>::iterator p = stray_set.begin();
       p != stray_set.end();
       p++) {
    if (get_osdmap()->is_up(*p)) {
      dout(10) << "sending PGRemove to osd." << *p << dendl;
      osd->queue_for_removal(get_osdmap()->get_epoch(), *p, info.pgid);
      stray_purged.insert(*p);
    } else {
      dout(10) << "not sending PGRemove to down osd." << *p << dendl;
    }
    peer_info.erase(*p);
    peer_purged.insert(*p);
    removed = true;
  }

  // if we removed anyone, update peers (which include peer_info)
  if (removed)
    update_heartbeat_peers();

  stray_set.clear();

  // clear _requested maps; we may have to peer() again if we discover
  // (more) stray content
  peer_log_requested.clear();
  peer_missing_requested.clear();
}

void PG::set_probe_targets(const set<int> &probe_set)
{
  Mutex::Locker l(heartbeat_peer_lock);
  probe_targets = probe_set;
}

void PG::clear_probe_targets()
{
  Mutex::Locker l(heartbeat_peer_lock);
  probe_targets.clear();
}

void PG::update_heartbeat_peers()
{
  assert(is_locked());

  set<int> new_peers;
  if (role == 0) {
    for (unsigned i=0; i<acting.size(); i++)
      new_peers.insert(acting[i]);
    for (unsigned i=0; i<up.size(); i++)
      new_peers.insert(up[i]);
    for (map<int,pg_info_t>::iterator p = peer_info.begin(); p != peer_info.end(); ++p)
      new_peers.insert(p->first);
  }

  bool need_update = false;
  heartbeat_peer_lock.Lock();
  if (new_peers == heartbeat_peers) {
    dout(10) << "update_heartbeat_peers " << heartbeat_peers << " unchanged" << dendl;
  } else {
    dout(10) << "update_heartbeat_peers " << heartbeat_peers << " -> " << new_peers << dendl;
    heartbeat_peers.swap(new_peers);
    need_update = true;
  }
  heartbeat_peer_lock.Unlock();

  if (need_update)
    osd->need_heartbeat_peer_update();
}

void PG::update_stats()
{
  pg_stats_lock.Lock();
  if (is_primary()) {
    // update our stat summary
    info.stats.reported.inc(info.history.same_primary_since);
    info.stats.version = info.last_update;
    info.stats.created = info.history.epoch_created;
    info.stats.last_scrub = info.history.last_scrub;
    info.stats.last_scrub_stamp = info.history.last_scrub_stamp;
    info.stats.last_epoch_clean = info.history.last_epoch_clean;

    utime_t now = ceph_clock_now(g_ceph_context);
    info.stats.last_fresh = now;
    if (info.stats.state != state) {
      info.stats.state = state;
      info.stats.last_change = now;
    }
    if (info.stats.state & PG_STATE_CLEAN)
      info.stats.last_clean = now;
    if (info.stats.state & PG_STATE_ACTIVE)
      info.stats.last_active = now;
    info.stats.last_unstale = now;

    info.stats.log_size = ondisklog.length();
    info.stats.ondisk_log_size = ondisklog.length();
    info.stats.log_start = log.tail;
    info.stats.ondisk_log_start = log.tail;

    pg_stats_valid = true;
    pg_stats_stable = info.stats;

    // calc copies, degraded
    unsigned target = MAX(get_osdmap()->get_pg_size(info.pgid), acting.size());
    pg_stats_stable.stats.calc_copies(target);
    pg_stats_stable.stats.sum.num_objects_degraded = 0;
    if (!is_clean() && is_active()) {
      // NOTE: we only generate copies, degraded, unfound values for
      // the summation, not individual stat categories.
      uint64_t num_objects = pg_stats_stable.stats.sum.num_objects;

      uint64_t degraded = 0;

      // if the acting set is smaller than we want, add in those missing replicas
      if (acting.size() < target)
	degraded += (target - acting.size()) * num_objects;

      // missing on primary
      pg_stats_stable.stats.sum.num_objects_missing_on_primary = missing.num_missing();
      degraded += missing.num_missing();
      
      for (unsigned i=1; i<acting.size(); i++) {
	assert(peer_missing.count(acting[i]));

	// in missing set
	degraded += peer_missing[acting[i]].num_missing();

	// not yet backfilled
	degraded += num_objects - peer_info[acting[i]].stats.stats.sum.num_objects;
      }
      pg_stats_stable.stats.sum.num_objects_degraded = degraded;
      pg_stats_stable.stats.sum.num_objects_unfound = get_num_unfound();
    }

    dout(15) << "update_stats " << pg_stats_stable.reported << dendl;
  } else {
    pg_stats_valid = false;
    dout(15) << "update_stats -- not primary" << dendl;
  }
  pg_stats_lock.Unlock();

  if (is_primary())
    osd->pg_stat_queue_enqueue(this);
}

void PG::clear_stats()
{
  dout(15) << "clear_stats" << dendl;
  pg_stats_lock.Lock();
  pg_stats_valid = false;
  pg_stats_lock.Unlock();

  osd->pg_stat_queue_dequeue(this);
}

/**
 * initialize a newly instantiated pg
 *
 * Initialize PG state, as when a PG is initially created, or when it
 * is first instantiated on the current node.
 *
 * @param role our role/rank
 * @param newup up set
 * @param newacting acting set
 * @param history pg history
 * @param pi past_intervals
 * @param t transaction to write out our new state in
 */
void PG::init(int role, vector<int>& newup, vector<int>& newacting, pg_history_t& history,
	      pg_interval_map_t& pi,
	      ObjectStore::Transaction *t)
{
  dout(10) << "init role " << role << " up " << newup << " acting " << newacting
	   << " history " << history
	   << " " << pi.size() << " past_intervals"
	   << dendl;

  set_role(role);
  acting = newacting;
  up = newup;

  info.history = history;
  past_intervals.swap(pi);

  info.stats.up = up;
  info.stats.acting = acting;
  info.stats.mapping_epoch = info.history.same_interval_since;

  osd->reg_last_pg_scrub(info.pgid, info.history.last_scrub_stamp);

  write_info(*t);
  write_log(*t);
}

void PG::write_info(ObjectStore::Transaction& t)
{
  // pg state
  bufferlist infobl;
  __u8 struct_v = 3;
  ::encode(struct_v, infobl);
  ::encode(info, infobl);
  dout(20) << "write_info info " << infobl.length() << dendl;
  t.collection_setattr(coll, "info", infobl);
 
  // potentially big stuff
  bufferlist bigbl;
  ::encode(past_intervals, bigbl);
  ::encode(snap_collections, bigbl);
  dout(20) << "write_info bigbl " << bigbl.length() << dendl;
  t.truncate(coll_t::META_COLL, biginfo_oid, 0);
  t.write(coll_t::META_COLL, biginfo_oid, 0, bigbl.length(), bigbl);

  dirty_info = false;
}

void PG::write_log(ObjectStore::Transaction& t)
{
  dout(10) << "write_log" << dendl;

  // assemble buffer
  bufferlist bl;

  // build buffer
  ondisklog.tail = 0;
  for (list<pg_log_entry_t>::iterator p = log.log.begin();
       p != log.log.end();
       p++) {
    uint64_t startoff = bl.length();

    bufferlist ebl(sizeof(*p)*2);
    ::encode(*p, ebl);
    __u32 crc = ebl.crc32c(0);
    ::encode(ebl, bl);
    ::encode(crc, bl);

    p->offset = startoff;
  }
  ondisklog.head = bl.length();
  ondisklog.has_checksums = true;

  // write it
  t.remove(coll_t::META_COLL, log_oid );
  t.write(coll_t::META_COLL, log_oid , 0, bl.length(), bl);

  bufferlist blb(sizeof(ondisklog));
  ::encode(ondisklog, blb);
  t.collection_setattr(coll, "ondisklog", blb);
  
  dout(10) << "write_log to " << ondisklog.tail << "~" << ondisklog.length() << dendl;
  dirty_log = false;
}

void PG::write_if_dirty(ObjectStore::Transaction& t)
{
  if (dirty_info)
    write_info(t);
  if (dirty_log)
    write_log(t);
}

void PG::trim(ObjectStore::Transaction& t, eversion_t trim_to)
{
  // trim?
  if (trim_to > log.tail) {
    // We shouldn't be trimming the log past last_complete
    assert(trim_to <= info.last_complete);

    dout(10) << "trim " << log << " to " << trim_to << dendl;
    log.trim(t, trim_to);
    info.log_tail = log.tail;
    trim_ondisklog(t);
  }
}

void PG::trim_ondisklog(ObjectStore::Transaction& t) 
{
  uint64_t new_tail;
  if (log.empty()) {
    new_tail = ondisklog.head;
  } else {
    new_tail = log.log.front().offset;
  }
  bool same_block = (new_tail & ~4095) == (ondisklog.tail & ~4095);
  dout(15) << "trim_ondisklog tail " << ondisklog.tail << " -> " << new_tail
	   << ", now " << new_tail << "~" << (ondisklog.head - new_tail)
	   << " " << (same_block ? "(same block)" : "(different block)")
	   << dendl;
  assert(new_tail >= ondisklog.tail);
  
  if (same_block)
    return;

  ondisklog.tail = new_tail;

  if (!g_conf->osd_preserve_trimmed_log) {
    uint64_t zt = new_tail & ~4095;
    if (zt > ondisklog.zero_to) {
      t.zero(coll_t::META_COLL, log_oid, ondisklog.zero_to, zt);
      dout(15) << "trim_ondisklog zeroing from " << ondisklog.zero_to
	       << " to " << zt << dendl;
      ondisklog.zero_to = zt;
    }
  }

  bufferlist blb(sizeof(ondisklog));
  ::encode(ondisklog, blb);
  t.collection_setattr(coll, "ondisklog", blb);
}

void PG::trim_peers()
{
  calc_trim_to();
  dout(10) << "trim_peers " << pg_trim_to << dendl;
  if (pg_trim_to != eversion_t()) {
    for (unsigned i=1; i<acting.size(); i++)
      osd->cluster_messenger->send_message(new MOSDPGTrim(get_osdmap()->get_epoch(), info.pgid,
						  pg_trim_to),
				   get_osdmap()->get_cluster_inst(acting[i]));
  }
}

void PG::add_log_entry(pg_log_entry_t& e, bufferlist& log_bl)
{
  // raise last_complete only if we were previously up to date
  if (info.last_complete == info.last_update)
    info.last_complete = e.version;
  
  // raise last_update.
  assert(e.version > info.last_update);
  info.last_update = e.version;

  // log mutation
  log.add(e);
  if (ondisklog.has_checksums) {
    bufferlist ebl(sizeof(e)*2);
    ::encode(e, ebl);
    __u32 crc = ebl.crc32c(0);
    ::encode(ebl, log_bl);
    ::encode(crc, log_bl);
  } else {
    ::encode(e, log_bl);
  }
  dout(10) << "add_log_entry " << e << dendl;
}


void PG::append_log(vector<pg_log_entry_t>& logv, eversion_t trim_to, ObjectStore::Transaction &t)
{
  dout(10) << "append_log " << log << " " << logv << dendl;

  bufferlist bl;
  for (vector<pg_log_entry_t>::iterator p = logv.begin();
       p != logv.end();
       p++) {
    p->offset = ondisklog.head + bl.length();
    add_log_entry(*p, bl);
  }

  dout(10) << "append_log  " << ondisklog.tail << "~" << ondisklog.length()
	   << " adding " << bl.length() << dendl;

  t.write(coll_t::META_COLL, log_oid, ondisklog.head, bl.length(), bl );
  ondisklog.head += bl.length();

  bufferlist blb(sizeof(ondisklog));
  ::encode(ondisklog, blb);
  t.collection_setattr(coll, "ondisklog", blb);
  dout(10) << "append_log  now " << ondisklog.tail << "~" << ondisklog.length() << dendl;

  trim(t, trim_to);

  // update the local pg, pg log
  write_info(t);
}

void PG::read_log(ObjectStore *store)
{
  // load bounds
  ondisklog.tail = ondisklog.head = 0;

  bufferlist blb;
  store->collection_getattr(coll, "ondisklog", blb);
  bufferlist::iterator p = blb.begin();
  ::decode(ondisklog, p);

  dout(10) << "read_log " << ondisklog.tail << "~" << ondisklog.length() << dendl;

  log.tail = info.log_tail;

  // In case of sobject_t based encoding, may need to list objects in the store
  // to find hashes
  bool listed_collection = false;
  vector<hobject_t> ls;
  
  if (ondisklog.head > 0) {
    // read
    bufferlist bl;
    store->read(coll_t::META_COLL, log_oid, ondisklog.tail, ondisklog.length(), bl);
    if (bl.length() < ondisklog.length()) {
      std::ostringstream oss;
      oss << "read_log got " << bl.length() << " bytes, expected "
	  << ondisklog.head << "-" << ondisklog.tail << "="
	  << ondisklog.length();
      throw read_log_error(oss.str().c_str());
    }
    
    pg_log_entry_t e;
    bufferlist::iterator p = bl.begin();
    assert(log.empty());
    eversion_t last;
    bool reorder = false;
    while (!p.end()) {
      uint64_t pos = ondisklog.tail + p.get_off();
      if (ondisklog.has_checksums) {
	bufferlist ebl;
	::decode(ebl, p);
	__u32 crc;
	::decode(crc, p);
	
	__u32 got = ebl.crc32c(0);
	if (crc == got) {
	  bufferlist::iterator q = ebl.begin();
	  ::decode(e, q);
	} else {
	  std::ostringstream oss;
	  oss << "read_log " << pos << " bad crc got " << got << " expected" << crc;
	  throw read_log_error(oss.str().c_str());
	}
      } else {
	::decode(e, p);
      }
      dout(20) << "read_log " << pos << " " << e << dendl;

      // [repair] in order?
      if (e.version < last) {
	dout(0) << "read_log " << pos << " out of order entry " << e << " follows " << last << dendl;
	osd->clog.error() << info.pgid << " log has out of order entry "
	      << e << " following " << last << "\n";
	reorder = true;
      }

      if (e.version <= log.tail) {
	dout(20) << "read_log  ignoring entry at " << pos << " below log.tail" << dendl;
	continue;
      }
      if (last.version == e.version.version) {
	dout(0) << "read_log  got dup " << e.version << " (last was " << last << ", dropping that one)" << dendl;
	log.log.pop_back();
	osd->clog.error() << info.pgid << " read_log got dup "
	      << e.version << " after " << last << "\n";
      }

      if (e.invalid_hash) {
	// We need to find the object in the store to get the hash
	if (!listed_collection) {
	  store->collection_list(coll, ls);
	  listed_collection = true;
	}
	bool found = false;
	for (vector<hobject_t>::iterator i = ls.begin();
	     i != ls.end();
	     ++i) {
	  if (i->oid == e.soid.oid && i->snap == e.soid.snap) {
	    e.soid = *i;
	    found = true;
	    break;
	  }
	}
	if (!found) {
	  // Didn't find the correct hash
	  std::ostringstream oss;
	  oss << "Could not find hash for hoid " << e.soid << std::endl;
	  throw read_log_error(oss.str().c_str());
	}
      }

      if (e.invalid_pool) {
	e.soid.pool = info.pgid.pool();
      }

      e.offset = pos;
      uint64_t endpos = ondisklog.tail + p.get_off();
      log.log.push_back(e);
      last = e.version;

      // [repair] at end of log?
      if (!p.end() && e.version == info.last_update) {
	osd->clog.error() << info.pgid << " log has extra data at "
	   << endpos << "~" << (ondisklog.head-endpos) << " after "
	   << info.last_update << "\n";

	dout(0) << "read_log " << endpos << " *** extra gunk at end of log, "
	        << "adjusting ondisklog.head" << dendl;
	ondisklog.head = endpos;
	break;
      }
    }
  
    if (reorder) {
      dout(0) << "read_log reordering log" << dendl;
      map<eversion_t, pg_log_entry_t> m;
      for (list<pg_log_entry_t>::iterator p = log.log.begin(); p != log.log.end(); p++)
	m[p->version] = *p;
      log.log.clear();
      for (map<eversion_t, pg_log_entry_t>::iterator p = m.begin(); p != m.end(); p++)
	log.log.push_back(p->second);
    }
  }

  log.head = info.last_update;
  log.index();

  // build missing
  if (info.last_complete < info.last_update) {
    dout(10) << "read_log checking for missing items over interval (" << info.last_complete
	     << "," << info.last_update << "]" << dendl;

    set<hobject_t> did;
    for (list<pg_log_entry_t>::reverse_iterator i = log.log.rbegin();
	 i != log.log.rend();
	 i++) {
      if (i->version <= info.last_complete) break;
      if (did.count(i->soid)) continue;
      did.insert(i->soid);
      
      if (i->is_delete()) continue;
      
      bufferlist bv;
      int r = osd->store->getattr(coll, i->soid, OI_ATTR, bv);
      if (r >= 0) {
	object_info_t oi(bv);
	if (oi.version < i->version) {
	  dout(15) << "read_log  missing " << *i << " (have " << oi.version << ")" << dendl;
	  missing.add(i->soid, i->version, oi.version);
	}
      } else {
	dout(15) << "read_log  missing " << *i << dendl;
	missing.add(i->soid, i->version, eversion_t());
      }
    }
  }
  dout(10) << "read_log done" << dendl;
}

bool PG::check_log_for_corruption(ObjectStore *store)
{
  OndiskLog bounds;
  bufferlist blb;
  store->collection_getattr(coll, "ondisklog", blb);
  bufferlist::iterator p = blb.begin();
  ::decode(bounds, p);

  dout(10) << "check_log_for_corruption: tail " << bounds.tail << " head " << bounds.head << dendl;

  stringstream ss;
  ss << "CORRUPT pg " << info.pgid << " log: ";

  bool ok = true;
  uint64_t pos = 0;
  if (bounds.head > 0) {
    // read
    struct stat st;
    store->stat(coll_t::META_COLL, log_oid, &st);
    bufferlist bl;
    store->read(coll_t::META_COLL, log_oid, bounds.tail, bounds.length(), bl);
    if (st.st_size != (int)bounds.head) {
      ss << "mismatched bounds " << bounds.tail << ".." << bounds.head << " and file size " << st.st_size;
      ok = false;
    } else if (bl.length() < bounds.length()) {
      dout(0) << " got " << bl.length() << " bytes, expected " 
	      << bounds.tail << ".." << bounds.head << "="
	      << bounds.length()
	      << dendl;
      ss << "short log, " << bl.length() << " bytes, expected " << bounds.length();
      ok = false;
    } else {
      pg_log_entry_t e;
      bufferlist::iterator p = bl.begin();
      while (!p.end()) {
	pos = bounds.tail + p.get_off();
	try {
	  ::decode(e, p);
	}
	catch (const buffer::error &e) {
	  dout(0) << "corrupt entry at " << pos << dendl;
	  ss << "corrupt entry at offset " << pos;
	  ok = false;
	  break;
	}
	catch(const std::bad_alloc &a) {
	  dout(0) << "corrupt entry at " << pos << dendl;
	  ss << "corrupt entry at offset " << pos;
	  ok = false;
	  break;
	}
	dout(30) << " " << pos << " " << e << dendl;
      }
    }
  }
  if (!ok) {
    stringstream f;
    f << "/tmp/pglog_bad_" << info.pgid;
    string filename;
    getline(f, filename);
    blb.write_file(filename.c_str(), 0644);
    ss << ", saved to " << filename;
    osd->clog.error(ss);
  }
  return ok;
}

//! Get the name we're going to save our corrupt page log as
std::string PG::get_corrupt_pg_log_name() const
{
  const int MAX_BUF = 512;
  char buf[MAX_BUF];
  struct tm tm_buf;
  time_t my_time(time(NULL));
  const struct tm *t = localtime_r(&my_time, &tm_buf);
  int ret = strftime(buf, sizeof(buf), "corrupt_log_%Y-%m-%d_%k:%M_", t);
  if (ret == 0) {
    dout(0) << "strftime failed" << dendl;
    return "corrupt_log_unknown_time";
  }
  info.pgid.print(buf + ret, MAX_BUF - ret);
  return buf;
}

void PG::read_state(ObjectStore *store)
{
  bufferlist bl;
  bufferlist::iterator p;
  __u8 struct_v;

  // info
  store->collection_getattr(coll, "info", bl);
  p = bl.begin();
  ::decode(struct_v, p);
  ::decode(info, p);
  if (struct_v < 2) {
    ::decode(past_intervals, p);
  
    // snap_collections
    bl.clear();
    store->collection_getattr(coll, "snap_collections", bl);
    p = bl.begin();
    ::decode(struct_v, p);
  } else {
    bl.clear();
    store->read(coll_t::META_COLL, biginfo_oid, 0, 0, bl);
    p = bl.begin();
    ::decode(past_intervals, p);
  }

  if (struct_v < 3) {
    set<snapid_t> snap_collections_temp;
    ::decode(snap_collections_temp, p);
    snap_collections.clear();
    for (set<snapid_t>::iterator i = snap_collections_temp.begin();
	 i != snap_collections_temp.end();
	 ++i) {
      snap_collections.insert(*i);
    }
  } else {
    ::decode(snap_collections, p);
  }

  try {
    read_log(store);
  }
  catch (const buffer::error &e) {
    string cr_log_coll_name(get_corrupt_pg_log_name());
    dout(0) << "Got exception '" << e.what() << "' while reading log. "
            << "Moving corrupted log file to '" << cr_log_coll_name
	    << "' for later " << "analysis." << dendl;

    ondisklog.zero();

    // clear log index
    log.head = log.tail = info.last_update;

    // reset info
    info.log_tail = info.last_update;

    // Move the corrupt log to a new place and create a new zero-length log entry.
    ObjectStore::Transaction t;
    coll_t cr_log_coll(cr_log_coll_name);
    t.create_collection(cr_log_coll);
    t.collection_move(cr_log_coll, coll_t::META_COLL, log_oid);
    t.touch(coll_t::META_COLL, log_oid);
    write_info(t);
    store->apply_transaction(t);

    info.last_backfill = hobject_t();
    info.stats.stats.clear();
  }

  // log any weirdness
  log_weirdness();
}

void PG::log_weirdness()
{
  if (log.tail != info.log_tail)
    osd->clog.error() << info.pgid
		      << " info mismatch, log.tail " << log.tail
		      << " != info.log_tail " << info.log_tail
		      << "\n";
  if (log.head != info.last_update)
    osd->clog.error() << info.pgid
		      << " info mismatch, log.head " << log.head
		      << " != info.last_update " << info.last_update
		      << "\n";

  if (log.empty()) {
    // shoudl it be?
    if (log.head != log.tail)
      osd->clog.error() << info.pgid
			<< " log bound mismatch, empty but (" << log.tail << "," << log.head << "]\n";
  } else {
    if ((log.log.begin()->version <= log.tail) || // sloppy check
	(log.log.rbegin()->version != log.head && !(log.head == log.tail)))
      osd->clog.error() << info.pgid
			<< " log bound mismatch, info (" << log.tail << "," << log.head << "]"
			<< " actual ["
			<< log.log.begin()->version << "," << log.log.rbegin()->version << "]"
			<< "\n";
  }
  
  if (info.last_complete < log.tail)
    osd->clog.error() << info.pgid
		      << " last_complete " << info.last_complete
		      << " < log.tail " << log.tail
		      << "\n";
}

coll_t PG::make_snap_collection(ObjectStore::Transaction& t, snapid_t s)
{
  coll_t c(info.pgid, s);
  if (!snap_collections.contains(s)) {
    snap_collections.insert(s);
    dout(10) << "create_snap_collection " << c << ", set now " << snap_collections << dendl;
    bufferlist bl;
    ::encode(snap_collections, bl);
    t.collection_setattr(coll, "snap_collections", bl);
    t.create_collection(c);
  }
  return c;
}

void PG::update_snap_collections(vector<pg_log_entry_t> &log_entries,
				 ObjectStore::Transaction &t)
{
  for (vector<pg_log_entry_t>::iterator i = log_entries.begin();
       i != log_entries.end();
       ++i) {
    // If past backfill line, snap_collections will be updated during push
    if (i->soid > info.last_backfill)
      continue;
    if (i->is_clone()) {
      vector<snapid_t> snaps;
      bufferlist::iterator p = i->snaps.begin();
      ::decode(snaps, p);
      make_snap_collection(t, snaps[0]);
      if (snaps.size() > 1)
	make_snap_collection(t, *(snaps.rbegin()));
    }
  }
}

/**
 * filter trimming|trimmed snaps out of snapcontext
 */
void PG::filter_snapc(SnapContext& snapc)
{
  bool filtering = false;
  vector<snapid_t> newsnaps;
  for (vector<snapid_t>::iterator p = snapc.snaps.begin();
       p != snapc.snaps.end();
       ++p) {
    if (snap_trimq.contains(*p) || info.purged_snaps.contains(*p)) {
      if (!filtering) {
	// start building a new vector with what we've seen so far
	dout(10) << "filter_snapc filtering " << snapc << dendl;
	newsnaps.insert(newsnaps.begin(), snapc.snaps.begin(), p);
	filtering = true;
      }
      dout(20) << "filter_snapc  removing trimq|purged snap " << *p << dendl;
    } else {
      if (filtering)
	newsnaps.push_back(*p);  // continue building new vector
    }
  }
  if (filtering) {
    snapc.snaps.swap(newsnaps);
    dout(10) << "filter_snapc  result " << snapc << dendl;
  }
}


void PG::adjust_local_snaps()
{
  interval_set<snapid_t> to_remove;
  to_remove.intersection_of(snap_collections, info.purged_snaps);
  if (!to_remove.empty()) {
    queue_snap_trim();
  }
}

void PG::requeue_object_waiters(map<hobject_t, list<OpRequestRef> >& m)
{
  for (map<hobject_t, list<OpRequestRef> >::iterator it = m.begin();
       it != m.end();
       it++)
    osd->requeue_ops(this, it->second);
  m.clear();
}


// ==========================================================================================
// SCRUB

/*
 * when holding pg and sched_scrub_lock, then the states are:
 *   scheduling:
 *     scrub_reserved = true
 *     scrub_rserved_peers includes whoami
 *     osd->scrub_pending++
 *   scheduling, replica declined:
 *     scrub_reserved = true
 *     scrub_reserved_peers includes -1
 *     osd->scrub_pending++
 *   pending:
 *     scrub_reserved = true
 *     scrub_reserved_peers.size() == acting.size();
 *     pg on scrub_wq
 *     osd->scrub_pending++
 *   scrubbing:
 *     scrub_reserved = false;
 *     scrub_reserved_peers empty
 *     osd->scrub_active++
 */

// returns false if waiting for a reply
bool PG::sched_scrub()
{
  assert(_lock.is_locked());
  if (!(is_primary() && is_active() && is_clean() && !is_scrubbing())) {
    return true;
  }

  // just scrubbed?
  if (info.history.last_scrub_stamp + g_conf->osd_scrub_min_interval > ceph_clock_now(g_ceph_context)) {
    dout(20) << "sched_scrub: just scrubbed, skipping" << dendl;
    return true;
  }

  bool ret = false;
  if (!scrub_reserved) {
    assert(scrub_reserved_peers.empty());
    if (osd->inc_scrubs_pending()) {
      dout(20) << "sched_scrub: reserved locally, reserving replicas" << dendl;
      scrub_reserved = true;
      scrub_reserved_peers.insert(osd->whoami);
      scrub_reserve_replicas();
    } else {
      dout(20) << "sched_scrub: failed to reserve locally" << dendl;
    }
  }
  if (scrub_reserved) {
    if (scrub_reserve_failed) {
      dout(20) << "sched_scrub: failed, a peer declined" << dendl;
      clear_scrub_reserved();
      scrub_unreserve_replicas();
      ret = true;
    } else if (scrub_reserved_peers.size() == acting.size()) {
      dout(20) << "sched_scrub: success, reserved self and replicas" << dendl;
      queue_scrub();
      ret = true;
    } else {
      // none declined, since scrub_reserved is set
      dout(20) << "sched_scrub: reserved " << scrub_reserved_peers << ", waiting for replicas" << dendl;
    }
  }

  return ret;
}


void PG::sub_op_scrub_map(OpRequestRef op)
{
  MOSDSubOp *m = (MOSDSubOp *)op->request;
  assert(m->get_header().type == MSG_OSD_SUBOP);
  dout(7) << "sub_op_scrub_map" << dendl;

  if (m->map_epoch < info.history.same_interval_since) {
    dout(10) << "sub_op_scrub discarding old sub_op from "
	     << m->map_epoch << " < " << info.history.same_interval_since << dendl;
    return;
  }

  op->mark_started();

  int from = m->get_source().num();

  dout(10) << " got osd." << from << " scrub map" << dendl;
  bufferlist::iterator p = m->get_data().begin();
  if (scrub_received_maps.count(from)) {
    ScrubMap incoming;
    incoming.decode(p);
    dout(10) << "from replica " << from << dendl;
    dout(10) << "map version is " << incoming.valid_through << dendl;
    scrub_received_maps[from].merge_incr(incoming);
  } else {
    scrub_received_maps[from].decode(p);
  }

  if (--scrub_waiting_on == 0) {
    assert(last_update_applied == info.last_update);
    osd->scrub_finalize_wq.queue(this);
  }
}

/* 
 * pg lock may or may not be held
 */
void PG::_scan_list(ScrubMap &map, vector<hobject_t> &ls)
{
  dout(10) << "_scan_list scanning " << ls.size() << " objects" << dendl;
  int i = 0;
  for (vector<hobject_t>::iterator p = ls.begin(); 
       p != ls.end(); 
       p++, i++) {
    hobject_t poid = *p;

    struct stat st;
    int r = osd->store->stat(coll, poid, &st);
    if (r == 0) {
      ScrubMap::object &o = map.objects[poid];
      o.size = st.st_size;
      assert(!o.negative);
      osd->store->getattrs(coll, poid, o.attrs);
      dout(25) << "_scan_list  " << poid << dendl;
    } else {
      dout(25) << "_scan_list  " << poid << " got " << r << ", skipping" << dendl;
    }
  }
}

void PG::_request_scrub_map(int replica, eversion_t version)
{
  assert(replica != osd->whoami);
  dout(10) << "scrub  requesting scrubmap from osd." << replica << dendl;
  MOSDRepScrub *repscrubop = new MOSDRepScrub(info.pgid, version,
					      last_update_applied,
                                              get_osdmap()->get_epoch());
  osd->cluster_messenger->send_message(repscrubop,
                                       get_osdmap()->get_cluster_inst(replica));
}

void PG::sub_op_scrub_reserve(OpRequestRef op)
{
  MOSDSubOp *m = (MOSDSubOp*)op->request;
  assert(m->get_header().type == MSG_OSD_SUBOP);
  dout(7) << "sub_op_scrub_reserve" << dendl;

  if (scrub_reserved) {
    dout(10) << "Ignoring reserve request: Already reserved" << dendl;
    return;
  }

  op->mark_started();

  scrub_reserved = osd->inc_scrubs_pending();

  MOSDSubOpReply *reply = new MOSDSubOpReply(m, 0, get_osdmap()->get_epoch(), CEPH_OSD_FLAG_ACK);
  ::encode(scrub_reserved, reply->get_data());
  osd->cluster_messenger->send_message(reply, m->get_connection());
}

void PG::sub_op_scrub_reserve_reply(OpRequestRef op)
{
  MOSDSubOpReply *reply = (MOSDSubOpReply*)op->request;
  assert(reply->get_header().type == MSG_OSD_SUBOPREPLY);
  dout(7) << "sub_op_scrub_reserve_reply" << dendl;

  if (!scrub_reserved) {
    dout(10) << "ignoring obsolete scrub reserve reply" << dendl;
    return;
  }

  op->mark_started();

  int from = reply->get_source().num();
  bufferlist::iterator p = reply->get_data().begin();
  bool reserved;
  ::decode(reserved, p);

  if (scrub_reserved_peers.find(from) != scrub_reserved_peers.end()) {
    dout(10) << " already had osd." << from << " reserved" << dendl;
  } else {
    if (reserved) {
      dout(10) << " osd." << from << " scrub reserve = success" << dendl;
      scrub_reserved_peers.insert(from);
    } else {
      /* One decline stops this pg from being scheduled for scrubbing. */
      dout(10) << " osd." << from << " scrub reserve = fail" << dendl;
      scrub_reserve_failed = true;
    }
    sched_scrub();
  }
}

void PG::sub_op_scrub_unreserve(OpRequestRef op)
{
  assert(op->request->get_header().type == MSG_OSD_SUBOP);
  dout(7) << "sub_op_scrub_unreserve" << dendl;

  op->mark_started();

  clear_scrub_reserved();
}

void PG::sub_op_scrub_stop(OpRequestRef op)
{
  op->mark_started();

  MOSDSubOp *m = (MOSDSubOp*)op->request;
  assert(m->get_header().type == MSG_OSD_SUBOP);
  dout(7) << "sub_op_scrub_stop" << dendl;

  // see comment in sub_op_scrub_reserve
  scrub_reserved = false;

  MOSDSubOpReply *reply = new MOSDSubOpReply(m, 0, get_osdmap()->get_epoch(), CEPH_OSD_FLAG_ACK);
  osd->cluster_messenger->send_message(reply, m->get_connection());
}

void PG::clear_scrub_reserved()
{
  osd->scrub_wq.dequeue(this);
  scrub_reserved_peers.clear();
  scrub_reserve_failed = false;

  if (scrub_reserved) {
    scrub_reserved = false;
    osd->dec_scrubs_pending();
  }
}

void PG::scrub_reserve_replicas()
{
  for (unsigned i=1; i<acting.size(); i++) {
    dout(10) << "scrub requesting reserve from osd." << acting[i] << dendl;
    vector<OSDOp> scrub(1);
    scrub[0].op.op = CEPH_OSD_OP_SCRUB_RESERVE;
    hobject_t poid;
    eversion_t v;
    osd_reqid_t reqid;
    MOSDSubOp *subop = new MOSDSubOp(reqid, info.pgid, poid, false, 0,
                                     get_osdmap()->get_epoch(), osd->get_tid(), v);
    subop->ops = scrub;
    osd->cluster_messenger->send_message(subop, get_osdmap()->get_cluster_inst(acting[i]));
  }
}

void PG::scrub_unreserve_replicas()
{
  for (unsigned i=1; i<acting.size(); i++) {
    dout(10) << "scrub requesting unreserve from osd." << acting[i] << dendl;
    vector<OSDOp> scrub(1);
    scrub[0].op.op = CEPH_OSD_OP_SCRUB_UNRESERVE;
    hobject_t poid;
    eversion_t v;
    osd_reqid_t reqid;
    MOSDSubOp *subop = new MOSDSubOp(reqid, info.pgid, poid, false, 0,
                                     get_osdmap()->get_epoch(), osd->get_tid(), v);
    subop->ops = scrub;
    osd->cluster_messenger->send_message(subop, get_osdmap()->get_cluster_inst(acting[i]));
  }
}

/*
 * build a (sorted) summary of pg content for purposes of scrubbing
 * called while holding pg lock
 */ 
void PG::build_scrub_map(ScrubMap &map)
{
  dout(10) << "build_scrub_map" << dendl;

  map.valid_through = info.last_update;
  epoch_t epoch = info.history.same_interval_since;

  unlock();

  // wait for any writes on our pg to flush to disk first.  this avoids races
  // with scrub starting immediately after trim or recovery completion.
  osr.flush();

  // objects
  vector<hobject_t> ls;
  osd->store->collection_list(coll, ls);

  _scan_list(map, ls);
  lock();

  if (epoch != info.history.same_interval_since) {
    dout(10) << "scrub  pg changed, aborting" << dendl;
    return;
  }


  dout(10) << "PG relocked, finalizing" << dendl;

  // pg attrs
  osd->store->collection_getattrs(coll, map.attrs);

  // log
  osd->store->read(coll_t(), log_oid, 0, 0, map.logbl);
  dout(10) << " done.  pg log is " << map.logbl.length() << " bytes" << dendl;
}


/* 
 * build a summary of pg content changed starting after v
 * called while holding pg lock
 */
void PG::build_inc_scrub_map(ScrubMap &map, eversion_t v)
{
  map.valid_through = last_update_applied;
  map.incr_since = v;
  vector<hobject_t> ls;
  list<pg_log_entry_t>::iterator p;
  if (v == log.tail) {
    p = log.log.begin();
  } else if (v > log.tail) {
    p = log.find_entry(v);
    p++;
  } else {
    assert(0);
  }
  
  for (; p != log.log.end(); p++) {
    if (p->is_update()) {
      ls.push_back(p->soid);
      map.objects[p->soid].negative = false;
    } else if (p->is_delete()) {
      map.objects[p->soid].negative = true;
    }
  }

  _scan_list(map, ls);
  // pg attrs
  osd->store->collection_getattrs(coll, map.attrs);

  // log
  osd->store->read(coll_t(), log_oid, 0, 0, map.logbl);
}

void PG::repair_object(const hobject_t& soid, ScrubMap::object *po, int bad_peer, int ok_peer)
{
  eversion_t v;
  bufferlist bv;
  bv.push_back(po->attrs[OI_ATTR]);
  object_info_t oi(bv);
  if (bad_peer != acting[0]) {
    peer_missing[bad_peer].add(soid, oi.version, eversion_t());
  } else {
    // We should only be scrubbing if the PG is clean.
    assert(waiting_for_missing_object.empty());

    missing.add(soid, oi.version, eversion_t());
    missing_loc[soid].insert(ok_peer);
    missing_loc_sources.insert(ok_peer);

    log.last_requested = 0;
  }
  osd->queue_for_recovery(this);
}

/* replica_scrub
 *
 * If msg->scrub_from is not set, replica_scrub calls build_scrubmap to
 * build a complete map (with the pg lock dropped).
 *
 * If msg->scrub_from is set, replica_scrub sets finalizing_scrub.
 * Similarly to scrub, if last_update_applied is behind info.last_update
 * replica_scrub returns to be requeued by sub_op_modify_applied.
 * replica_scrub then builds an incremental scrub map with the 
 * pg lock held.
 */
void PG::replica_scrub(MOSDRepScrub *msg)
{
  assert(!active_rep_scrub);
  dout(7) << "replica_scrub" << dendl;

  if (msg->map_epoch < info.history.same_interval_since) {
    if (finalizing_scrub) {
      dout(10) << "scrub  pg changed, aborting" << dendl;
      finalizing_scrub = 0;
    } else {
      dout(10) << "replica_scrub discarding old replica_scrub from "
	       << msg->map_epoch << " < " << info.history.same_interval_since 
	       << dendl;
    }
    msg->put();
    return;
  }

  ScrubMap map;
  if (msg->scrub_from > eversion_t()) {
    if (finalizing_scrub) {
      assert(last_update_applied == info.last_update);
      assert(last_update_applied == msg->scrub_to);
    } else {
      finalizing_scrub = 1;
      if (last_update_applied != msg->scrub_to) {
	active_rep_scrub = msg;
	return;
      }
    }
    build_inc_scrub_map(map, msg->scrub_from);
    finalizing_scrub = 0;
  } else {
    build_scrub_map(map);
  }

  if (msg->map_epoch < info.history.same_interval_since) {
    dout(10) << "scrub  pg changed, aborting" << dendl;
    msg->put();
    return;
  }

  vector<OSDOp> scrub(1);
  scrub[0].op.op = CEPH_OSD_OP_SCRUB_MAP;
  hobject_t poid;
  eversion_t v;
  osd_reqid_t reqid;
  MOSDSubOp *subop = new MOSDSubOp(reqid, info.pgid, poid, false, 0,
				   msg->map_epoch, osd->get_tid(), v);
  ::encode(map, subop->get_data());
  subop->ops = scrub;

  osd->cluster_messenger->send_message(subop, msg->get_connection());

  msg->put();
}

/* Scrub:
 * PG_STATE_SCRUBBING is set when the scrub is queued
 * 
 * Once the initial scrub has completed and the requests have gone out to 
 * replicas for maps, finalizing_scrub is set.  scrub_waiting_on is set to 
 * the number of maps outstanding (active.size()).
 *
 * If last_update_applied is behind the head of the log, scrub returns to be
 * requeued by op_applied.
 *
 * Once last_update_applied == info.last_update, scrub catches itself up and
 * decrements scrub_waiting_on.
 *
 * sub_op_scrub_map similarly decrements scrub_waiting_on for each map received.
 * 
 * Once scrub_waiting_on hits 0 (either in scrub or sub_op_scrub_map) 
 * scrub_finalize is queued.
 * 
 * In scrub_finalize, if any replica maps are too old, new ones are requested,
 * scrub_waiting_on is reset, and scrub_finalize returns to be requeued by
 * sub_op_scrub_map.  If all maps are up to date, scrub_finalize checks 
 * the maps and performs repairs.
 */
void PG::scrub()
{

  lock();

  if (!is_primary() || !is_active() || !is_clean() || !is_scrubbing()) {
    dout(10) << "scrub -- not primary or active or not clean" << dendl;
    state_clear(PG_STATE_REPAIR);
    state_clear(PG_STATE_SCRUBBING);
    clear_scrub_reserved();
    unlock();
    return;
  }

  if (!finalizing_scrub) {
    dout(10) << "scrub start" << dendl;
    update_stats();
    scrub_received_maps.clear();
    scrub_epoch_start = info.history.same_interval_since;

    osd->sched_scrub_lock.Lock();
    if (scrub_reserved) {
      --(osd->scrubs_pending);
      assert(osd->scrubs_pending >= 0);
      scrub_reserved = false;
      scrub_reserved_peers.clear();
    }
    ++(osd->scrubs_active);
    osd->sched_scrub_lock.Unlock();

    /* scrub_waiting_on == 0 iff all replicas have sent the requested maps and
     * the primary has done a final scrub (which in turn can only happen if
     * last_update_applied == info.last_update)
     */
    scrub_waiting_on = acting.size();

    // request maps from replicas
    for (unsigned i=1; i<acting.size(); i++) {
      _request_scrub_map(acting[i], eversion_t());
    }

    // Unlocks and relocks...
    primary_scrubmap = ScrubMap();
    build_scrub_map(primary_scrubmap);

    if (scrub_epoch_start != info.history.same_interval_since) {
      dout(10) << "scrub  pg changed, aborting" << dendl;
      scrub_clear_state();
      scrub_unreserve_replicas();
      unlock();
      return;
    }

    finalizing_scrub = true;
    if (last_update_applied != info.last_update) {
      dout(10) << "wait for cleanup" << dendl;
      unlock();
      return;
    }
  }
    

  dout(10) << "clean up scrub" << dendl;
  assert(last_update_applied == info.last_update);
  
  if (scrub_epoch_start != info.history.same_interval_since) {
    dout(10) << "scrub  pg changed, aborting" << dendl;
    scrub_clear_state();
    scrub_unreserve_replicas();
    unlock();
    return;
  }
  
  if (primary_scrubmap.valid_through != log.head) {
    ScrubMap incr;
    build_inc_scrub_map(incr, primary_scrubmap.valid_through);
    primary_scrubmap.merge_incr(incr);
  }
  
  --scrub_waiting_on;
  if (scrub_waiting_on == 0) {
    assert(last_update_applied == info.last_update);
    osd->scrub_finalize_wq.queue(this);
  }
  
  unlock();
}

void PG::scrub_clear_state()
{
  assert(_lock.is_locked());
  state_clear(PG_STATE_SCRUBBING);
  state_clear(PG_STATE_REPAIR);
  update_stats();

  // active -> nothing.
  osd->dec_scrubs_active();

  osd->requeue_ops(this, waiting_for_active);

  finalizing_scrub = false;
  if (active_rep_scrub) {
    active_rep_scrub->put();
    active_rep_scrub = NULL;
  }
  scrub_received_maps.clear();
}

bool PG::scrub_gather_replica_maps() {
  assert(scrub_waiting_on == 0);
  assert(_lock.is_locked());

  for (map<int,ScrubMap>::iterator p = scrub_received_maps.begin();
       p != scrub_received_maps.end();
       p++) {
    
    if (scrub_received_maps[p->first].valid_through != log.head) {
      scrub_waiting_on++;
      // Need to request another incremental map
      _request_scrub_map(p->first, p->second.valid_through);
    }
  }
  
  if (scrub_waiting_on > 0) {
    return false;
  } else {
    return true;
  }
}

bool PG::_compare_scrub_objects(ScrubMap::object &auth,
				ScrubMap::object &candidate,
				ostream &errorstream)
{
  bool ok = true;
  if (auth.size != candidate.size) {
    ok = false;
    errorstream << "size " << candidate.size 
		<< " != known size " << auth.size;
  }
  for (map<string,bufferptr>::const_iterator i = auth.attrs.begin();
       i != auth.attrs.end();
       i++) {
    if (!candidate.attrs.count(i->first)) {
      if (!ok)
	errorstream << ", ";
      ok = false;
      errorstream << "missing attr " << i->first;
    } else if (candidate.attrs.find(i->first)->second.cmp(i->second)) {
      if (!ok)
	errorstream << ", ";
      ok = false;
      errorstream << "attr value mismatch " << i->first;
    }
  }
  for (map<string,bufferptr>::const_iterator i = candidate.attrs.begin();
       i != candidate.attrs.end();
       i++) {
    if (!auth.attrs.count(i->first)) {
      if (!ok)
	errorstream << ", ";
      ok = false;
      errorstream << "extra attr " << i->first;
    }
  }
  return ok;
}

void PG::_compare_scrubmaps(const map<int,ScrubMap*> &maps,  
			    map<hobject_t, set<int> > &missing,
			    map<hobject_t, set<int> > &inconsistent,
			    map<hobject_t, int> &authoritative,
			    ostream &errorstream)
{
  map<hobject_t,ScrubMap::object>::const_iterator i;
  map<int, ScrubMap *>::const_iterator j;
  set<hobject_t> master_set;

  // Construct master set
  for (j = maps.begin(); j != maps.end(); j++) {
    for (i = j->second->objects.begin(); i != j->second->objects.end(); i++) {
      master_set.insert(i->first);
    }
  }

  // Check maps against master set and each other
  for (set<hobject_t>::const_iterator k = master_set.begin();
       k != master_set.end();
       k++) {
    map<int, ScrubMap *>::const_iterator auth = maps.end();
    set<int> cur_missing;
    set<int> cur_inconsistent;
    for (j = maps.begin(); j != maps.end(); j++) {
      if (j->second->objects.count(*k)) {
	if (auth == maps.end()) {
	  // Take first osd to have it as authoritative
	  auth = j;
	} else {
	  // Compare 
	  stringstream ss;
	  if (!_compare_scrub_objects(auth->second->objects[*k],
				      j->second->objects[*k],
				      ss)) {
	    cur_inconsistent.insert(j->first);
	    errorstream << info.pgid << " osd." << acting[j->first]
			<< ": soid " << *k << " " << ss.str() << std::endl;
	  }
	}
      } else {
	cur_missing.insert(j->first);
	errorstream << info.pgid
		    << " osd." << acting[j->first] 
		    << " missing " << *k << std::endl;
      }
    }
    if (cur_missing.size()) {
      missing[*k] = cur_missing;
    }
    if (cur_inconsistent.size()) {
      inconsistent[*k] = cur_inconsistent;
    }
    if (cur_inconsistent.size() || cur_missing.size()) {
      authoritative[*k] = auth->first;
    }
  }
}

void PG::scrub_finalize() {
  lock();
  assert(last_update_applied == info.last_update);

  if (scrub_epoch_start != info.history.same_interval_since) {
    dout(10) << "scrub  pg changed, aborting" << dendl;
    scrub_clear_state();
    scrub_unreserve_replicas();
    unlock();
    return;
  }
  
  if (!scrub_gather_replica_maps()) {
    dout(10) << "maps not yet up to date, sent out new requests" << dendl;
    unlock();
    return;
  }

  dout(10) << "scrub_finalize has maps, analyzing" << dendl;
  int errors = 0, fixed = 0;
  bool repair = state_test(PG_STATE_REPAIR);
  const char *mode = repair ? "repair":"scrub";
  if (acting.size() > 1) {
    dout(10) << "scrub  comparing replica scrub maps" << dendl;

    stringstream ss;

    // Maps from objects with erros to missing/inconsistent peers
    map<hobject_t, set<int> > missing;
    map<hobject_t, set<int> > inconsistent;

    // Map from object with errors to good peer
    map<hobject_t, int> authoritative;
    map<int,ScrubMap *> maps;

    dout(2) << "scrub   osd." << acting[0] << " has " 
	    << primary_scrubmap.objects.size() << " items" << dendl;
    maps[0] = &primary_scrubmap;
    for (unsigned i=1; i<acting.size(); i++) {
      dout(2) << "scrub   osd." << acting[i] << " has " 
	      << scrub_received_maps[acting[i]].objects.size() << " items" << dendl;
      maps[i] = &scrub_received_maps[acting[i]];
    }

    _compare_scrubmaps(maps, missing, inconsistent, authoritative, ss);

    if (authoritative.size()) {
      ss << info.pgid << " " << mode << " " << missing.size() << " missing, "
	 << inconsistent.size() << " inconsistent objects\n";
      dout(2) << ss.str() << dendl;
      osd->clog.error(ss);
      state_set(PG_STATE_INCONSISTENT);
      if (repair) {
	state_clear(PG_STATE_CLEAN);
	for (map<hobject_t, int>::iterator i = authoritative.begin();
	     i != authoritative.end();
	     i++) {
	  set<int>::iterator j;
	  
	  if (missing.count(i->first)) {
	    for (j = missing[i->first].begin();
		 j != missing[i->first].end(); 
		 j++) {
	      repair_object(i->first, 
			    &maps[i->second]->objects[i->first],
			    acting[*j],
			    acting[i->second]);
	    }
	  }
	  if (inconsistent.count(i->first)) {
	    for (j = inconsistent[i->first].begin(); 
		 j != inconsistent[i->first].end(); 
		 j++) {
	      repair_object(i->first, 
			    &maps[i->second]->objects[i->first],
			    acting[*j],
			    acting[i->second]);
	    }
	  }

	}
      }
    }
  }

  // ok, do the pg-type specific scrubbing
  _scrub(primary_scrubmap, errors, fixed);

  {
    stringstream oss;
    oss << info.pgid << " " << mode << " ";
    if (errors)
      oss << errors << " errors";
    else
      oss << "ok";
    if (repair)
      oss << ", " << fixed << " fixed";
    oss << "\n";
    if (errors)
      osd->clog.error(oss);
    else
      osd->clog.info(oss);
  }

  if (errors == 0 || (repair && (errors - fixed) == 0))
    state_clear(PG_STATE_INCONSISTENT);

  // finish up
  osd->unreg_last_pg_scrub(info.pgid, info.history.last_scrub_stamp);
  info.history.last_scrub = info.last_update;
  info.history.last_scrub_stamp = ceph_clock_now(g_ceph_context);
  osd->reg_last_pg_scrub(info.pgid, info.history.last_scrub_stamp);

  {
    ObjectStore::Transaction *t = new ObjectStore::Transaction;
    write_info(*t);
    int tr = osd->store->queue_transaction(&osr, t);
    assert(tr == 0);
  }

  scrub_clear_state();
  scrub_unreserve_replicas();

  if (is_active() && is_primary()) {
    share_pg_info();
  }

  dout(10) << "scrub done" << dendl;
  unlock();
}

void PG::share_pg_info()
{
  dout(10) << "share_pg_info" << dendl;

  // share new pg_info_t with replicas
  for (unsigned i=1; i<acting.size(); i++) {
    int peer = acting[i];
    MOSDPGInfo *m = new MOSDPGInfo(get_osdmap()->get_epoch());
    m->pg_list.push_back(make_pair(info, pg_interval_map_t()));
    osd->cluster_messenger->send_message(m, get_osdmap()->get_cluster_inst(peer));
  }
}

/*
 * Share a new segment of this PG's log with some replicas, after PG is active.
 *
 * Updates peer_missing and peer_info.
 */
void PG::share_pg_log()
{
  dout(10) << __func__ << dendl;
  assert(is_primary());

  vector<int>::const_iterator a = acting.begin();
  assert(a != acting.end());
  vector<int>::const_iterator end = acting.end();
  while (++a != end) {
    int peer(*a);
    pg_missing_t& pmissing(peer_missing[peer]);
    pg_info_t& pinfo(peer_info[peer]);

    MOSDPGLog *m = new MOSDPGLog(info.last_update.epoch, info);
    m->log.copy_after(log, pinfo.last_update);

    for (list<pg_log_entry_t>::const_iterator i = m->log.log.begin();
	 i != m->log.log.end();
	 ++i) {
      pmissing.add_next_event(*i);
    }
    pinfo.last_update = m->log.head;

    osd->cluster_messenger->send_message(m, get_osdmap()->get_cluster_inst(peer));
  }
}

void PG::fulfill_log(int from, const pg_query_t &query, epoch_t query_epoch)
{
  assert(!acting.empty());
  assert(from == acting[0]);
  assert(query.type != pg_query_t::INFO);

  MOSDPGLog *mlog = new MOSDPGLog(get_osdmap()->get_epoch(),
				  info, query_epoch);
  mlog->missing = missing;

  // primary -> other, when building master log
  if (query.type == pg_query_t::LOG) {
    dout(10) << " sending info+missing+log since " << query.since
	     << dendl;
    if (query.since != eversion_t() && query.since < log.tail) {
      osd->clog.error() << info.pgid << " got broken pg_query_t::LOG since " << query.since
			<< " when my log.tail is " << log.tail
			<< ", sending full log instead\n";
      mlog->log = log;           // primary should not have requested this!!
    } else
      mlog->log.copy_after(log, query.since);
  }
  else if (query.type == pg_query_t::FULLLOG) {
    dout(10) << " sending info+missing+full log" << dendl;
    mlog->log = log;
  }

  dout(10) << " sending " << mlog->log << " " << mlog->missing << dendl;

  osd->_share_map_outgoing(get_osdmap()->get_cluster_inst(from));
  osd->cluster_messenger->send_message(mlog, 
				       get_osdmap()->get_cluster_inst(from));
}


// true if all OSDs in prior intervals may have crashed, and we need to replay
// false positives are okay, false negatives are not.
bool PG::may_need_replay(const OSDMapRef osdmap) const
{
  bool crashed = false;

  for (map<epoch_t,pg_interval_t>::const_reverse_iterator p = past_intervals.rbegin();
       p != past_intervals.rend();
       p++) {
    const pg_interval_t &interval = p->second;
    dout(10) << "may_need_replay " << interval << dendl;

    if (interval.last < info.history.last_epoch_started)
      break;  // we don't care

    if (interval.acting.empty())
      continue;

    if (!interval.maybe_went_rw)
      continue;

    // look at whether any of the osds during this interval survived
    // past the end of the interval (i.e., didn't crash and
    // potentially fail to COMMIT a write that it ACKed).
    bool any_survived_interval = false;

    // consider ACTING osds
    for (unsigned i=0; i<interval.acting.size(); i++) {
      int o = interval.acting[i];

      const osd_info_t *pinfo = 0;
      if (osdmap->exists(o))
	pinfo = &osdmap->get_info(o);

      // does this osd appear to have survived through the end of the
      // interval?
      if (pinfo) {
	if (pinfo->up_from <= interval.first && pinfo->up_thru > interval.last) {
	  dout(10) << "may_need_replay  osd." << o
		   << " up_from " << pinfo->up_from << " up_thru " << pinfo->up_thru
		   << " survived the interval" << dendl;
	  any_survived_interval = true;
	}
	else if (pinfo->up_from <= interval.first &&
		 (std::find(acting.begin(), acting.end(), o) != acting.end() ||
		  std::find(up.begin(), up.end(), o) != up.end())) {
	  dout(10) << "may_need_replay  osd." << o
		   << " up_from " << pinfo->up_from << " and is in acting|up,"
		   << " assumed to have survived the interval" << dendl;
	  // (if it hasn't, we will rebuild PriorSet)
	  any_survived_interval = true;
	}
	else if (pinfo->up_from > interval.last &&
		 pinfo->last_clean_begin <= interval.first &&
		 pinfo->last_clean_end > interval.last) {
	  dout(10) << "may_need_replay  prior osd." << o
		   << " up_from " << pinfo->up_from
		   << " and last clean interval ["
		   << pinfo->last_clean_begin << "," << pinfo->last_clean_end
		   << ") survived the interval" << dendl;
	  any_survived_interval = true;
	}
      }
    }

    if (!any_survived_interval) {
      dout(3) << "may_need_replay  no known survivors of interval "
	      << interval.first << "-" << interval.last
	      << ", may need replay" << dendl;
      crashed = true;
      break;
    }
  }

  return crashed;
}


bool PG::acting_up_affected(const vector<int>& newup, const vector<int>& newacting)
{
  if (acting != newacting || up != newup) {
    dout(20) << "acting_up_affected newup " << newup << " newacting " << newacting << dendl;
    return true;
  } else {
    return false;
  }
}

bool PG::old_peering_msg(epoch_t reply_epoch, epoch_t query_epoch)
{
  if (last_peering_reset > reply_epoch ||
      last_peering_reset > query_epoch) {
    dout(10) << "old_peering_msg reply_epoch " << reply_epoch << " query_epoch " << query_epoch
	     << " last_peering_reset " << last_peering_reset
	     << dendl;
    return true;
  }
  return false;
}


void PG::on_removal()
{
  osd->recovery_wq.dequeue(this);
  osd->scrub_wq.dequeue(this);
  osd->scrub_finalize_wq.dequeue(this);
  osd->snap_trim_wq.dequeue(this);
  osd->remove_wq.dequeue(this);
  osd->pg_stat_queue_dequeue(this);

  remove_watchers_and_notifies();
}

void PG::set_last_peering_reset()
{
  dout(20) << "set_last_peering_reset " << get_osdmap()->get_epoch() << dendl;
  last_peering_reset = get_osdmap()->get_epoch();
}

/* Called before initializing peering during advance_map */
void PG::start_peering_interval(const OSDMapRef lastmap,
				const vector<int>& newup,
				const vector<int>& newacting)
{
  const OSDMapRef osdmap = get_osdmap();

  // -- there was a change! --
  kick();

  set_last_peering_reset();

  vector<int> oldacting, oldup;
  int oldrole = get_role();
  int oldprimary = get_primary();
  acting.swap(oldacting);
  up.swap(oldup);

  up = newup;
  acting = newacting;
  want_acting.clear();

  if (info.stats.up != up ||
      info.stats.acting != acting) {
    info.stats.up = up;
    info.stats.acting = acting;
    info.stats.mapping_epoch = info.history.same_interval_since;
  }

  if (up != acting)
    state_set(PG_STATE_REMAPPED);
  else
    state_clear(PG_STATE_REMAPPED);

  int role = osdmap->calc_pg_role(osd->whoami, acting, acting.size());
  set_role(role);

  // did acting, up, primary|acker change?
  if (!lastmap) {
    dout(10) << " no lastmap" << dendl;
    dirty_info = true;
  } else {
    bool new_interval = pg_interval_t::check_new_interval(
      oldacting, newacting,
      oldup, newup,
      info.history.same_interval_since,
      info.history.last_epoch_clean,
      osdmap,
      lastmap, &past_intervals);
    if (new_interval) {
      dout(10) << " noting past " << past_intervals.rbegin()->second << dendl;
      dirty_info = true;
    }
  }

  if (oldacting != acting || oldup != up) {
    info.history.same_interval_since = osdmap->get_epoch();
  }
  if (oldup != up) {
    info.history.same_up_since = osdmap->get_epoch();
  }
  if (oldprimary != get_primary()) {
    info.history.same_primary_since = osdmap->get_epoch();
  }

  dout(10) << " up " << oldup << " -> " << up 
	   << ", acting " << oldacting << " -> " << acting 
	   << ", role " << oldrole << " -> " << role << dendl; 

  // deactivate.
  state_clear(PG_STATE_ACTIVE);
  state_clear(PG_STATE_DOWN);
  state_clear(PG_STATE_RECOVERING);

  peer_missing.clear();
  peer_purged.clear();

  // reset primary state?
  if (oldrole == 0 || get_role() == 0)
    clear_primary_state();

    
  // pg->on_*
  on_change();

  if (deleting) {
    dout(10) << *this << " canceling deletion!" << dendl;
    deleting = false;
    osd->remove_wq.dequeue(this);
    osd->reg_last_pg_scrub(info.pgid, info.history.last_scrub_stamp);
  }
    
  if (role != oldrole) {
    // old primary?
    if (oldrole == 0) {
      state_clear(PG_STATE_CLEAN);
      clear_stats();
	
      // take replay queue waiters
      list<OpRequestRef> ls;
      for (map<eversion_t,OpRequestRef>::iterator it = replay_queue.begin();
	   it != replay_queue.end();
	   it++)
	ls.push_back(it->second);
      replay_queue.clear();
      osd->requeue_ops(this, ls);
    }

    on_role_change();

    // take active waiters
    osd->requeue_ops(this, waiting_for_active);

    // new primary?
    if (role == 0) {
      // i am new primary
      state_clear(PG_STATE_STRAY);
    } else {
      // i am now replica|stray.  we need to send a notify.
      state_set(PG_STATE_STRAY);
    }
      
  } else {
    // no role change.
    // did primary change?
    if (get_primary() != oldprimary) {    
      // we need to announce
      state_set(PG_STATE_STRAY);
        
      dout(10) << *this << " " << oldacting << " -> " << acting 
	       << ", acting primary " 
	       << oldprimary << " -> " << get_primary() 
	       << dendl;
    } else {
      // primary is the same.
      if (role == 0) {
	// i am (still) primary. but my replica set changed.
	state_clear(PG_STATE_CLEAN);
	  
	dout(10) << oldacting << " -> " << acting
		 << ", replicas changed" << dendl;
      }
    }
  }
  // make sure we clear out any pg_temp change requests
  osd->pg_temp_wanted.erase(info.pgid);
  cancel_recovery();

  if (acting.empty() && up.size() && up[0] == osd->whoami) {
    dout(10) << " acting empty, but i am up[0], clearing pg_temp" << dendl;
    osd->queue_want_pg_temp(info.pgid, acting);
  }
}

void PG::proc_primary_info(ObjectStore::Transaction &t, const pg_info_t &oinfo)
{
  assert(!is_primary());
  assert(is_stray() || is_active());

  if (info.last_backfill.is_max()) {
    info.stats = oinfo.stats;
    dirty_info = true;
  }

  osd->unreg_last_pg_scrub(info.pgid, info.history.last_scrub_stamp);
  if (info.history.merge(oinfo.history))
    dirty_info = true;
  osd->reg_last_pg_scrub(info.pgid, info.history.last_scrub_stamp);

  // Handle changes to purged_snaps ONLY IF we have caught up
  if (last_complete_ondisk.epoch >= info.history.last_epoch_started) {
    interval_set<snapid_t> p;
    p.union_of(oinfo.purged_snaps, info.purged_snaps);
    p.subtract(info.purged_snaps);
    info.purged_snaps = oinfo.purged_snaps;
    if (!p.empty()) {
      dout(10) << " purged_snaps " << info.purged_snaps
	       << " -> " << oinfo.purged_snaps
	       << " removed " << p << dendl;
      adjust_local_snaps();
    }
    dirty_info = true;
  }
}

ostream& operator<<(ostream& out, const PG& pg)
{
  out << "pg[" << pg.info
      << " " << pg.up;
  if (pg.acting != pg.up)
    out << "/" << pg.acting;
  out << " r=" << pg.get_role();
  out << " lpr=" << pg.get_last_peering_reset();

  if (pg.past_intervals.size()) {
    out << " pi=" << pg.past_intervals.begin()->first << "-" << pg.past_intervals.rbegin()->second.last
	<< "/" << pg.past_intervals.size();
  }

  if (pg.is_active() &&
      pg.last_update_ondisk != pg.info.last_update)
    out << " luod=" << pg.last_update_ondisk;

  if (pg.recovery_ops_active)
    out << " rops=" << pg.recovery_ops_active;

  if (pg.log.tail != pg.info.log_tail ||
      pg.log.head != pg.info.last_update)
    out << " (info mismatch, " << pg.log << ")";

  if (pg.log.empty()) {
    // shoudl it be?
    if (pg.log.head.version - pg.log.tail.version != 0) {
      out << " (log bound mismatch, empty)";
    }
  } else {
    if ((pg.log.log.begin()->version <= pg.log.tail) || // sloppy check
        (pg.log.log.rbegin()->version != pg.log.head && !(pg.log.head == pg.log.tail))) {
      out << " (log bound mismatch, actual=["
	  << pg.log.log.begin()->version << ","
	  << pg.log.log.rbegin()->version << "]";
      //out << "len=" << pg.log.log.size();
      out << ")";
    }
  }

  if (pg.get_backfill_target() >= 0)
    out << " bft=" << pg.get_backfill_target();

  if (pg.last_complete_ondisk != pg.info.last_complete)
    out << " lcod " << pg.last_complete_ondisk;

  if (pg.get_role() == 0) {
    out << " mlcod " << pg.min_last_complete_ondisk;
  }

  out << " " << pg_state_string(pg.get_state());

  //out << " (" << pg.log.tail << "," << pg.log.head << "]";
  if (pg.missing.num_missing()) {
    out << " m=" << pg.missing.num_missing();
    if (pg.is_primary()) {
      int unfound = pg.get_num_unfound();
      if (unfound)
	out << " u=" << unfound;
    }
  }
  if (pg.snap_trimq.size())
    out << " snaptrimq=" << pg.snap_trimq;

  if (pg.deleting)
    out << " DELETING";
  out << "]";


  return out;
}

std::ostream& operator<<(std::ostream& oss,
			 const struct PG::PriorSet &prior)
{
  oss << "PriorSet[probe=" << prior.probe << " "
      << "down=" << prior.down << " "
      << "blocked_by=" << prior.blocked_by << "]";
  return oss;
}

/*------------ Recovery State Machine----------------*/
#undef dout_prefix
#define dout_prefix (*_dout << context< RecoveryMachine >().pg->gen_prefix() \
		     << "state<" << get_state_name() << ">: ")

/*------Crashed-------*/
PG::RecoveryState::Crashed::Crashed(my_context ctx)
  : my_base(ctx)
{
  state_name = "Crashed";
  context< RecoveryMachine >().log_enter(state_name);
  assert(0 == "we got a bad state machine event");
}


/*------Initial-------*/
PG::RecoveryState::Initial::Initial(my_context ctx)
  : my_base(ctx)
{
  state_name = "Initial";
  context< RecoveryMachine >().log_enter(state_name);
}

boost::statechart::result PG::RecoveryState::Initial::react(const MNotifyRec& notify)
{
  PG *pg = context< RecoveryMachine >().pg;
  pg->proc_replica_info(notify.from, notify.info);
  pg->update_heartbeat_peers();
  return transit< Primary >();
}

boost::statechart::result PG::RecoveryState::Initial::react(const MInfoRec& i)
{
  PG *pg = context< RecoveryMachine >().pg;
  assert(!pg->is_primary());
  post_event(i);
  return transit< Stray >();
}

boost::statechart::result PG::RecoveryState::Initial::react(const MLogRec& i)
{
  PG *pg = context< RecoveryMachine >().pg;
  assert(!pg->is_primary());
  post_event(i);
  return transit< Stray >();
}

void PG::RecoveryState::Initial::exit()
{
  PG *pg = context< RecoveryMachine >().pg;
  pg->set_last_peering_reset();
  context< RecoveryMachine >().log_exit(state_name, enter_time);
}

/*------Started-------*/
PG::RecoveryState::Started::Started(my_context ctx)
  : my_base(ctx)
{
  state_name = "Started";
  context< RecoveryMachine >().log_enter(state_name);
}

boost::statechart::result PG::RecoveryState::Started::react(const AdvMap& advmap)
{
  dout(10) << "Started advmap" << dendl;
  PG *pg = context< RecoveryMachine >().pg;
  if (pg->acting_up_affected(advmap.newup, advmap.newacting)) {
    dout(10) << "up or acting affected, transitioning to Reset" << dendl;
    post_event(advmap);
    return transit< Reset >();
  }
  pg->remove_down_peer_info(advmap.osdmap);
  return discard_event();
}

boost::statechart::result PG::RecoveryState::Started::react(const QueryState& q)
{
  q.f->open_object_section("state");
  q.f->dump_string("name", state_name);
  q.f->dump_stream("enter_time") << enter_time;
  q.f->close_section();
  return discard_event();
}

void PG::RecoveryState::Started::exit()
{
  context< RecoveryMachine >().log_exit(state_name, enter_time);
}

/*--------Reset---------*/
PG::RecoveryState::Reset::Reset(my_context ctx)
  : my_base(ctx)
{
  state_name = "Reset";
  context< RecoveryMachine >().log_enter(state_name);
  PG *pg = context< RecoveryMachine >().pg;
  pg->set_last_peering_reset();
}

boost::statechart::result PG::RecoveryState::Reset::react(const AdvMap& advmap)
{
  PG *pg = context< RecoveryMachine >().pg;
  dout(10) << "Reset advmap" << dendl;

  // make sure we have past_intervals filled in.  hopefully this will happen
  // _before_ we are active.
  pg->generate_past_intervals();

  pg->remove_down_peer_info(advmap.osdmap);
  if (pg->acting_up_affected(advmap.newup, advmap.newacting)) {
    dout(10) << "up or acting affected, calling start_peering_interval again"
	     << dendl;
    pg->start_peering_interval(advmap.lastmap, advmap.newup, advmap.newacting);
  }
  return discard_event();
}

boost::statechart::result PG::RecoveryState::Reset::react(const ActMap&)
{
  PG *pg = context< RecoveryMachine >().pg;
  if (pg->is_stray() && pg->get_primary() >= 0) {
    context< RecoveryMachine >().send_notify(pg->get_primary(),
					     pg->info, pg->past_intervals);
  }

  pg->update_heartbeat_peers();

  return transit< Started >();
}

boost::statechart::result PG::RecoveryState::Reset::react(const QueryState& q)
{
  q.f->open_object_section("state");
  q.f->dump_string("name", state_name);
  q.f->dump_stream("enter_time") << enter_time;
  q.f->close_section();
  return discard_event();
}

void PG::RecoveryState::Reset::exit()
{
  context< RecoveryMachine >().log_exit(state_name, enter_time);
}

/*-------Start---------*/
PG::RecoveryState::Start::Start(my_context ctx)
  : my_base(ctx)
{
  state_name = "Start";
  context< RecoveryMachine >().log_enter(state_name);

  PG *pg = context< RecoveryMachine >().pg;
  if (pg->is_primary()) {
    dout(1) << "transitioning to Primary" << dendl;
    post_event(MakePrimary());
  } else { //is_stray
    dout(1) << "transitioning to Stray" << dendl; 
    post_event(MakeStray());
  }
}

void PG::RecoveryState::Start::exit()
{
  context< RecoveryMachine >().log_exit(state_name, enter_time);
}

/*---------Primary--------*/
PG::RecoveryState::Primary::Primary(my_context ctx)
  : my_base(ctx)
{
  state_name = "Started/Primary";
  context< RecoveryMachine >().log_enter(state_name);
}

boost::statechart::result PG::RecoveryState::Primary::react(const MNotifyRec& notevt)
{
  dout(7) << "handle_pg_notify from osd." << notevt.from << dendl;
  PG *pg = context< RecoveryMachine >().pg;
  if (pg->peer_info.count(notevt.from) &&
      pg->peer_info[notevt.from].last_update == notevt.info.last_update) {
    dout(10) << *pg << " got dup osd." << notevt.from << " info " << notevt.info
	     << ", identical to ours" << dendl;
  } else {
    pg->proc_replica_info(notevt.from, notevt.info);
  }
  return discard_event();
}

boost::statechart::result PG::RecoveryState::Primary::react(const ActMap&)
{
  dout(7) << "handle ActMap primary" << dendl;
  PG *pg = context< RecoveryMachine >().pg;
  pg->update_stats();
  return discard_event();
}

void PG::RecoveryState::Primary::exit()
{
  context< RecoveryMachine >().log_exit(state_name, enter_time);
}

/*---------Peering--------*/
PG::RecoveryState::Peering::Peering(my_context ctx)
  : my_base(ctx)
{
  state_name = "Started/Primary/Peering";
  context< RecoveryMachine >().log_enter(state_name);

  PG *pg = context< RecoveryMachine >().pg;
  assert(!pg->is_active());
  assert(!pg->is_peering());
  assert(pg->is_primary());
  pg->state_set(PG_STATE_PEERING);
} 

boost::statechart::result PG::RecoveryState::Peering::react(const AdvMap& advmap) 
{
  PG *pg = context< RecoveryMachine >().pg;
  dout(10) << "Peering advmap" << dendl;
  if (prior_set.get()->affected_by_map(advmap.osdmap, pg)) {
    dout(1) << "Peering, affected_by_map, going to Reset" << dendl;
    post_event(advmap);
    return transit< Reset >();
  }
  
  pg->adjust_need_up_thru(advmap.osdmap);
  
  return forward_event();
}

boost::statechart::result PG::RecoveryState::Peering::react(const QueryState& q)
{
  PG *pg = context< RecoveryMachine >().pg;

  q.f->open_object_section("state");
  q.f->dump_string("name", state_name);
  q.f->dump_stream("enter_time") << enter_time;

  q.f->open_array_section("past_intervals");
  for (map<epoch_t,pg_interval_t>::iterator p = pg->past_intervals.begin();
       p != pg->past_intervals.end();
       ++p) {
    q.f->open_object_section("past_interval");
    p->second.dump(q.f);
    q.f->close_section();
  }
  q.f->close_section();

  q.f->open_array_section("probing_osds");
  for (set<int>::iterator p = prior_set->probe.begin(); p != prior_set->probe.end(); ++p)
    q.f->dump_int("osd", *p);
  q.f->close_section();

  if (prior_set->pg_down)
    q.f->dump_string("blocked", "peering is blocked due to down osds");

  q.f->open_array_section("down_osds_we_would_probe");
  for (set<int>::iterator p = prior_set->down.begin(); p != prior_set->down.end(); ++p)
    q.f->dump_int("osd", *p);
  q.f->close_section();

  q.f->open_array_section("peering_blocked_by");
  for (map<int,epoch_t>::iterator p = prior_set->blocked_by.begin();
       p != prior_set->blocked_by.end();
       p++) {
    q.f->open_object_section("osd");
    q.f->dump_int("osd", p->first);
    q.f->dump_int("current_lost_at", p->second);
    q.f->dump_string("comment", "starting or marking this osd lost may let us proceed");
    q.f->close_section();
  }
  q.f->close_section();

  q.f->close_section();
  return forward_event();
}

void PG::RecoveryState::Peering::exit()
{
  dout(10) << "Leaving Peering" << dendl;
  context< RecoveryMachine >().log_exit(state_name, enter_time);
  PG *pg = context< RecoveryMachine >().pg;
  pg->state_clear(PG_STATE_PEERING);
  pg->clear_probe_targets();
}

/*---------Active---------*/
PG::RecoveryState::Active::Active(my_context ctx)
  : my_base(ctx)
{
  state_name = "Started/Primary/Active";
  context< RecoveryMachine >().log_enter(state_name);

  PG *pg = context< RecoveryMachine >().pg;
  assert(pg->is_primary());
  dout(10) << "In Active, about to call activate" << dendl;
  pg->activate(*context< RecoveryMachine >().get_cur_transaction(),
	       *context< RecoveryMachine >().get_context_list(),
	       *context< RecoveryMachine >().get_query_map(),
	       context< RecoveryMachine >().get_info_map());
  assert(pg->is_active());
  dout(10) << "Activate Finished" << dendl;
}

boost::statechart::result PG::RecoveryState::Active::react(const AdvMap& advmap)
{
  PG *pg = context< RecoveryMachine >().pg;
  dout(10) << "Active advmap" << dendl;
  if (!pg->pool->newly_removed_snaps.empty()) {
    pg->snap_trimq.union_of(pg->pool->newly_removed_snaps);
    dout(10) << *pg << " snap_trimq now " << pg->snap_trimq << dendl;
    pg->dirty_info = true;
  }
  return forward_event();
}
    
boost::statechart::result PG::RecoveryState::Active::react(const ActMap&)
{
  PG *pg = context< RecoveryMachine >().pg;
  dout(10) << "Active: handling ActMap" << dendl;
  assert(pg->is_active());
  assert(pg->is_primary());

  if (pg->check_recovery_sources(pg->get_osdmap()) &&
      pg->have_unfound()) {
    // object may have become unfound
    pg->discover_all_missing(*context< RecoveryMachine >().get_query_map());
  }

  if (g_conf->osd_check_for_log_corruption)
    pg->check_log_for_corruption(pg->osd->store);

  int unfound = pg->missing.num_missing() - pg->missing_loc.size();
  if (unfound > 0 &&
      pg->all_unfound_are_queried_or_lost(pg->get_osdmap())) {
    if (g_conf->osd_auto_mark_unfound_lost) {
      pg->osd->clog.error() << pg->info.pgid << " has " << unfound
			    << " objects unfound and apparently lost, would automatically marking lost but NOT IMPLEMENTED\n";
      //pg->mark_all_unfound_lost(*context< RecoveryMachine >().get_cur_transaction());
    } else
      pg->osd->clog.error() << pg->info.pgid << " has " << unfound << " objects unfound and apparently lost\n";
  }

  if (!pg->snap_trimq.empty() &&
      pg->is_clean()) {
    dout(10) << "Active: queuing snap trim" << dendl;
    pg->queue_snap_trim();
  }

  return forward_event();
}

boost::statechart::result PG::RecoveryState::Active::react(const MNotifyRec& notevt)
{
  PG *pg = context< RecoveryMachine >().pg;
  assert(pg->is_active());
  assert(pg->is_primary());
  if (pg->peer_info.count(notevt.from)) {
    dout(10) << "Active: got notify from " << notevt.from 
	     << ", already have info from that osd, ignoring" 
	     << dendl;
  } else if (pg->peer_purged.count(notevt.from)) {
    dout(10) << "Active: got notify from " << notevt.from
	     << ", already purged that peer, ignoring"
	     << dendl;
  } else {
    dout(10) << "Active: got notify from " << notevt.from 
	     << ", calling proc_replica_info and discover_all_missing"
	     << dendl;
    pg->proc_replica_info(notevt.from, notevt.info);
    if (pg->have_unfound()) {
      pg->discover_all_missing(*context< RecoveryMachine >().get_query_map());
    }
  }
  return discard_event();
}

boost::statechart::result PG::RecoveryState::Active::react(const MInfoRec& infoevt)
{
  PG *pg = context< RecoveryMachine >().pg;
  assert(pg->is_active());
  assert(pg->is_primary());

  // don't update history (yet) if we are active and primary; the replica
  // may be telling us they have activated (and committed) but we can't
  // share that until _everyone_ does the same.
  if (pg->is_acting(infoevt.from)) {
    assert(pg->info.history.last_epoch_started < 
	   pg->info.history.same_interval_since);
    assert(infoevt.info.history.last_epoch_started >= 
	   pg->info.history.same_interval_since);
    dout(10) << " peer osd." << infoevt.from << " activated and committed" 
	     << dendl;
    pg->peer_activated.insert(infoevt.from);
  }

  if (pg->peer_activated.size() == pg->acting.size()) {
    pg->all_activated_and_committed();
  }
  return discard_event();
}

boost::statechart::result PG::RecoveryState::Active::react(const MLogRec& logevt)
{
  dout(10) << "searching osd." << logevt.from
           << " log for unfound items" << dendl;
  PG *pg = context< RecoveryMachine >().pg;
  bool got_missing = pg->search_for_missing(logevt.msg->info,
                                            &logevt.msg->missing, logevt.from);
  if (got_missing)
    pg->osd->queue_for_recovery(pg);
  return discard_event();
}

boost::statechart::result PG::RecoveryState::Active::react(const RecoveryComplete& evt)
{
  PG *pg = context< RecoveryMachine >().pg;

  int newest_update_osd;

  pg->state_clear(PG_STATE_BACKFILL);
  pg->state_clear(PG_STATE_RECOVERING);

  // if we finished backfill, all acting are active; recheck if
  // DEGRADED is appropriate.
  if (pg->get_osdmap()->get_pg_size(pg->info.pgid) <= pg->acting.size())
    pg->state_clear(PG_STATE_DEGRADED);

  // adjust acting set?  (e.g. because backfill completed...)
  if (pg->acting != pg->up &&
      !pg->choose_acting(newest_update_osd)) {
    post_event(NeedActingChange());
    return discard_event();
  }

  assert(!pg->needs_recovery());
  pg->finish_recovery(*context< RecoveryMachine >().get_cur_transaction(),
		      *context< RecoveryMachine >().get_context_list());
  return discard_event();
}

boost::statechart::result PG::RecoveryState::Active::react(const QueryState& q)
{
  PG *pg = context< RecoveryMachine >().pg;

  q.f->open_object_section("state");
  q.f->dump_string("name", state_name);
  q.f->dump_stream("enter_time") << enter_time;

  {
    q.f->open_array_section("might_have_unfound");
    for (set<int>::iterator p = pg->might_have_unfound.begin();
	 p != pg->might_have_unfound.end();
	 ++p) {
      q.f->open_object_section("osd");
      q.f->dump_int("osd", *p);
      if (pg->peer_missing.count(*p)) {
	q.f->dump_string("status", "already probed");
      } else if (pg->peer_missing_requested.count(*p)) {
	q.f->dump_string("status", "querying");
      } else if (!pg->get_osdmap()->is_up(*p)) {
	q.f->dump_string("status", "osd is down");
      } else {
	q.f->dump_string("status", "not queried");
      }
      q.f->close_section();
    }
    q.f->close_section();
  }

  q.f->close_section();
  return forward_event();
}

void PG::RecoveryState::Active::exit()
{
  context< RecoveryMachine >().log_exit(state_name, enter_time);
  PG *pg = context< RecoveryMachine >().pg;

  pg->state_clear(PG_STATE_DEGRADED);
  pg->state_clear(PG_STATE_BACKFILL);
  pg->state_clear(PG_STATE_REPLAY);
}

/*------ReplicaActive-----*/
PG::RecoveryState::ReplicaActive::ReplicaActive(my_context ctx) 
  : my_base(ctx)
{
  state_name = "Started/ReplicaActive";

  context< RecoveryMachine >().log_enter(state_name);
  dout(10) << "In ReplicaActive, about to call activate" << dendl;
  PG *pg = context< RecoveryMachine >().pg;
  map< int, map< pg_t, pg_query_t> > query_map;

  // we are replica; use current epoch as last_peering_reset to ensure
  // that our info is not ignored by the primary later.  otherwise,
  // our last_peering_reset may be earlier than the primary's, and
  // they will ignore our message.
  pg->last_peering_reset = pg->get_osdmap()->get_epoch();

  pg->activate(*context< RecoveryMachine >().get_cur_transaction(),
	       *context< RecoveryMachine >().get_context_list(),
	       query_map, NULL);
  dout(10) << "Activate Finished" << dendl;
}

boost::statechart::result PG::RecoveryState::ReplicaActive::react(const MInfoRec& infoevt)
{
  PG *pg = context< RecoveryMachine >().pg;
  pg->proc_primary_info(*context<RecoveryMachine>().get_cur_transaction(),
			infoevt.info);
  return discard_event();
}

boost::statechart::result PG::RecoveryState::ReplicaActive::react(const MLogRec& logevt)
{
  PG *pg = context< RecoveryMachine >().pg;
  MOSDPGLog *msg = logevt.msg;
  dout(10) << "received log from " << logevt.from << dendl;
  pg->merge_log(*context<RecoveryMachine>().get_cur_transaction(),
		msg->info, msg->log, logevt.from);

  assert(pg->log.tail <= pg->info.last_complete);
  assert(pg->log.head == pg->info.last_update);

  return discard_event();
}

boost::statechart::result PG::RecoveryState::ReplicaActive::react(const ActMap&)
{
  PG *pg = context< RecoveryMachine >().pg;
  if (pg->is_stray() && pg->get_primary() >= 0) {
    context< RecoveryMachine >().send_notify(pg->get_primary(),
					     pg->info, pg->past_intervals);
  }
  return discard_event();
}

boost::statechart::result PG::RecoveryState::ReplicaActive::react(const MQuery& query)
{
  PG *pg = context< RecoveryMachine >().pg;
  assert(query.query.type == pg_query_t::MISSING);
  pg->fulfill_log(query.from, query.query, query.query_epoch);
  return discard_event();
}

boost::statechart::result PG::RecoveryState::ReplicaActive::react(const QueryState& q)
{
  q.f->open_object_section("state");
  q.f->dump_string("name", state_name);
  q.f->dump_stream("enter_time") << enter_time;
  q.f->close_section();
  return forward_event();
}

void PG::RecoveryState::ReplicaActive::exit()
{
  context< RecoveryMachine >().log_exit(state_name, enter_time);
}

/*-------Stray---*/
PG::RecoveryState::Stray::Stray(my_context ctx) 
  : my_base(ctx) {
  state_name = "Started/Stray";
  context< RecoveryMachine >().log_enter(state_name);

  PG *pg = context< RecoveryMachine >().pg;
  assert(!pg->is_active());
  assert(!pg->is_peering());
  assert(!pg->is_primary());
}

boost::statechart::result PG::RecoveryState::Stray::react(const MLogRec& logevt)
{
  PG *pg = context< RecoveryMachine >().pg;
  MOSDPGLog *msg = logevt.msg;
  dout(10) << "got info+log from osd." << logevt.from << " " << msg->info << " " << msg->log << dendl;

  if (msg->info.last_backfill == hobject_t()) {
    // restart backfill
    pg->info = msg->info;
    pg->log.claim_log(msg->log);
    pg->missing.clear();
  } else {
    pg->merge_log(*context<RecoveryMachine>().get_cur_transaction(),
		  msg->info, msg->log, logevt.from);
  }

  assert(pg->log.tail <= pg->info.last_complete);
  assert(pg->log.head == pg->info.last_update);

  post_event(Activate());
  return discard_event();
}

boost::statechart::result PG::RecoveryState::Stray::react(const MInfoRec& infoevt)
{
  PG *pg = context< RecoveryMachine >().pg;
  dout(10) << "got info from osd." << infoevt.from << " " << infoevt.info << dendl;

  if (pg->info.last_update > infoevt.info.last_update) {
    // rewind divergent log entries
    pg->rewind_divergent_log(*context< RecoveryMachine >().get_cur_transaction(),
			     infoevt.info.last_update);
  }
  
  assert(infoevt.info.last_update == pg->info.last_update);
  assert(pg->log.tail <= pg->info.last_complete);
  assert(pg->log.head == pg->info.last_update);

  post_event(Activate());
  return discard_event();
}

boost::statechart::result PG::RecoveryState::Stray::react(const MQuery& query)
{
  PG *pg = context< RecoveryMachine >().pg;
  if (query.query.type == pg_query_t::INFO) {
    dout(10) << "sending info to osd." << query.from << dendl;
    assert(!pg->acting.empty());
    assert(query.from == pg->acting[0]);
    assert(query.query.type == pg_query_t::INFO);
    context< RecoveryMachine >().send_notify(query.from, pg->info, pg->past_intervals);
  } else {
    pg->fulfill_log(query.from, query.query, query.query_epoch);
  }
  return discard_event();
}

boost::statechart::result PG::RecoveryState::Stray::react(const ActMap&)
{
  PG *pg = context< RecoveryMachine >().pg;
  if (pg->is_stray() && pg->get_primary() >= 0) {
    context< RecoveryMachine >().send_notify(pg->get_primary(),
					     pg->info, pg->past_intervals);
  }
  return discard_event();
}

void PG::RecoveryState::Stray::exit()
{
  context< RecoveryMachine >().log_exit(state_name, enter_time);
}

/*--------GetInfo---------*/
PG::RecoveryState::GetInfo::GetInfo(my_context ctx)
  : my_base(ctx) 
{
  state_name = "Started/Primary/Peering/GetInfo";
  context< RecoveryMachine >().log_enter(state_name);

  PG *pg = context< RecoveryMachine >().pg;
  pg->generate_past_intervals();
  auto_ptr<PriorSet> &prior_set = context< Peering >().prior_set;

  if (!prior_set.get())
    pg->build_prior(prior_set);

  if (pg->need_up_thru)
    pg->osd->queue_want_up_thru(pg->info.history.same_interval_since);

  pg->update_stats();

  get_infos();
  if (peer_info_requested.empty() && !prior_set->pg_down) {
    post_event(GotInfo());
  }
}

void PG::RecoveryState::GetInfo::get_infos()
{
  PG *pg = context< RecoveryMachine >().pg;
  auto_ptr<PriorSet> &prior_set = context< Peering >().prior_set;

  for (set<int>::const_iterator it = prior_set->probe.begin();
       it != prior_set->probe.end();
       ++it) {
    int peer = *it;
    if (peer == pg->osd->whoami) {
      continue;
    }
    if (pg->peer_info.count(peer)) {
      dout(10) << " have osd." << peer << " info " << pg->peer_info[peer] << dendl;
      continue;
    }
    if (peer_info_requested.count(peer)) {
      dout(10) << " already requested info from osd." << peer << dendl;
    } else if (!pg->get_osdmap()->is_up(peer)) {
      dout(10) << " not querying info from down osd." << peer << dendl;
    } else {
      dout(10) << " querying info from osd." << peer << dendl;
      context< RecoveryMachine >().send_query(peer, pg_query_t(pg_query_t::INFO, pg->info.history));
      peer_info_requested.insert(peer);
    }
  }
}

boost::statechart::result PG::RecoveryState::GetInfo::react(const MNotifyRec& infoevt) 
{
  set<int>::iterator p = peer_info_requested.find(infoevt.from);
  if (p != peer_info_requested.end())
    peer_info_requested.erase(p);

  PG *pg = context< RecoveryMachine >().pg;
  epoch_t old_start = pg->info.history.last_epoch_started;
  if (pg->proc_replica_info(infoevt.from, infoevt.info)) {
    // we got something new ...
    auto_ptr<PriorSet> &prior_set = context< Peering >().prior_set;
    if (old_start < pg->info.history.last_epoch_started) {
      dout(10) << " last_epoch_started moved forward, rebuilding prior" << dendl;
      pg->build_prior(prior_set);

      // filter out any osds that got dropped from the probe set from
      // peer_info_requested.  this is less expensive than restarting
      // peering (which would re-probe everyone).
      set<int>::iterator p = peer_info_requested.begin();
      while (p != peer_info_requested.end()) {
	if (prior_set->probe.count(*p) == 0) {
	  dout(20) << " dropping osd." << *p << " from info_requested, no longer in probe set" << dendl;
	  peer_info_requested.erase(p++);
	} else {
	  ++p;
	}
      }
      get_infos();
    }

    // are we done getting everything?
    if (peer_info_requested.empty() && !prior_set->pg_down) {
      /*
       * make sure we have at least one !incomplete() osd from the
       * last rw interval.  the incomplete (backfilling) replicas
       * get a copy of the log, but they don't get all the object
       * updates, so they are insufficient to recover changes during
       * that interval.
       */
      if (pg->info.history.last_epoch_started) {
	for (map<epoch_t,pg_interval_t>::reverse_iterator p = pg->past_intervals.rbegin();
	     p != pg->past_intervals.rend();
	     ++p) {
	  if (p->first < pg->info.history.last_epoch_started)
	    break;
	  if (!p->second.maybe_went_rw)
	    continue;
	  pg_interval_t& interval = p->second;
	  dout(10) << " last maybe_went_rw interval was " << interval << dendl;
	  OSDMapRef osdmap = pg->get_osdmap();

	  /*
	   * this mirrors the PriorSet calculation: we wait if we
	   * don't have an up (AND !incomplete) node AND there are
	   * nodes down that might be usable.
	   */
	  bool any_up_complete_now = false;
	  bool any_down_now = false;
	  for (unsigned i=0; i<interval.acting.size(); i++) {
	    int o = interval.acting[i];
	    if (!osdmap->exists(o) || osdmap->get_info(o).lost_at > interval.first)
	      continue;  // dne or lost
	    if (osdmap->is_up(o)) {
	      pg_info_t *pinfo;
	      if (o == pg->osd->whoami) {
		pinfo = &pg->info;
	      } else {
		assert(pg->peer_info.count(o));
		pinfo = &pg->peer_info[o];
	      }
	      if (!pinfo->is_incomplete())
		any_up_complete_now = true;
	    } else {
	      any_down_now = true;
	    }
	  }
	  if (!any_up_complete_now && any_down_now) {
	    dout(10) << " no osds up+complete from interval " << interval << dendl;
	    pg->state_set(PG_STATE_DOWN);
	    return discard_event();
	  }
	  break;
	}
      }
      post_event(GotInfo());
    }
  }
  return discard_event();
}

boost::statechart::result PG::RecoveryState::GetInfo::react(const QueryState& q)
{
  PG *pg = context< RecoveryMachine >().pg;
  q.f->open_object_section("state");
  q.f->dump_string("name", state_name);
  q.f->dump_stream("enter_time") << enter_time;

  q.f->open_array_section("requested_info_from");
  for (set<int>::iterator p = peer_info_requested.begin(); p != peer_info_requested.end(); ++p) {
    q.f->open_object_section("osd");
    q.f->dump_int("osd", *p);
    if (pg->peer_info.count(*p)) {
      q.f->open_object_section("got_info");
      pg->peer_info[*p].dump(q.f);
      q.f->close_section();
    }
    q.f->close_section();
  }
  q.f->close_section();

  q.f->close_section();
  return forward_event();
}

void PG::RecoveryState::GetInfo::exit()
{
  context< RecoveryMachine >().log_exit(state_name, enter_time);
}

/*------GetLog------------*/
PG::RecoveryState::GetLog::GetLog(my_context ctx) : 
  my_base(ctx), newest_update_osd(-1), msg(0)
{
  state_name = "Started/Primary/Peering/GetLog";
  context< RecoveryMachine >().log_enter(state_name);

  PG *pg = context< RecoveryMachine >().pg;

  // adjust acting?
  if (!pg->choose_acting(newest_update_osd)) {
    post_event(NeedActingChange());
    return;
  }

  // am i the best?
  if (newest_update_osd == pg->osd->whoami) {
    post_event(GotLog());
    return;
  }

  const pg_info_t& best = pg->peer_info[newest_update_osd];

  // am i broken?
  if (pg->info.last_update < best.log_tail) {
    dout(10) << " not contiguous with osd." << newest_update_osd << ", down" << dendl;
    post_event(IsIncomplete());
    return;
  }

  // how much log to request?
  eversion_t request_log_from = pg->info.last_update;
  for (vector<int>::iterator p = pg->acting.begin() + 1; p != pg->acting.end(); ++p) {
    pg_info_t& ri = pg->peer_info[*p];
    if (ri.last_update >= best.log_tail && ri.last_update < request_log_from)
      request_log_from = ri.last_update;
  }

  // how much?
  dout(10) << " requesting log from osd." << newest_update_osd << dendl;
  context<RecoveryMachine>().send_query(newest_update_osd,
					pg_query_t(pg_query_t::LOG, request_log_from, pg->info.history));
}

boost::statechart::result PG::RecoveryState::GetLog::react(const MLogRec& logevt)
{
  assert(!msg);
  if (logevt.from != newest_update_osd) {
    dout(10) << "GetLog: discarding log from "
	     << "non-newest_update_osd osd." << logevt.from << dendl;
    return discard_event();
  }
  dout(10) << "GetLog: recieved master log from osd" 
	   << logevt.from << dendl;
  msg = logevt.msg;
  msg->get();
  post_event(GotLog());
  return discard_event();
}

boost::statechart::result PG::RecoveryState::GetLog::react(const GotLog&)
{
  dout(10) << "leaving GetLog" << dendl;
  PG *pg = context< RecoveryMachine >().pg;
  if (msg) {
    dout(10) << "processing master log" << dendl;
    pg->proc_master_log(*context<RecoveryMachine>().get_cur_transaction(),
			msg->info, msg->log, msg->missing, 
			newest_update_osd);
  }
  return transit< GetMissing >();
}

boost::statechart::result PG::RecoveryState::GetLog::react(const QueryState& q)
{
  q.f->open_object_section("state");
  q.f->dump_string("name", state_name);
  q.f->dump_stream("enter_time") << enter_time;
  q.f->dump_int("newest_update_osd", newest_update_osd);
  q.f->close_section();
  return forward_event();
}

void PG::RecoveryState::GetLog::exit()
{
  context< RecoveryMachine >().log_exit(state_name, enter_time);
}

PG::RecoveryState::GetLog::~GetLog()
{
  if (msg)
    msg->put();
}

/*------WaitActingChange--------*/
PG::RecoveryState::WaitActingChange::WaitActingChange(my_context ctx)
  : my_base(ctx)
{
  state_name = "Started/Primary/Peering/WaitActingChange";
  context< RecoveryMachine >().log_enter(state_name);
}

boost::statechart::result PG::RecoveryState::WaitActingChange::react(const AdvMap& advmap)
{
  PG *pg = context< RecoveryMachine >().pg;
  OSDMapRef osdmap = advmap.osdmap;

  pg->remove_down_peer_info(osdmap);

  dout(10) << "verifying no want_acting " << pg->want_acting << " targets didn't go down" << dendl;
  for (vector<int>::iterator p = pg->want_acting.begin(); p != pg->want_acting.end(); ++p) {
    if (!osdmap->is_up(*p)) {
      dout(10) << " want_acting target osd." << *p << " went down, resetting" << dendl;
      post_event(advmap);
      return transit< Reset >();
    }
  }
  return forward_event();
}

boost::statechart::result PG::RecoveryState::WaitActingChange::react(const MLogRec& logevt)
{
  dout(10) << "In WaitActingChange, ignoring MLocRec" << dendl;
  return discard_event();
}

boost::statechart::result PG::RecoveryState::WaitActingChange::react(const MInfoRec& evt)
{
  dout(10) << "In WaitActingChange, ignoring MInfoRec" << dendl;
  return discard_event();
}

boost::statechart::result PG::RecoveryState::WaitActingChange::react(const MNotifyRec& evt)
{
  dout(10) << "In WaitActingChange, ignoring MNotifyRec" << dendl;
  return discard_event();
}

boost::statechart::result PG::RecoveryState::WaitActingChange::react(const QueryState& q)
{
  q.f->open_object_section("state");
  q.f->dump_string("name", state_name);
  q.f->dump_stream("enter_time") << enter_time;
  q.f->dump_string("comment", "waiting for pg acting set to change");
  q.f->close_section();
  return forward_event();
}

void PG::RecoveryState::WaitActingChange::exit()
{
  context< RecoveryMachine >().log_exit(state_name, enter_time);
}

/*------Incomplete--------*/
PG::RecoveryState::Incomplete::Incomplete(my_context ctx)
  : my_base(ctx)
{
  state_name = "Started/Primary/Peering/Incomplete";
  context< RecoveryMachine >().log_enter(state_name);
  PG *pg = context< RecoveryMachine >().pg;

  pg->state_clear(PG_STATE_PEERING);
  pg->state_set(PG_STATE_INCOMPLETE);
  pg->update_stats();
}
void PG::RecoveryState::Incomplete::exit()
{
  context< RecoveryMachine >().log_exit(state_name, enter_time);
  PG *pg = context< RecoveryMachine >().pg;

  pg->state_clear(PG_STATE_INCOMPLETE);
}

/*------GetMissing--------*/
PG::RecoveryState::GetMissing::GetMissing(my_context ctx)
  : my_base(ctx)
{
  state_name = "Started/Primary/Peering/GetMissing";
  context< RecoveryMachine >().log_enter(state_name);

  PG *pg = context< RecoveryMachine >().pg;
  for (vector<int>::iterator i = pg->acting.begin() + 1;
       i != pg->acting.end();
       ++i) {
    const pg_info_t& pi = pg->peer_info[*i];

    if (pi.is_empty())
      continue;                                // no pg data, nothing divergent

    if (pi.last_update < pg->log.tail) {
      dout(10) << " osd." << *i << " is not contiguous, will restart backfill" << dendl;
      pg->peer_missing[*i];
      continue;
    }
    if (pi.last_backfill == hobject_t()) {
      dout(10) << " osd." << *i << " will fully backfill; can infer empty missing set" << dendl;
      pg->peer_missing[*i];
      continue;
    }

    if (pi.last_update == pi.last_complete &&  // peer has no missing
	pi.last_update == pg->info.last_update) {  // peer is up to date
      // replica has no missing and identical log as us.  no need to
      // pull anything.
      // FIXME: we can do better here.  if last_update==last_complete we
      //        can infer the rest!
      dout(10) << " osd." << *i << " has no missing, identical log" << dendl;
      pg->peer_missing[*i];
      pg->search_for_missing(pi, &pg->peer_missing[*i], *i);
      continue;
    }

    // We pull the log from the peer's last_epoch_started to ensure we
    // get enough log to detect divergent updates.
    eversion_t since(pi.history.last_epoch_started, 0);
    assert(pi.last_update >= pg->info.log_tail);  // or else choose_acting() did a bad thing
    if (pi.log_tail <= since) {
      dout(10) << " requesting log+missing since " << since << " from osd." << *i << dendl;
      context< RecoveryMachine >().send_query(*i, pg_query_t(pg_query_t::LOG, since, pg->info.history));
    } else {
      dout(10) << " requesting fulllog+missing from osd." << *i
	       << " (want since " << since << " < log.tail " << pi.log_tail << ")"
	       << dendl;
      context< RecoveryMachine >().send_query(*i, pg_query_t(pg_query_t::FULLLOG, pg->info.history));
    }
    peer_missing_requested.insert(*i);
  }

  if (peer_missing_requested.empty()) {
    if (pg->need_up_thru) {
      dout(10) << " still need up_thru update before going active" << dendl;
      post_event(NeedUpThru());
      return;
    }

    // all good!
    post_event(Activate());
  }
}

boost::statechart::result PG::RecoveryState::GetMissing::react(const MLogRec& logevt)
{
  PG *pg = context< RecoveryMachine >().pg;
  MOSDPGLog *msg = logevt.msg;

  peer_missing_requested.erase(logevt.from);
  pg->proc_replica_log(*context<RecoveryMachine>().get_cur_transaction(),
		       msg->info, msg->log, msg->missing, logevt.from);
  
  if (peer_missing_requested.empty()) {
    post_event(Activate());
  }
  return discard_event();
};

boost::statechart::result PG::RecoveryState::GetMissing::react(const QueryState& q)
{
  PG *pg = context< RecoveryMachine >().pg;
  q.f->open_object_section("state");
  q.f->dump_string("name", state_name);
  q.f->dump_stream("enter_time") << enter_time;

  q.f->open_array_section("peer_missing_requested");
  for (set<int>::iterator p = peer_missing_requested.begin(); p != peer_missing_requested.end(); ++p) {
    q.f->open_object_section("osd");
    q.f->dump_int("osd", *p);
    if (pg->peer_missing.count(*p)) {
      q.f->open_object_section("got_missing");
      pg->peer_missing[*p].dump(q.f);
      q.f->close_section();
    }
    q.f->close_section();
  }
  q.f->close_section();

  q.f->close_section();
  return forward_event();
}

void PG::RecoveryState::GetMissing::exit()
{
  context< RecoveryMachine >().log_exit(state_name, enter_time);
}

/*------WaitUpThru--------*/
PG::RecoveryState::WaitUpThru::WaitUpThru(my_context ctx)
  : my_base(ctx)
{
  state_name = "Started/Primary/Peering/WaitUpThru";
  context< RecoveryMachine >().log_enter(state_name);
}

boost::statechart::result PG::RecoveryState::WaitUpThru::react(const ActMap& am)
{
  PG *pg = context< RecoveryMachine >().pg;
  if (!pg->need_up_thru) {
    post_event(Activate());
    return discard_event();
  }
  return forward_event();
}

boost::statechart::result PG::RecoveryState::WaitUpThru::react(const MLogRec& logevt)
{
  dout(10) << "searching osd." << logevt.from
           << " log for unfound items" << dendl;
  PG *pg = context< RecoveryMachine >().pg;
  bool got_missing = pg->search_for_missing(logevt.msg->info,
                                            &logevt.msg->missing, logevt.from);

  // hmm.. should we?
  (void)got_missing;
  //if (got_missing)
  //pg->osd->queue_for_recovery(pg);

  return discard_event();
}

boost::statechart::result PG::RecoveryState::WaitUpThru::react(const QueryState& q)
{
  q.f->open_object_section("state");
  q.f->dump_string("name", state_name);
  q.f->dump_stream("enter_time") << enter_time;
  q.f->dump_string("comment", "waiting for osdmap to reflect a new up_thru for this osd");
  q.f->close_section();
  return forward_event();
}

void PG::RecoveryState::WaitUpThru::exit()
{
  context< RecoveryMachine >().log_exit(state_name, enter_time);
}

/*----RecoveryState::RecoveryMachine Methods-----*/
#undef dout_prefix
#define dout_prefix *_dout << pg->gen_prefix() 

void PG::RecoveryState::RecoveryMachine::log_enter(const char *state_name)
{
  dout(20) << "enter " << state_name << dendl;
  pg->osd->pg_recovery_stats.log_enter(state_name);
}

void PG::RecoveryState::RecoveryMachine::log_exit(const char *state_name, utime_t enter_time)
{
  utime_t dur = ceph_clock_now(g_ceph_context) - enter_time;
  dout(20) << "exit " << state_name << " " << dur << " " << event_count << " " << event_time << dendl;
  pg->osd->pg_recovery_stats.log_exit(state_name, ceph_clock_now(g_ceph_context) - enter_time,
				      event_count, event_time);
  event_count = 0;
  event_time = utime_t();
}


/*----RecoveryState Methods-----*/
#undef dout_prefix
#define dout_prefix *_dout << machine.pg->gen_prefix() 

void PG::RecoveryState::handle_notify(int from, pg_info_t& i,
				      RecoveryCtx *rctx)
{
  dout(10) << "handle_notify " << i << " from osd." << from << dendl;
  start_handle(rctx);
  machine.process_event(MNotifyRec(from, i));
  end_handle();
}

void PG::RecoveryState::handle_info(int from, pg_info_t& i,
				    RecoveryCtx *rctx)
{
  dout(10) << "handle_info " << i << " from osd." << from << dendl;
  start_handle(rctx);
  machine.process_event(MInfoRec(from, i));
  end_handle();
}

void PG::RecoveryState::handle_log(int from,
				   MOSDPGLog *msg,
				   RecoveryCtx *rctx)
{
  dout(10) << "handle_log " << *msg << " from osd." << from << dendl;
  start_handle(rctx);
  machine.process_event(MLogRec(from, msg));
  end_handle();
}

void PG::RecoveryState::handle_query(int from, const pg_query_t& q,
				     epoch_t query_epoch,
				     RecoveryCtx *rctx)
{
  dout(10) << "handle_query " << q << " from osd." << from << dendl;
  start_handle(rctx);
  machine.process_event(MQuery(from, q, query_epoch));
  end_handle();
}

void PG::RecoveryState::handle_advance_map(OSDMapRef osdmap, OSDMapRef lastmap,
					   vector<int>& newup, vector<int>& newacting,
					   RecoveryCtx *rctx)
{
  dout(10) << "handle_advance_map " << newup << "/" << newacting << dendl;
  start_handle(rctx);
  machine.process_event(AdvMap(osdmap, lastmap, newup, newacting));
  end_handle();
}

void PG::RecoveryState::handle_activate_map(RecoveryCtx *rctx)
{
  dout(10) << "handle_activate_map " << dendl;
  start_handle(rctx);
  machine.process_event(ActMap());
  end_handle();
}

void PG::RecoveryState::handle_recovery_complete(RecoveryCtx *rctx)
{
  dout(10) << "handle_recovery_complete" << dendl;
  start_handle(rctx);
  machine.process_event(RecoveryComplete());
  end_handle();
}

void PG::RecoveryState::handle_loaded(RecoveryCtx *rctx)
{
  dout(10) << "handle_loaded" << dendl;
  start_handle(rctx);
  machine.process_event(Load());
  end_handle();
}

void PG::RecoveryState::handle_create(RecoveryCtx *rctx)
{
  dout(10) << "handle_create" << dendl;
  start_handle(rctx);
  machine.process_event(Initialize());
  end_handle();
}

void PG::RecoveryState::handle_query_state(Formatter *f)
{
  dout(10) << "handle_query_state" << dendl;
  QueryState q(f);
  machine.process_event(q);
}


/*---------------------------------------------------*/
#undef dout_prefix
#define dout_prefix (*_dout << (debug_pg ? debug_pg->gen_prefix() : string()) << " PriorSet: ")

PG::PriorSet::PriorSet(const OSDMap &osdmap,
		       const map<epoch_t, pg_interval_t> &past_intervals,
		       const vector<int> &up,
		       const vector<int> &acting,
		       const pg_info_t &info,
		       const PG *debug_pg)
  : pg_down(false)
{
  /*
   * We have to be careful to gracefully deal with situations like
   * so. Say we have a power outage or something that takes out both
   * OSDs, but the monitor doesn't mark them down in the same epoch.
   * The history may look like
   *
   *  1: A B
   *  2:   B
   *  3:       let's say B dies for good, too (say, from the power spike) 
   *  4: A
   *
   * which makes it look like B may have applied updates to the PG
   * that we need in order to proceed.  This sucks...
   *
   * To minimize the risk of this happening, we CANNOT go active if
   * _any_ OSDs in the prior set are down until we send an MOSDAlive
   * to the monitor such that the OSDMap sets osd_up_thru to an epoch.
   * Then, we have something like
   *
   *  1: A B
   *  2:   B   up_thru[B]=0
   *  3:
   *  4: A
   *
   * -> we can ignore B, bc it couldn't have gone active (alive_thru
   *    still 0).
   *
   * or,
   *
   *  1: A B
   *  2:   B   up_thru[B]=0
   *  3:   B   up_thru[B]=2
   *  4:
   *  5: A    
   *
   * -> we must wait for B, bc it was alive through 2, and could have
   *    written to the pg.
   *
   * If B is really dead, then an administrator will need to manually
   * intervene by marking the OSD as "lost."
   */

  // Include current acting and up nodes... not because they may
  // contain old data (this interval hasn't gone active, obviously),
  // but because we want their pg_info to inform choose_acting(), and
  // so that we know what they do/do not have explicitly before
  // sending them any new info/logs/whatever.
  for (unsigned i=0; i<acting.size(); i++)
    probe.insert(acting[i]);
  // It may be possible to exlude the up nodes, but let's keep them in
  // there for now.
  for (unsigned i=0; i<up.size(); i++)
    probe.insert(up[i]);

  for (map<epoch_t,pg_interval_t>::const_reverse_iterator p = past_intervals.rbegin();
       p != past_intervals.rend();
       p++) {
    const pg_interval_t &interval = p->second;
    dout(10) << "build_prior " << interval << dendl;

    if (interval.last < info.history.last_epoch_started)
      break;  // we don't care

    if (interval.acting.empty())
      continue;

    if (!interval.maybe_went_rw)
      continue;

    // look at candidate osds during this interval.  each falls into
    // one of three categories: up, down (but potentially
    // interesting), or lost (down, but we won't wait for it).
    bool any_up_now = false;    // any candidates up now
    bool any_down_now = false;  // any candidates down now (that might have useful data)

    // consider ACTING osds
    for (unsigned i=0; i<interval.acting.size(); i++) {
      int o = interval.acting[i];

      const osd_info_t *pinfo = 0;
      if (osdmap.exists(o))
	pinfo = &osdmap.get_info(o);

      if (osdmap.is_up(o)) {
	// include past acting osds if they are up.
	probe.insert(o);
	any_up_now = true;
      } else if (!pinfo) {
	dout(10) << "build_prior  prior osd." << o << " no longer exists" << dendl;
	down.insert(o);
      } else if (pinfo->lost_at > interval.first) {
	dout(10) << "build_prior  prior osd." << o << " is down, but lost_at " << pinfo->lost_at << dendl;
	down.insert(o);
      } else {
	dout(10) << "build_prior  prior osd." << o << " is down" << dendl;
	down.insert(o);
	any_down_now = true;
      }
    }

    // if nobody survived this interval, and we may have gone rw,
    // then we need to wait for one of those osds to recover to
    // ensure that we haven't lost any information.
    if (!any_up_now && any_down_now) {
      // fixme: how do we identify a "clean" shutdown anyway?
      dout(10) << "build_prior  possibly went active+rw, none up; including down osds" << dendl;
      for (vector<int>::const_iterator i = interval.acting.begin();
	   i != interval.acting.end();
	   ++i) {
	if (osdmap.exists(*i) &&   // if it doesn't exist, we already consider it lost.
	    osdmap.is_down(*i)) {
	  probe.insert(*i);
	  pg_down = true;

	  // make note of when any down osd in the cur set was lost, so that
	  // we can notice changes in prior_set_affected.
	  blocked_by[*i] = osdmap.get_info(*i).lost_at;
	}
      }
    }
  }

  dout(10) << "build_prior final: probe " << probe
	   << " down " << down
	   << " blocked_by " << blocked_by
	   << (pg_down ? " pg_down":"")
	   << dendl;
}

// true if the given map affects the prior set
bool PG::PriorSet::affected_by_map(const OSDMapRef osdmap, const PG *debug_pg) const
{
  for (set<int>::iterator p = probe.begin();
       p != probe.end();
       ++p) {
    int o = *p;

    // did someone in the prior set go down?
    if (osdmap->is_down(o) && down.count(o) == 0) {
      dout(10) << "affected_by_map osd." << o << " now down" << dendl;
      return true;
    }

    // did a down osd in cur get (re)marked as lost?
    map<int,epoch_t>::const_iterator r = blocked_by.find(o);
    if (r != blocked_by.end()) {
      if (!osdmap->exists(o)) {
	dout(10) << "affected_by_map osd." << o << " no longer exists" << dendl;
	return true;
      }
      if (osdmap->get_info(o).lost_at != r->second) {
	dout(10) << "affected_by_map osd." << o << " (re)marked as lost" << dendl;
	return true;
      }
    }
  }

  // did someone in the prior down set go up?
  for (set<int>::const_iterator p = down.begin();
       p != down.end();
       ++p) {
    int o = *p;

    if (osdmap->is_up(o)) {
      dout(10) << "affected_by_map osd." << *p << " now up" << dendl;
      return true;
    }

    // did someone in the prior set get lost or destroyed?
    if (!osdmap->exists(o)) {
      dout(10) << "affected_by_map osd." << o << " no longer exists" << dendl;
      return true;
    }
  }

  return false;
}<|MERGE_RESOLUTION|>--- conflicted
+++ resolved
@@ -928,9 +928,6 @@
  */
 map<int, pg_info_t>::const_iterator PG::find_best_info(const map<int, pg_info_t> &infos) const
 {
-<<<<<<< HEAD
-  epoch_t last_epoch_started = 0;
-=======
   eversion_t min_last_update_acceptable = eversion_t::max();
   epoch_t max_last_epoch_started_found = 0;
   for (map<int, pg_info_t>::const_iterator i = infos.begin();
@@ -947,7 +944,6 @@
   }
   assert(min_last_update_acceptable != eversion_t::max());
 
->>>>>>> 145d1c14
   map<int, pg_info_t>::const_iterator best = infos.end();
   // find osd with newest last_update.  if there are multiples, prefer
   //  - a longer tail, if it brings another peer into log contiguity
@@ -955,21 +951,9 @@
   for (map<int, pg_info_t>::const_iterator p = infos.begin();
        p != infos.end();
        ++p) {
-<<<<<<< HEAD
-    // Only consider peers with the most recent last_epoch_started found
-    if (p->second.history.last_epoch_started > last_epoch_started) {
-      last_epoch_started = p->second.history.last_epoch_started;
-      if (best != infos.end() &&
-	  last_epoch_started > best->second.history.last_epoch_started)
-	best = infos.end();
-    } else if (p->second.history.last_epoch_started < last_epoch_started) {
-      continue;
-    }
-=======
     // Only consider peers with last_update >= min_last_update_acceptable
     if (p->second.last_update < min_last_update_acceptable)
       continue;
->>>>>>> 145d1c14
     // Disquality anyone who is incomplete (not fully backfilled)
     if (p->second.is_incomplete())
       continue;
