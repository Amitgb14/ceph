--- conflicted
+++ resolved
@@ -337,8878 +337,4 @@
   }
 }
 
-<<<<<<< HEAD
-constexpr unsigned long long operator"" _min (unsigned long long min) {
-  return min * 60;
-}
-constexpr unsigned long long operator"" _hr (unsigned long long hr) {
-  return hr * 60 * 60;
-}
-constexpr unsigned long long operator"" _day (unsigned long long day) {
-  return day * 24 * 60 * 60;
-}
-constexpr unsigned long long operator"" _K (unsigned long long n) {
-  return n << 10;
-}
-constexpr unsigned long long operator"" _M (unsigned long long n) {
-  return n << 20;
-}
-constexpr unsigned long long operator"" _G (unsigned long long n) {
-  return n << 30;
-}
-constexpr unsigned long long operator"" _T (unsigned long long n) {
-  return n << 40;
-}
-
-std::vector<Option> get_global_options() {
-  return std::vector<Option>({
-    Option("host", Option::TYPE_STR, Option::LEVEL_BASIC)
-    .set_description("local hostname")
-    .set_long_description("if blank, ceph assumes the short hostname (hostname -s)")
-    .set_flag(Option::FLAG_NO_MON_UPDATE)
-    .add_service("common")
-    .add_tag("network"),
-
-    Option("fsid", Option::TYPE_UUID, Option::LEVEL_BASIC)
-    .set_description("cluster fsid (uuid)")
-    .set_flag(Option::FLAG_NO_MON_UPDATE)
-    .set_flag(Option::FLAG_STARTUP)
-    .add_service("common")
-    .add_tag("service"),
-
-    Option("public_addr", Option::TYPE_ADDR, Option::LEVEL_BASIC)
-    .set_description("public-facing address to bind to")
-    .set_flag(Option::FLAG_STARTUP)
-    .add_service({"mon", "mds", "osd", "mgr"}),
-
-    Option("public_addrv", Option::TYPE_ADDRVEC, Option::LEVEL_BASIC)
-    .set_description("public-facing address to bind to")
-    .set_flag(Option::FLAG_STARTUP)
-    .add_service({"mon", "mds", "osd", "mgr"}),
-
-    Option("public_bind_addr", Option::TYPE_ADDR, Option::LEVEL_ADVANCED)
-    .set_default(entity_addr_t())
-    .set_flag(Option::FLAG_STARTUP)
-    .add_service("mon")
-    .set_description(""),
-
-    Option("cluster_addr", Option::TYPE_ADDR, Option::LEVEL_BASIC)
-    .set_description("cluster-facing address to bind to")
-    .add_service("osd")
-    .set_flag(Option::FLAG_STARTUP)
-    .add_tag("network"),
-
-    Option("public_network", Option::TYPE_STR, Option::LEVEL_ADVANCED)
-    .add_service({"mon", "mds", "osd", "mgr"})
-    .set_flag(Option::FLAG_STARTUP)
-    .add_tag("network")
-    .set_description("Network(s) from which to choose a public address to bind to"),
-
-    Option("public_network_interface", Option::TYPE_STR, Option::LEVEL_ADVANCED)
-    .add_service({"mon", "mds", "osd", "mgr"})
-    .add_tag("network")
-    .set_flag(Option::FLAG_STARTUP)
-    .set_description("Interface name(s) from which to choose an address from a public_network to bind to; public_network must also be specified.")
-    .add_see_also("public_network"),
-
-    Option("cluster_network", Option::TYPE_STR, Option::LEVEL_ADVANCED)
-    .add_service("osd")
-    .set_flag(Option::FLAG_STARTUP)
-    .add_tag("network")
-    .set_description("Network(s) from which to choose a cluster address to bind to"),
-
-    Option("cluster_network_interface", Option::TYPE_STR, Option::LEVEL_ADVANCED)
-    .add_service({"mon", "mds", "osd", "mgr"})
-    .set_flag(Option::FLAG_STARTUP)
-    .add_tag("network")
-    .set_description("Interface name(s) from which to choose an address from a cluster_network to bind to; cluster_network must also be specified.")
-    .add_see_also("cluster_network"),
-
-    Option("monmap", Option::TYPE_STR, Option::LEVEL_ADVANCED)
-    .set_description("path to MonMap file")
-    .set_long_description("This option is normally used during mkfs, but can also "
-  			"be used to identify which monitors to connect to.")
-    .set_flag(Option::FLAG_NO_MON_UPDATE)
-    .add_service("mon")
-    .set_flag(Option::FLAG_CREATE),
-
-    Option("mon_host", Option::TYPE_STR, Option::LEVEL_BASIC)
-    .set_description("list of hosts or addresses to search for a monitor")
-    .set_long_description("This is a comma, whitespace, or semicolon separated "
-  			"list of IP addresses or hostnames. Hostnames are "
-  			"resolved via DNS and all A or AAAA records are "
-  			"included in the search list.")
-    .set_flag(Option::FLAG_NO_MON_UPDATE)
-    .set_flag(Option::FLAG_STARTUP)
-    .add_service("common"),
-
-    Option("mon_host_override", Option::TYPE_STR, Option::LEVEL_ADVANCED)
-    .set_description("monitor(s) to use overriding the MonMap")
-    .set_flag(Option::FLAG_NO_MON_UPDATE)
-    .set_flag(Option::FLAG_STARTUP)
-    .add_service("common"),
-
-    Option("mon_dns_srv_name", Option::TYPE_STR, Option::LEVEL_ADVANCED)
-    .set_default("ceph-mon")
-    .set_description("name of DNS SRV record to check for monitor addresses")
-    .set_flag(Option::FLAG_STARTUP)
-    .add_service("common")
-    .add_tag("network")
-    .add_see_also("mon_host"),
-
-    Option("container_image", Option::TYPE_STR, Option::LEVEL_BASIC)
-    .set_description("container image (used by cephadm orchestrator)")
-    .set_flag(Option::FLAG_STARTUP)
-    .set_default("docker.io/ceph/daemon-base:latest-master-devel"),
-
-    Option("no_config_file", Option::TYPE_BOOL, Option::LEVEL_ADVANCED)
-    .set_default(false)
-    .set_flag(Option::FLAG_NO_MON_UPDATE)
-    .set_flag(Option::FLAG_STARTUP)
-    .add_service("common")
-    .add_tag("config")
-    .set_description("signal that we don't require a config file to be present")
-    .set_long_description("When specified, we won't be looking for a "
-			  "configuration file, and will instead expect that "
-			  "whatever options or values are required for us to "
-			  "work will be passed as arguments."),
-
-    // lockdep
-    Option("lockdep", Option::TYPE_BOOL, Option::LEVEL_DEV)
-    .set_description("enable lockdep lock dependency analyzer")
-    .set_flag(Option::FLAG_NO_MON_UPDATE)
-    .set_flag(Option::FLAG_STARTUP)
-    .add_service("common"),
-
-    Option("lockdep_force_backtrace", Option::TYPE_BOOL, Option::LEVEL_DEV)
-    .set_description("always gather current backtrace at every lock")
-    .set_flag(Option::FLAG_STARTUP)
-    .add_service("common")
-    .add_see_also("lockdep"),
-
-    Option("run_dir", Option::TYPE_STR, Option::LEVEL_ADVANCED)
-    .set_default("/var/run/ceph")
-    .set_flag(Option::FLAG_STARTUP)
-    .set_description("path for the 'run' directory for storing pid and socket files")
-    .add_service("common")
-    .add_see_also("admin_socket"),
-
-    Option("admin_socket", Option::TYPE_STR, Option::LEVEL_ADVANCED)
-    .set_default("")
-    .set_daemon_default("$run_dir/$cluster-$name.asok")
-    .set_flag(Option::FLAG_STARTUP)
-    .set_description("path for the runtime control socket file, used by the 'ceph daemon' command")
-    .add_service("common"),
-
-    Option("admin_socket_mode", Option::TYPE_STR, Option::LEVEL_ADVANCED)
-    .set_description("file mode to set for the admin socket file, e.g, '0755'")
-    .set_flag(Option::FLAG_STARTUP)
-    .add_service("common")
-    .add_see_also("admin_socket"),
-
-    // daemon
-    Option("daemonize", Option::TYPE_BOOL, Option::LEVEL_ADVANCED)
-    .set_default(false)
-    .set_daemon_default(true)
-    .set_description("whether to daemonize (background) after startup")
-    .set_flag(Option::FLAG_STARTUP)
-    .set_flag(Option::FLAG_NO_MON_UPDATE)
-    .add_service({"mon", "mgr", "osd", "mds"})
-    .add_tag("service")
-    .add_see_also({"pid_file", "chdir"}),
-
-    Option("setuser", Option::TYPE_STR, Option::LEVEL_ADVANCED)
-    .set_flag(Option::FLAG_STARTUP)
-    .set_description("uid or user name to switch to on startup")
-    .set_long_description("This is normally specified by the systemd unit file.")
-    .add_service({"mon", "mgr", "osd", "mds"})
-    .add_tag("service")
-    .add_see_also("setgroup"),
-
-    Option("setgroup", Option::TYPE_STR, Option::LEVEL_ADVANCED)
-    .set_flag(Option::FLAG_STARTUP)
-    .set_description("gid or group name to switch to on startup")
-    .set_long_description("This is normally specified by the systemd unit file.")
-    .add_service({"mon", "mgr", "osd", "mds"})
-    .add_tag("service")
-    .add_see_also("setuser"),
-
-    Option("setuser_match_path", Option::TYPE_STR, Option::LEVEL_ADVANCED)
-    .set_flag(Option::FLAG_STARTUP)
-    .set_description("if set, setuser/setgroup is condition on this path matching ownership")
-    .set_long_description("If setuser or setgroup are specified, and this option is non-empty, then the uid/gid of the daemon will only be changed if the file or directory specified by this option has a matching uid and/or gid.  This exists primarily to allow switching to user ceph for OSDs to be conditional on whether the osd data contents have also been chowned after an upgrade.  This is normally specified by the systemd unit file.")
-    .add_service({"mon", "mgr", "osd", "mds"})
-    .add_tag("service")
-    .add_see_also({"setuser", "setgroup"}),
-
-    Option("pid_file", Option::TYPE_STR, Option::LEVEL_ADVANCED)
-    .set_flag(Option::FLAG_STARTUP)
-    .set_description("path to write a pid file (if any)")
-    .add_service({"mon", "mgr", "osd", "mds"})
-    .add_tag("service"),
-
-    Option("chdir", Option::TYPE_STR, Option::LEVEL_ADVANCED)
-    .set_description("path to chdir(2) to after daemonizing")
-    .set_flag(Option::FLAG_STARTUP)
-    .set_flag(Option::FLAG_NO_MON_UPDATE)
-    .add_service({"mon", "mgr", "osd", "mds"})
-    .add_tag("service")
-    .add_see_also("daemonize"),
-
-    Option("fatal_signal_handlers", Option::TYPE_BOOL, Option::LEVEL_ADVANCED)
-    .set_default(true)
-    .set_flag(Option::FLAG_STARTUP)
-    .set_description("whether to register signal handlers for SIGABRT etc that dump a stack trace")
-    .set_long_description("This is normally true for daemons and values for libraries.")
-    .add_service({"mon", "mgr", "osd", "mds"})
-    .add_tag("service"),
-
-    Option("crash_dir", Option::TYPE_STR, Option::LEVEL_ADVANCED)
-    .set_flag(Option::FLAG_STARTUP)
-    .set_default("/var/lib/ceph/crash")
-    .set_description("Directory where crash reports are archived"),
-
-    // restapi
-    Option("restapi_log_level", Option::TYPE_STR, Option::LEVEL_ADVANCED)
-    .set_description("default set by python code"),
-
-    Option("restapi_base_url", Option::TYPE_STR, Option::LEVEL_ADVANCED)
-    .set_description("default set by python code"),
-
-    Option("erasure_code_dir", Option::TYPE_STR, Option::LEVEL_ADVANCED)
-    .set_default(CEPH_PKGLIBDIR"/erasure-code")
-    .set_flag(Option::FLAG_STARTUP)
-    .set_description("directory where erasure-code plugins can be found")
-    .add_service({"mon", "osd"}),
-
-    // logging
-    Option("log_file", Option::TYPE_STR, Option::LEVEL_BASIC)
-    .set_default("")
-    .set_daemon_default("/var/log/ceph/$cluster-$name.log")
-    .set_description("path to log file")
-    .add_see_also({"log_to_file",
-		   "log_to_stderr",
-                   "err_to_stderr",
-                   "log_to_syslog",
-                   "err_to_syslog"}),
-
-    Option("log_max_new", Option::TYPE_INT, Option::LEVEL_ADVANCED)
-    .set_default(1000)
-    .set_description("max unwritten log entries to allow before waiting to flush to the log")
-    .add_see_also("log_max_recent"),
-
-    Option("log_max_recent", Option::TYPE_INT, Option::LEVEL_ADVANCED)
-    .set_default(500)
-    .set_daemon_default(10000)
-    .set_description("recent log entries to keep in memory to dump in the event of a crash")
-    .set_long_description("The purpose of this option is to log at a higher debug level only to the in-memory buffer, and write out the detailed log messages only if there is a crash.  Only log entries below the lower log level will be written unconditionally to the log.  For example, debug_osd=1/5 will write everything <= 1 to the log unconditionally but keep entries at levels 2-5 in memory.  If there is a seg fault or assertion failure, all entries will be dumped to the log."),
-
-    Option("log_to_file", Option::TYPE_BOOL, Option::LEVEL_BASIC)
-    .set_default(true)
-    .set_description("send log lines to a file")
-    .add_see_also("log_file"),
-
-    Option("log_to_stderr", Option::TYPE_BOOL, Option::LEVEL_BASIC)
-    .set_default(true)
-    .set_daemon_default(false)
-    .set_description("send log lines to stderr"),
-
-    Option("err_to_stderr", Option::TYPE_BOOL, Option::LEVEL_BASIC)
-    .set_default(false)
-    .set_daemon_default(true)
-    .set_description("send critical error log lines to stderr"),
-
-    Option("log_stderr_prefix", Option::TYPE_STR, Option::LEVEL_ADVANCED)
-    .set_description("String to prefix log messages with when sent to stderr")
-    .set_long_description("This is useful in container environments when combined with mon_cluster_log_to_stderr.  The mon log prefixes each line with the channel name (e.g., 'default', 'audit'), while log_stderr_prefix can be set to 'debug '.")
-    .add_see_also("mon_cluster_log_to_stderr"),
-
-    Option("log_to_syslog", Option::TYPE_BOOL, Option::LEVEL_BASIC)
-    .set_default(false)
-    .set_description("send log lines to syslog facility"),
-
-    Option("err_to_syslog", Option::TYPE_BOOL, Option::LEVEL_BASIC)
-    .set_default(false)
-    .set_description("send critical error log lines to syslog facility"),
-
-    Option("log_flush_on_exit", Option::TYPE_BOOL, Option::LEVEL_ADVANCED)
-    .set_default(false)
-    .set_description("set a process exit handler to ensure the log is flushed on exit"),
-
-    Option("log_stop_at_utilization", Option::TYPE_FLOAT, Option::LEVEL_BASIC)
-    .set_default(.97)
-    .set_min_max(0.0, 1.0)
-    .set_description("stop writing to the log file when device utilization reaches this ratio")
-    .add_see_also("log_file"),
-
-    Option("log_to_graylog", Option::TYPE_BOOL, Option::LEVEL_BASIC)
-    .set_default(false)
-    .set_description("send log lines to remote graylog server")
-    .add_see_also({"err_to_graylog",
-                   "log_graylog_host",
-                   "log_graylog_port"}),
-
-    Option("err_to_graylog", Option::TYPE_BOOL, Option::LEVEL_BASIC)
-    .set_default(false)
-    .set_description("send critical error log lines to remote graylog server")
-    .add_see_also({"log_to_graylog",
-                   "log_graylog_host",
-                   "log_graylog_port"}),
-
-    Option("log_graylog_host", Option::TYPE_STR, Option::LEVEL_BASIC)
-    .set_default("127.0.0.1")
-    .set_description("address or hostname of graylog server to log to")
-    .add_see_also({"log_to_graylog",
-                   "err_to_graylog",
-                   "log_graylog_port"}),
-
-    Option("log_graylog_port", Option::TYPE_INT, Option::LEVEL_BASIC)
-    .set_default(12201)
-    .set_description("port number for the remote graylog server")
-    .add_see_also("log_graylog_host"),
-
-    Option("log_to_journald", Option::TYPE_BOOL, Option::LEVEL_BASIC)
-    .set_default(false)
-    .set_description("send log lines to journald")
-    .add_see_also("err_to_journald"),
-
-    Option("err_to_journald", Option::TYPE_BOOL, Option::LEVEL_BASIC)
-    .set_default(false)
-    .set_description("send critical error log lines to journald")
-    .add_see_also("log_to_journald"),
-
-    Option("log_coarse_timestamps", Option::TYPE_BOOL, Option::LEVEL_ADVANCED)
-    .set_default(true)
-    .set_description("timestamp log entries from coarse system clock "
-		     "to improve performance")
-    .add_service("common")
-    .add_tag("performance")
-    .add_tag("service"),
-
-
-    // unmodified
-    Option("clog_to_monitors", Option::TYPE_STR, Option::LEVEL_ADVANCED)
-    .set_default("default=true")
-    .set_flag(Option::FLAG_RUNTIME)
-    .set_description("Make daemons send cluster log messages to monitors"),
-
-    Option("clog_to_syslog", Option::TYPE_STR, Option::LEVEL_ADVANCED)
-    .set_default("false")
-    .set_flag(Option::FLAG_RUNTIME)
-    .set_description("Make daemons send cluster log messages to syslog"),
-
-    Option("clog_to_syslog_level", Option::TYPE_STR, Option::LEVEL_ADVANCED)
-    .set_default("info")
-    .set_flag(Option::FLAG_RUNTIME)
-    .set_description("Syslog level for cluster log messages")
-    .add_see_also("clog_to_syslog"),
-
-    Option("clog_to_syslog_facility", Option::TYPE_STR, Option::LEVEL_ADVANCED)
-    .set_default("default=daemon audit=local0")
-    .set_flag(Option::FLAG_RUNTIME)
-    .set_description("Syslog facility for cluster log messages")
-    .add_see_also("clog_to_syslog"),
-
-    Option("clog_to_graylog", Option::TYPE_STR, Option::LEVEL_ADVANCED)
-    .set_default("false")
-    .set_flag(Option::FLAG_RUNTIME)
-    .set_description("Make daemons send cluster log to graylog"),
-
-    Option("clog_to_graylog_host", Option::TYPE_STR, Option::LEVEL_ADVANCED)
-    .set_default("127.0.0.1")
-    .set_flag(Option::FLAG_RUNTIME)
-    .set_description("Graylog host to cluster log messages")
-    .add_see_also("clog_to_graylog"),
-
-    Option("clog_to_graylog_port", Option::TYPE_STR, Option::LEVEL_ADVANCED)
-    .set_default("12201")
-    .set_flag(Option::FLAG_RUNTIME)
-    .set_description("Graylog port number for cluster log messages")
-    .add_see_also("clog_to_graylog"),
-
-    Option("mon_cluster_log_to_stderr", Option::TYPE_BOOL, Option::LEVEL_ADVANCED)
-    .set_default(false)
-    .add_service("mon")
-    .set_flag(Option::FLAG_RUNTIME)
-    .set_description("Make monitor send cluster log messages to stderr (prefixed by channel)")
-    .add_see_also("log_stderr_prefix"),
-
-    Option("mon_cluster_log_to_syslog", Option::TYPE_STR, Option::LEVEL_ADVANCED)
-    .set_default("default=false")
-    .set_flag(Option::FLAG_RUNTIME)
-    .add_service("mon")
-    .set_description("Make monitor send cluster log messages to syslog"),
-
-    Option("mon_cluster_log_to_syslog_level", Option::TYPE_STR, Option::LEVEL_ADVANCED)
-    .set_default("info")
-    .add_service("mon")
-    .set_flag(Option::FLAG_RUNTIME)
-    .set_description("Syslog level for cluster log messages")
-    .add_see_also("mon_cluster_log_to_syslog"),
-
-    Option("mon_cluster_log_to_syslog_facility", Option::TYPE_STR, Option::LEVEL_ADVANCED)
-    .set_default("daemon")
-    .add_service("mon")
-    .set_flag(Option::FLAG_RUNTIME)
-    .set_description("Syslog facility for cluster log messages")
-    .add_see_also("mon_cluster_log_to_syslog"),
-
-    Option("mon_cluster_log_to_file", Option::TYPE_BOOL, Option::LEVEL_ADVANCED)
-    .set_default(true)
-    .set_flag(Option::FLAG_RUNTIME)
-    .add_service("mon")
-    .set_description("Make monitor send cluster log messages to file")
-    .add_see_also("mon_cluster_log_file"),
-
-    Option("mon_cluster_log_file", Option::TYPE_STR, Option::LEVEL_ADVANCED)
-    .set_default("default=/var/log/ceph/$cluster.$channel.log cluster=/var/log/ceph/$cluster.log")
-    .set_flag(Option::FLAG_RUNTIME)
-    .add_service("mon")
-    .set_description("File(s) to write cluster log to")
-    .set_long_description("This can either be a simple file name to receive all messages, or a list of key/value pairs where the key is the log channel and the value is the filename, which may include $cluster and $channel metavariables")
-    .add_see_also("mon_cluster_log_to_file"),
-
-    Option("mon_cluster_log_file_level", Option::TYPE_STR, Option::LEVEL_ADVANCED)
-    .set_default("debug")
-    .set_flag(Option::FLAG_RUNTIME)
-    .add_service("mon")
-    .set_description("Lowest level to include is cluster log file")
-    .add_see_also("mon_cluster_log_file"),
-
-    Option("mon_cluster_log_to_graylog", Option::TYPE_STR, Option::LEVEL_ADVANCED)
-    .set_default("false")
-    .set_flag(Option::FLAG_RUNTIME)
-    .add_service("mon")
-    .set_description("Make monitor send cluster log to graylog"),
-
-    Option("mon_cluster_log_to_graylog_host", Option::TYPE_STR, Option::LEVEL_ADVANCED)
-    .set_default("127.0.0.1")
-    .set_flag(Option::FLAG_RUNTIME)
-    .add_service("mon")
-    .set_description("Graylog host for cluster log messages")
-    .add_see_also("mon_cluster_log_to_graylog"),
-
-    Option("mon_cluster_log_to_graylog_port", Option::TYPE_STR, Option::LEVEL_ADVANCED)
-    .set_default("12201")
-    .set_flag(Option::FLAG_RUNTIME)
-    .add_service("mon")
-    .set_description("Graylog port for cluster log messages")
-    .add_see_also("mon_cluster_log_to_graylog"),
-
-    Option("mon_cluster_log_to_journald", Option::TYPE_STR, Option::LEVEL_ADVANCED)
-    .set_default("false")
-    .set_flag(Option::FLAG_RUNTIME)
-    .add_service("mon")
-    .set_description("Make monitor send cluster log to journald"),
-
-    Option("enable_experimental_unrecoverable_data_corrupting_features", Option::TYPE_STR, Option::LEVEL_ADVANCED)
-    .set_flag(Option::FLAG_RUNTIME)
-    .set_default("")
-    .set_description("Enable named (or all with '*') experimental features that may be untested, dangerous, and/or cause permanent data loss"),
-
-    Option("plugin_dir", Option::TYPE_STR, Option::LEVEL_ADVANCED)
-    .set_default(CEPH_PKGLIBDIR)
-    .set_flag(Option::FLAG_STARTUP)
-    .add_service({"mon", "osd"})
-    .set_description("Base directory for dynamically loaded plugins"),
-
-    // Compressor
-    Option("compressor_zlib_isal", Option::TYPE_BOOL, Option::LEVEL_ADVANCED)
-    .set_default(false)
-    .set_description("Use Intel ISA-L accelerated zlib implementation if available"),
-
-    Option("compressor_zlib_level", Option::TYPE_INT, Option::LEVEL_ADVANCED)
-    .set_default(5)
-    .set_description("Zlib compression level to use"),
-
-    Option("compressor_zlib_winsize", Option::TYPE_INT, Option::LEVEL_ADVANCED)
-    .set_default(-15)
-    .set_min_max(-15,32)
-    .set_description("Zlib compression winsize to use"),
-
-    Option("compressor_zstd_level", Option::TYPE_INT, Option::LEVEL_ADVANCED)
-    .set_default(1)
-    .set_description("Zstd compression level to use"),
-
-    Option("qat_compressor_enabled", Option::TYPE_BOOL, Option::LEVEL_ADVANCED)
-    .set_default(false)
-    .set_description("Enable Intel QAT acceleration support for compression if available"),
-
-    Option("plugin_crypto_accelerator", Option::TYPE_STR, Option::LEVEL_ADVANCED)
-    .set_default("crypto_isal")
-    .set_description("Crypto accelerator library to use"),
-
-    Option("openssl_engine_opts", Option::TYPE_STR, Option::LEVEL_ADVANCED)
-    .set_default("")
-    .set_flag(Option::FLAG_STARTUP)
-    .set_description("Use engine for specific openssl algorithm")
-    .set_long_description("Pass opts in this way: engine_id=engine1,dynamic_path=/some/path/engine1.so,default_algorithms=DIGESTS:engine_id=engine2,dynamic_path=/some/path/engine2.so,default_algorithms=CIPHERS,other_ctrl=other_value"),
-
-    Option("mempool_debug", Option::TYPE_BOOL, Option::LEVEL_DEV)
-    .set_default(false)
-    .set_flag(Option::FLAG_NO_MON_UPDATE)
-    .set_description(""),
-
-    Option("thp", Option::TYPE_BOOL, Option::LEVEL_DEV)
-    .set_default(false)
-    .set_flag(Option::FLAG_STARTUP)
-    .set_description("enable transparent huge page (THP) support")
-    .set_long_description("Ceph is known to suffer from memory fragmentation due to THP use. This is indicated by RSS usage above configured memory targets. Enabling THP is currently discouraged until selective use of THP by Ceph is implemented."),
-
-    Option("key", Option::TYPE_STR, Option::LEVEL_ADVANCED)
-    .set_default("")
-    .set_description("Authentication key")
-    .set_long_description("A CephX authentication key, base64 encoded.  It normally looks something like 'AQAtut9ZdMbNJBAAHz6yBAWyJyz2yYRyeMWDag=='.")
-    .set_flag(Option::FLAG_STARTUP)
-    .set_flag(Option::FLAG_NO_MON_UPDATE)
-    .add_see_also("keyfile")
-    .add_see_also("keyring"),
-
-    Option("keyfile", Option::TYPE_STR, Option::LEVEL_ADVANCED)
-    .set_default("")
-    .set_description("Path to a file containing a key")
-    .set_long_description("The file should contain a CephX authentication key and optionally a trailing newline, but nothing else.")
-    .set_flag(Option::FLAG_STARTUP)
-    .set_flag(Option::FLAG_NO_MON_UPDATE)
-    .add_see_also("key"),
-
-    Option("keyring", Option::TYPE_STR, Option::LEVEL_ADVANCED)
-    .set_default(
-      "/etc/ceph/$cluster.$name.keyring,/etc/ceph/$cluster.keyring,"
-      "/etc/ceph/keyring,/etc/ceph/keyring.bin,"
-  #if defined(__FreeBSD)
-      "/usr/local/etc/ceph/$cluster.$name.keyring,"
-      "/usr/local/etc/ceph/$cluster.keyring,"
-      "/usr/local/etc/ceph/keyring,/usr/local/etc/ceph/keyring.bin,"
-  #endif
-    )
-    .set_description("Path to a keyring file.")
-    .set_long_description("A keyring file is an INI-style formatted file where the section names are client or daemon names (e.g., 'osd.0') and each section contains a 'key' property with CephX authentication key as the value.")
-    .set_flag(Option::FLAG_STARTUP)
-    .set_flag(Option::FLAG_NO_MON_UPDATE)
-    .add_see_also("key")
-    .add_see_also("keyfile"),
-
-    Option("heartbeat_interval", Option::TYPE_INT, Option::LEVEL_ADVANCED)
-    .set_default(5)
-    .set_flag(Option::FLAG_STARTUP)
-    .set_description("Frequency of internal heartbeat checks (seconds)"),
-
-    Option("heartbeat_file", Option::TYPE_STR, Option::LEVEL_ADVANCED)
-    .set_default("")
-    .set_flag(Option::FLAG_STARTUP)
-    .set_description("File to touch on successful internal heartbeat")
-    .set_long_description("If set, this file will be touched every time an internal heartbeat check succeeds.")
-    .add_see_also("heartbeat_interval"),
-
-    Option("heartbeat_inject_failure", Option::TYPE_INT, Option::LEVEL_DEV)
-    .set_default(0)
-    .set_description(""),
-
-    Option("perf", Option::TYPE_BOOL, Option::LEVEL_ADVANCED)
-    .set_default(true)
-    .set_description("Enable internal performance metrics")
-    .set_long_description("If enabled, collect and expose internal health metrics"),
-
-    Option("ms_type", Option::TYPE_STR, Option::LEVEL_ADVANCED)
-    .set_flag(Option::FLAG_STARTUP)
-    .set_default("async+posix")
-    .set_description("Messenger implementation to use for network communication"),
-
-    Option("ms_public_type", Option::TYPE_STR, Option::LEVEL_ADVANCED)
-    .set_default("")
-    .set_flag(Option::FLAG_STARTUP)
-    .set_description("Messenger implementation to use for the public network")
-    .set_long_description("If not specified, use ms_type")
-    .add_see_also("ms_type"),
-
-    Option("ms_cluster_type", Option::TYPE_STR, Option::LEVEL_ADVANCED)
-    .set_default("")
-    .set_flag(Option::FLAG_STARTUP)
-    .set_description("Messenger implementation to use for the internal cluster network")
-    .set_long_description("If not specified, use ms_type")
-    .add_see_also("ms_type"),
-
-    Option("ms_mon_cluster_mode", Option::TYPE_STR, Option::LEVEL_BASIC)
-    .set_default("secure crc")
-    .set_flag(Option::FLAG_STARTUP)
-    .set_description("Connection modes (crc, secure) for intra-mon connections in order of preference")
-    .add_see_also("ms_mon_service_mode")
-    .add_see_also("ms_mon_client_mode")
-    .add_see_also("ms_service_mode")
-    .add_see_also("ms_cluster_mode")
-    .add_see_also("ms_client_mode"),
-
-    Option("ms_mon_service_mode", Option::TYPE_STR, Option::LEVEL_BASIC)
-    .set_default("secure crc")
-    .set_flag(Option::FLAG_STARTUP)
-    .set_description("Allowed connection modes (crc, secure) for connections to mons")
-    .add_see_also("ms_service_mode")
-    .add_see_also("ms_mon_cluster_mode")
-    .add_see_also("ms_mon_client_mode")
-    .add_see_also("ms_cluster_mode")
-    .add_see_also("ms_client_mode"),
-
-    Option("ms_mon_client_mode", Option::TYPE_STR, Option::LEVEL_BASIC)
-    .set_default("secure crc")
-    .set_flag(Option::FLAG_STARTUP)
-    .set_description("Connection modes (crc, secure) for connections from clients to monitors in order of preference")
-    .add_see_also("ms_mon_service_mode")
-    .add_see_also("ms_mon_cluster_mode")
-    .add_see_also("ms_service_mode")
-    .add_see_also("ms_cluster_mode")
-    .add_see_also("ms_client_mode"),
-
-    Option("ms_cluster_mode", Option::TYPE_STR, Option::LEVEL_BASIC)
-    .set_default("crc secure")
-    .set_flag(Option::FLAG_STARTUP)
-    .set_description("Connection modes (crc, secure) for intra-cluster connections in order of preference")
-    .add_see_also("ms_service_mode")
-    .add_see_also("ms_client_mode"),
-
-    Option("ms_service_mode", Option::TYPE_STR, Option::LEVEL_BASIC)
-    .set_default("crc secure")
-    .set_flag(Option::FLAG_STARTUP)
-    .set_description("Allowed connection modes (crc, secure) for connections to daemons")
-    .add_see_also("ms_cluster_mode")
-    .add_see_also("ms_client_mode"),
-
-    Option("ms_client_mode", Option::TYPE_STR, Option::LEVEL_BASIC)
-    .set_default("crc secure")
-    .set_flag(Option::FLAG_STARTUP)
-    .set_description("Connection modes (crc, secure) for connections from clients in order of preference")
-    .add_see_also("ms_cluster_mode")
-    .add_see_also("ms_service_mode"),
-
-    Option("ms_learn_addr_from_peer", Option::TYPE_BOOL, Option::LEVEL_ADVANCED)
-    .set_default(true)
-    .set_description("Learn address from what IP our first peer thinks we connect from")
-    .set_long_description("Use the IP address our first peer (usually a monitor) sees that we are connecting from.  This is useful if a client is behind some sort of NAT and we want to see it identified by its local (not NATed) address."),
-
-    Option("ms_tcp_nodelay", Option::TYPE_BOOL, Option::LEVEL_ADVANCED)
-    .set_default(true)
-    .set_description("Disable Nagle's algorithm and send queued network traffic immediately"),
-
-    Option("ms_tcp_rcvbuf", Option::TYPE_SIZE, Option::LEVEL_ADVANCED)
-    .set_default(0)
-    .set_description("Size of TCP socket receive buffer"),
-
-    Option("ms_tcp_prefetch_max_size", Option::TYPE_SIZE, Option::LEVEL_ADVANCED)
-    .set_default(4_K)
-    .set_description("Maximum amount of data to prefetch out of the socket receive buffer"),
-
-    Option("ms_initial_backoff", Option::TYPE_FLOAT, Option::LEVEL_ADVANCED)
-    .set_default(.2)
-    .set_description("Initial backoff after a network error is detected (seconds)"),
-
-    Option("ms_max_backoff", Option::TYPE_FLOAT, Option::LEVEL_ADVANCED)
-    .set_default(15.0)
-    .set_description("Maximum backoff after a network error before retrying (seconds)")
-    .add_see_also("ms_initial_backoff"),
-
-    Option("ms_crc_data", Option::TYPE_BOOL, Option::LEVEL_DEV)
-    .set_default(true)
-    .set_description("Set and/or verify crc32c checksum on data payload sent over network"),
-
-    Option("ms_crc_header", Option::TYPE_BOOL, Option::LEVEL_DEV)
-    .set_default(true)
-    .set_description("Set and/or verify crc32c checksum on header payload sent over network"),
-
-    Option("ms_die_on_bad_msg", Option::TYPE_BOOL, Option::LEVEL_DEV)
-    .set_default(false)
-    .set_description("Induce a daemon crash/exit when a bad network message is received"),
-
-    Option("ms_die_on_unhandled_msg", Option::TYPE_BOOL, Option::LEVEL_DEV)
-    .set_default(false)
-    .set_description("Induce a daemon crash/exit when an unrecognized message is received"),
-
-    Option("ms_die_on_old_message", Option::TYPE_BOOL, Option::LEVEL_DEV)
-    .set_default(false)
-    .set_description("Induce a daemon crash/exit when a old, undecodable message is received"),
-
-    Option("ms_die_on_skipped_message", Option::TYPE_BOOL, Option::LEVEL_DEV)
-    .set_default(false)
-    .set_description("Induce a daemon crash/exit if sender skips a message sequence number"),
-
-    Option("ms_die_on_bug", Option::TYPE_BOOL, Option::LEVEL_DEV)
-    .set_default(false)
-    .set_description("Induce a crash/exit on various bugs (for testing purposes)"),
-
-    Option("ms_dispatch_throttle_bytes", Option::TYPE_SIZE, Option::LEVEL_ADVANCED)
-    .set_default(100_M)
-    .set_description("Limit messages that are read off the network but still being processed"),
-
-    Option("ms_bind_exclude_lo_iface", Option::TYPE_BOOL, Option::LEVEL_ADVANCED)
-    .set_default(true)
-    .set_flag(Option::FLAG_STARTUP)
-    .set_description("Allow servers to bind loopback network interfaces (lo)"),
-
-    Option("ms_bind_ipv4", Option::TYPE_BOOL, Option::LEVEL_ADVANCED)
-    .set_default(true)
-    .set_description("Bind servers to IPv4 address(es)")
-    .add_see_also("ms_bind_ipv6"),
-
-    Option("ms_bind_ipv6", Option::TYPE_BOOL, Option::LEVEL_ADVANCED)
-    .set_default(false)
-    .set_description("Bind servers to IPv6 address(es)")
-    .add_see_also("ms_bind_ipv4"),
-
-    Option("ms_bind_prefer_ipv4", Option::TYPE_BOOL, Option::LEVEL_ADVANCED)
-    .set_default(false)
-    .set_description("Prefer IPV4 over IPV6 address(es)"),
-
-    Option("ms_bind_msgr1", Option::TYPE_BOOL, Option::LEVEL_ADVANCED)
-    .set_default(true)
-    .set_description("Bind servers to msgr1 (legacy) protocol address(es)")
-    .add_see_also("ms_bind_msgr2"),
-
-    Option("ms_bind_msgr2", Option::TYPE_BOOL, Option::LEVEL_ADVANCED)
-    .set_default(true)
-    .set_description("Bind servers to msgr2 (nautilus+) protocol address(es)")
-    .add_see_also("ms_bind_msgr1"),
-
-    Option("ms_bind_port_min", Option::TYPE_INT, Option::LEVEL_ADVANCED)
-    .set_default(6800)
-    .set_description("Lowest port number to bind daemon(s) to"),
-
-    Option("ms_bind_port_max", Option::TYPE_INT, Option::LEVEL_ADVANCED)
-    .set_default(7300)
-    .set_description("Highest port number to bind daemon(s) to"),
-
-    Option("ms_bind_retry_count", Option::TYPE_INT, Option::LEVEL_ADVANCED)
-  #if !defined(__FreeBSD__)
-    .set_default(3)
-  #else
-    // FreeBSD does not use SO_REAUSEADDR so allow for a bit more time per default
-    .set_default(6)
-  #endif
-    .set_description("Number of attempts to make while bind(2)ing to a port"),
-
-    Option("ms_bind_retry_delay", Option::TYPE_INT, Option::LEVEL_ADVANCED)
-  #if !defined(__FreeBSD__)
-    .set_default(5)
-  #else
-    // FreeBSD does not use SO_REAUSEADDR so allow for a bit more time per default
-    .set_default(6)
-  #endif
-    .set_description("Delay between bind(2) attempts (seconds)"),
-
-    Option("ms_bind_before_connect", Option::TYPE_BOOL, Option::LEVEL_ADVANCED)
-    .set_default(false)
-    .set_description("Call bind(2) on client sockets"),
-
-    Option("ms_tcp_listen_backlog", Option::TYPE_INT, Option::LEVEL_ADVANCED)
-    .set_default(512)
-    .set_description("Size of queue of incoming connections for accept(2)"),
-
-
-    Option("ms_connection_ready_timeout", Option::TYPE_UINT, Option::LEVEL_ADVANCED)
-    .set_default(10)
-    .set_description("Time before we declare a not yet ready connection as dead (seconds)"),
-
-    Option("ms_connection_idle_timeout", Option::TYPE_UINT, Option::LEVEL_ADVANCED)
-    .set_default(900)
-    .set_description("Time before an idle connection is closed (seconds)"),
-
-    Option("ms_pq_max_tokens_per_priority", Option::TYPE_UINT, Option::LEVEL_DEV)
-    .set_default(16777216)
-    .set_description(""),
-
-    Option("ms_pq_min_cost", Option::TYPE_SIZE, Option::LEVEL_DEV)
-    .set_default(65536)
-    .set_description(""),
-
-    Option("ms_inject_socket_failures", Option::TYPE_UINT, Option::LEVEL_DEV)
-    .set_default(0)
-    .set_description("Inject a socket failure every Nth socket operation"),
-
-    Option("ms_inject_delay_type", Option::TYPE_STR, Option::LEVEL_DEV)
-    .set_default("")
-    .set_description("Entity type to inject delays for")
-    .set_flag(Option::FLAG_RUNTIME),
-
-    Option("ms_inject_delay_max", Option::TYPE_FLOAT, Option::LEVEL_DEV)
-    .set_default(1)
-    .set_description("Max delay to inject"),
-
-    Option("ms_inject_delay_probability", Option::TYPE_FLOAT, Option::LEVEL_DEV)
-    .set_default(0)
-    .set_description(""),
-
-    Option("ms_inject_internal_delays", Option::TYPE_FLOAT, Option::LEVEL_DEV)
-    .set_default(0)
-    .set_description("Inject various internal delays to induce races (seconds)"),
-
-    Option("ms_blackhole_osd", Option::TYPE_BOOL, Option::LEVEL_DEV)
-    .set_default(false)
-    .set_description(""),
-
-    Option("ms_blackhole_mon", Option::TYPE_BOOL, Option::LEVEL_DEV)
-    .set_default(false)
-    .set_description(""),
-
-    Option("ms_blackhole_mds", Option::TYPE_BOOL, Option::LEVEL_DEV)
-    .set_default(false)
-    .set_description(""),
-
-    Option("ms_blackhole_mgr", Option::TYPE_BOOL, Option::LEVEL_DEV)
-    .set_default(false)
-    .set_description(""),
-
-    Option("ms_blackhole_client", Option::TYPE_BOOL, Option::LEVEL_DEV)
-    .set_default(false)
-    .set_description(""),
-
-    Option("ms_dump_on_send", Option::TYPE_BOOL, Option::LEVEL_ADVANCED)
-    .set_default(false)
-    .set_description("Hexdump message to debug log on message send"),
-
-    Option("ms_dump_corrupt_message_level", Option::TYPE_INT, Option::LEVEL_ADVANCED)
-    .set_default(1)
-    .set_description("Log level at which to hexdump corrupt messages we receive"),
-
-    Option("ms_async_op_threads", Option::TYPE_UINT, Option::LEVEL_ADVANCED)
-    .set_default(3)
-    .set_min_max(1, 24)
-    .set_description("Threadpool size for AsyncMessenger (ms_type=async)"),
-
-    Option("ms_async_rdma_device_name", Option::TYPE_STR, Option::LEVEL_ADVANCED)
-    .set_default("")
-    .set_description(""),
-
-    Option("ms_async_rdma_enable_hugepage", Option::TYPE_BOOL, Option::LEVEL_ADVANCED)
-    .set_default(false)
-    .set_description(""),
-
-    Option("ms_async_rdma_buffer_size", Option::TYPE_SIZE, Option::LEVEL_ADVANCED)
-    .set_default(128_K)
-    .set_description(""),
-
-    Option("ms_async_rdma_send_buffers", Option::TYPE_UINT, Option::LEVEL_ADVANCED)
-    .set_default(1_K)
-    .set_description(""),
-
-    Option("ms_async_rdma_receive_buffers", Option::TYPE_UINT, Option::LEVEL_ADVANCED)
-    .set_default(32768)
-    .set_description(""),
-
-    Option("ms_async_rdma_receive_queue_len", Option::TYPE_UINT, Option::LEVEL_ADVANCED)
-    .set_default(4096)
-    .set_description(""),
-
-    Option("ms_async_rdma_support_srq", Option::TYPE_BOOL, Option::LEVEL_ADVANCED)
-    .set_default(true)
-    .set_description(""),
-
-    Option("ms_async_rdma_port_num", Option::TYPE_UINT, Option::LEVEL_ADVANCED)
-    .set_default(1)
-    .set_description(""),
-
-    Option("ms_async_rdma_polling_us", Option::TYPE_UINT, Option::LEVEL_ADVANCED)
-    .set_default(1000)
-    .set_description(""),
-
-    Option("ms_async_rdma_gid_idx", Option::TYPE_INT, Option::LEVEL_ADVANCED)
-    .set_default(0)
-    .set_description("use gid_idx to select GID for choosing RoCEv1 or RoCEv2"),
-
-    Option("ms_async_rdma_local_gid", Option::TYPE_STR, Option::LEVEL_ADVANCED)
-    .set_default("")
-    .set_description(""),
-
-    Option("ms_async_rdma_roce_ver", Option::TYPE_INT, Option::LEVEL_ADVANCED)
-    .set_default(1)
-    .set_description(""),
-
-    Option("ms_async_rdma_sl", Option::TYPE_INT, Option::LEVEL_ADVANCED)
-    .set_default(3)
-    .set_description(""),
-
-    Option("ms_async_rdma_dscp", Option::TYPE_INT, Option::LEVEL_ADVANCED)
-    .set_default(96)
-    .set_description(""),
-
-    Option("ms_max_accept_failures", Option::TYPE_INT, Option::LEVEL_ADVANCED)
-    .set_default(4)
-    .set_description("The maximum number of consecutive failed accept() calls before "
-                     "considering the daemon is misconfigured and abort it."),
-
-    Option("ms_async_rdma_cm", Option::TYPE_BOOL, Option::LEVEL_ADVANCED)
-    .set_default(false)
-    .set_description(""),
-
-    Option("ms_async_rdma_type", Option::TYPE_STR, Option::LEVEL_ADVANCED)
-    .set_default("ib")
-    .set_description(""),
-
-    Option("ms_dpdk_port_id", Option::TYPE_INT, Option::LEVEL_ADVANCED)
-    .set_default(0)
-    .set_description(""),
-
-    Option("ms_dpdk_coremask", Option::TYPE_STR, Option::LEVEL_ADVANCED)
-    .set_default("0xF")         //begin with 0x for the string
-    .set_description("")
-    .add_see_also("ms_async_op_threads"),
-
-    Option("ms_dpdk_memory_channel", Option::TYPE_STR, Option::LEVEL_ADVANCED)
-    .set_default("4")
-    .set_description(""),
-
-    Option("ms_dpdk_hugepages", Option::TYPE_STR, Option::LEVEL_ADVANCED)
-    .set_default("")
-    .set_description(""),
-
-    Option("ms_dpdk_pmd", Option::TYPE_STR, Option::LEVEL_ADVANCED)
-    .set_default("")
-    .set_description(""),
-
-    Option("ms_dpdk_host_ipv4_addr", Option::TYPE_STR, Option::LEVEL_ADVANCED)
-    .set_default("")
-    .set_description(""),
-
-    Option("ms_dpdk_gateway_ipv4_addr", Option::TYPE_STR, Option::LEVEL_ADVANCED)
-    .set_default("")
-    .set_description(""),
-
-    Option("ms_dpdk_netmask_ipv4_addr", Option::TYPE_STR, Option::LEVEL_ADVANCED)
-    .set_default("")
-    .set_description(""),
-
-    Option("ms_dpdk_lro", Option::TYPE_BOOL, Option::LEVEL_ADVANCED)
-    .set_default(true)
-    .set_description(""),
-
-    Option("ms_dpdk_hw_flow_control", Option::TYPE_BOOL, Option::LEVEL_ADVANCED)
-    .set_default(true)
-    .set_description(""),
-
-    Option("ms_dpdk_hw_queue_weight", Option::TYPE_FLOAT, Option::LEVEL_ADVANCED)
-    .set_default(1)
-    .set_description(""),
-
-    Option("ms_dpdk_debug_allow_loopback", Option::TYPE_BOOL, Option::LEVEL_DEV)
-    .set_default(false)
-    .set_description(""),
-
-    Option("ms_dpdk_rx_buffer_count_per_core", Option::TYPE_INT, Option::LEVEL_ADVANCED)
-    .set_default(8192)
-    .set_description(""),
-
-    Option("inject_early_sigterm", Option::TYPE_BOOL, Option::LEVEL_DEV)
-    .set_default(false)
-    .set_description("send ourselves a SIGTERM early during startup"),
-
-    // MON
-    Option("mon_enable_op_tracker", Option::TYPE_BOOL, Option::LEVEL_ADVANCED)
-    .set_default(true)
-    .add_service("mon")
-    .set_description("enable/disable MON op tracking"),
-
-    Option("mon_op_complaint_time", Option::TYPE_SECS, Option::LEVEL_ADVANCED)
-    .set_default(30)
-    .add_service("mon")
-    .set_description("time after which to consider a monitor operation blocked "
-                     "after no updates"),
-
-    Option("mon_op_log_threshold", Option::TYPE_INT, Option::LEVEL_ADVANCED)
-    .set_default(5)
-    .add_service("mon")
-    .set_description("max number of slow ops to display"),
-
-    Option("mon_op_history_size", Option::TYPE_UINT, Option::LEVEL_ADVANCED)
-    .set_default(20)
-    .add_service("mon")
-    .set_description("max number of completed ops to track"),
-
-    Option("mon_op_history_duration", Option::TYPE_SECS, Option::LEVEL_ADVANCED)
-    .set_default(600)
-    .add_service("mon")
-    .set_description("expiration time in seconds of historical MON OPS"),
-
-    Option("mon_op_history_slow_op_size", Option::TYPE_UINT, Option::LEVEL_ADVANCED)
-    .set_default(20)
-    .add_service("mon")
-    .set_description("max number of slow historical MON OPS to keep"),
-
-    Option("mon_op_history_slow_op_threshold", Option::TYPE_SECS, Option::LEVEL_ADVANCED)
-    .set_default(10)
-    .add_service("mon")
-    .set_description("duration of an op to be considered as a historical slow op"),
-
-    Option("mon_data", Option::TYPE_STR, Option::LEVEL_ADVANCED)
-    .set_flag(Option::FLAG_NO_MON_UPDATE)
-    .set_default("/var/lib/ceph/mon/$cluster-$id")
-    .add_service("mon")
-    .set_description("path to mon database"),
-
-    Option("mon_initial_members", Option::TYPE_STR, Option::LEVEL_ADVANCED)
-    .set_default("")
-    .add_service("mon")
-    .set_flag(Option::FLAG_NO_MON_UPDATE)
-    .set_flag(Option::FLAG_CLUSTER_CREATE)
-    .set_description(""),
-
-    Option("mon_compact_on_start", Option::TYPE_BOOL, Option::LEVEL_ADVANCED)
-    .set_default(false)
-    .add_service("mon")
-    .set_description(""),
-
-    Option("mon_compact_on_bootstrap", Option::TYPE_BOOL, Option::LEVEL_ADVANCED)
-    .set_default(false)
-    .add_service("mon")
-    .set_description(""),
-
-    Option("mon_compact_on_trim", Option::TYPE_BOOL, Option::LEVEL_ADVANCED)
-    .set_default(true)
-    .add_service("mon")
-    .set_description(""),
-
-    /* -- mon: osdmap prune (begin) -- */
-    Option("mon_osdmap_full_prune_enabled", Option::TYPE_BOOL, Option::LEVEL_ADVANCED)
-    .set_default(true)
-    .add_service("mon")
-    .set_description("enables pruning full osdmap versions when we go over a given number of maps")
-    .add_see_also("mon_osdmap_full_prune_min")
-    .add_see_also("mon_osdmap_full_prune_interval")
-    .add_see_also("mon_osdmap_full_prune_txsize"),
-
-    Option("mon_osdmap_full_prune_min", Option::TYPE_UINT, Option::LEVEL_ADVANCED)
-    .set_default(10000)
-    .add_service("mon")
-    .set_description("minimum number of versions in the store to trigger full map pruning")
-    .add_see_also("mon_osdmap_full_prune_enabled")
-    .add_see_also("mon_osdmap_full_prune_interval")
-    .add_see_also("mon_osdmap_full_prune_txsize"),
-
-    Option("mon_osdmap_full_prune_interval", Option::TYPE_UINT, Option::LEVEL_ADVANCED)
-    .set_default(10)
-    .add_service("mon")
-    .set_description("interval between maps that will not be pruned; maps in the middle will be pruned.")
-    .add_see_also("mon_osdmap_full_prune_enabled")
-    .add_see_also("mon_osdmap_full_prune_interval")
-    .add_see_also("mon_osdmap_full_prune_txsize"),
-
-    Option("mon_osdmap_full_prune_txsize", Option::TYPE_UINT, Option::LEVEL_ADVANCED)
-    .set_default(100)
-    .add_service("mon")
-    .set_description("number of maps we will prune per iteration")
-    .add_see_also("mon_osdmap_full_prune_enabled")
-    .add_see_also("mon_osdmap_full_prune_interval")
-    .add_see_also("mon_osdmap_full_prune_txsize"),
-    /* -- mon: osdmap prune (end) -- */
-
-    Option("mon_osd_cache_size", Option::TYPE_INT, Option::LEVEL_ADVANCED)
-    .set_default(500)
-    .add_service("mon")
-    .set_description("maximum number of OSDMaps to cache in memory"),
-
-    Option("mon_osd_cache_size_min", Option::TYPE_SIZE, Option::LEVEL_ADVANCED)
-    .set_default(128_M)
-    .add_service("mon")
-    .set_description("The minimum amount of bytes to be kept mapped in memory for osd monitor caches."),
-
-    Option("mon_memory_target", Option::TYPE_SIZE, Option::LEVEL_BASIC)
-    .set_default(2_G)
-    .set_flag(Option::FLAG_RUNTIME)
-    .add_service("mon")
-    .set_description("The amount of bytes pertaining to osd monitor caches and kv cache to be kept mapped in memory with cache auto-tuning enabled"),
-
-    Option("mon_memory_autotune", Option::TYPE_BOOL, Option::LEVEL_BASIC)
-    .set_default(true)
-    .set_flag(Option::FLAG_RUNTIME)
-    .add_service("mon")
-    .set_description("Autotune the cache memory being used for osd monitors and kv database"),
-
-    Option("mon_cpu_threads", Option::TYPE_INT, Option::LEVEL_ADVANCED)
-    .set_default(4)
-    .add_service("mon")
-    .set_description("worker threads for CPU intensive background work"),
-
-    Option("mon_osd_mapping_pgs_per_chunk", Option::TYPE_INT, Option::LEVEL_DEV)
-    .set_default(4096)
-    .add_service("mon")
-    .set_description("granularity of PG placement calculation background work"),
-
-    Option("mon_clean_pg_upmaps_per_chunk", Option::TYPE_UINT, Option::LEVEL_DEV)
-    .set_default(256)
-    .add_service("mon")
-    .set_description("granularity of PG upmap validation background work"),
-
-    Option("mon_osd_max_creating_pgs", Option::TYPE_INT, Option::LEVEL_ADVANCED)
-    .set_default(1024)
-    .add_service("mon")
-    .set_description("maximum number of PGs the mon will create at once"),
-
-    Option("mon_osd_max_initial_pgs", Option::TYPE_INT, Option::LEVEL_ADVANCED)
-    .set_default(1024)
-    .add_service("mon")
-    .set_description("maximum number of PGs a pool will created with")
-    .set_long_description("If the user specifies more PGs than this, the cluster will subsequently split PGs after the pool is created in order to reach the target."),
-
-    Option("mon_tick_interval", Option::TYPE_INT, Option::LEVEL_ADVANCED)
-    .set_default(5)
-    .add_service("mon")
-    .set_description("interval for internal mon background checks"),
-
-    Option("mon_session_timeout", Option::TYPE_INT, Option::LEVEL_ADVANCED)
-    .set_default(300)
-    .add_service("mon")
-    .set_description("close inactive mon client connections after this many seconds"),
-
-    Option("mon_subscribe_interval", Option::TYPE_FLOAT, Option::LEVEL_DEV)
-    .set_default(1_day)
-    .add_service("mon")
-    .set_description("subscribe interval for pre-jewel clients"),
-
-    Option("mon_delta_reset_interval", Option::TYPE_FLOAT, Option::LEVEL_ADVANCED)
-    .set_default(10)
-    .add_service("mon")
-    .add_service("mon")
-    .set_description("window duration for rate calculations in 'ceph status'"),
-
-    Option("mon_osd_laggy_halflife", Option::TYPE_INT, Option::LEVEL_ADVANCED)
-    .set_default(1_hr)
-    .add_service("mon")
-    .set_description("halflife of OSD 'lagginess' factor"),
-
-    Option("mon_osd_laggy_weight", Option::TYPE_FLOAT, Option::LEVEL_ADVANCED)
-    .set_default(.3)
-    .set_min_max(0.0, 1.0)
-    .add_service("mon")
-    .set_description("how heavily to weight OSD marking itself back up in overall laggy_probability")
-    .set_long_description("1.0 means that an OSD marking itself back up (because it was marked down but not actually dead) means a 100% laggy_probability; 0.0 effectively disables tracking of laggy_probability."),
-
-    Option("mon_osd_laggy_max_interval", Option::TYPE_INT, Option::LEVEL_ADVANCED)
-    .set_default(300)
-    .add_service("mon")
-    .set_description("cap value for period for OSD to be marked for laggy_interval calculation"),
-
-    Option("mon_osd_adjust_heartbeat_grace", Option::TYPE_BOOL, Option::LEVEL_ADVANCED)
-    .set_default(true)
-    .add_service("mon")
-    .set_description("increase OSD heartbeat grace if peers appear to be laggy")
-    .set_long_description("If an OSD is marked down but then marks itself back up, it implies it wasn't actually down but was unable to respond to heartbeats.  If this option is true, we can use the laggy_probability and laggy_interval values calculated to model this situation to increase the heartbeat grace period for this OSD so that it isn't marked down again.  laggy_probability is an estimated probability that the given OSD is down because it is laggy (not actually down), and laggy_interval is an estiate on how long it stays down when it is laggy.")
-    .add_see_also("mon_osd_laggy_halflife")
-    .add_see_also("mon_osd_laggy_weight")
-    .add_see_also("mon_osd_laggy_max_interval"),
-
-    Option("mon_osd_adjust_down_out_interval", Option::TYPE_BOOL, Option::LEVEL_ADVANCED)
-    .set_default(true)
-    .add_service("mon")
-    .set_description("increase the mon_osd_down_out_interval if an OSD appears to be laggy")
-    .add_see_also("mon_osd_adjust_heartbeat_grace"),
-
-    Option("mon_osd_auto_mark_in", Option::TYPE_BOOL, Option::LEVEL_ADVANCED)
-    .set_default(false)
-    .add_service("mon")
-    .set_description("mark any OSD that comes up 'in'"),
-
-    Option("mon_osd_auto_mark_auto_out_in", Option::TYPE_BOOL, Option::LEVEL_ADVANCED)
-    .set_default(true)
-    .add_service("mon")
-    .set_description("mark any OSD that comes up that was automatically marked 'out' back 'in'")
-    .add_see_also("mon_osd_down_out_interval"),
-
-    Option("mon_osd_auto_mark_new_in", Option::TYPE_BOOL, Option::LEVEL_ADVANCED)
-    .set_default(true)
-    .add_service("mon")
-    .set_description("mark any new OSD that comes up 'in'"),
-
-    Option("mon_osd_destroyed_out_interval", Option::TYPE_INT, Option::LEVEL_ADVANCED)
-    .set_default(600)
-    .add_service("mon")
-    .set_description("mark any OSD 'out' that has been 'destroy'ed for this long (seconds)"),
-
-    Option("mon_osd_down_out_interval", Option::TYPE_INT, Option::LEVEL_ADVANCED)
-    .set_default(600)
-    .add_service("mon")
-    .set_description("mark any OSD 'out' that has been 'down' for this long (seconds)"),
-
-    Option("mon_osd_down_out_subtree_limit", Option::TYPE_STR, Option::LEVEL_ADVANCED)
-    .set_default("rack")
-    .set_flag(Option::FLAG_RUNTIME)
-    .add_service("mon")
-    .set_description("do not automatically mark OSDs 'out' if an entire subtree of this size is down")
-    .add_see_also("mon_osd_down_out_interval"),
-
-    Option("mon_osd_min_up_ratio", Option::TYPE_FLOAT, Option::LEVEL_ADVANCED)
-    .set_default(.3)
-    .add_service("mon")
-    .set_description("do not automatically mark OSDs 'out' if fewer than this many OSDs are 'up'")
-    .add_see_also("mon_osd_down_out_interval"),
-
-    Option("mon_osd_min_in_ratio", Option::TYPE_FLOAT, Option::LEVEL_ADVANCED)
-    .set_default(.75)
-    .add_service("mon")
-    .set_description("do not automatically mark OSDs 'out' if fewer than this many OSDs are 'in'")
-    .add_see_also("mon_osd_down_out_interval"),
-
-    Option("mon_osd_warn_op_age", Option::TYPE_FLOAT, Option::LEVEL_ADVANCED)
-    .set_default(32)
-    .add_service("mgr")
-    .set_description("issue REQUEST_SLOW health warning if OSD ops are slower than this age (seconds)"),
-
-    Option("mon_osd_warn_num_repaired", Option::TYPE_UINT, Option::LEVEL_ADVANCED)
-    .set_default(10)
-    .add_service("mon")
-    .set_description("issue OSD_TOO_MANY_REPAIRS health warning if an OSD has more than this many read repairs"),
-
-    Option("mon_osd_err_op_age_ratio", Option::TYPE_FLOAT, Option::LEVEL_ADVANCED)
-    .set_default(128)
-    .add_service("mgr")
-    .set_description("issue REQUEST_STUCK health error if OSD ops are slower than is age (seconds)"),
-
-    Option("mon_osd_prime_pg_temp", Option::TYPE_BOOL, Option::LEVEL_DEV)
-    .set_default(true)
-    .add_service("mon")
-    .set_description("minimize peering work by priming pg_temp values after a map change"),
-
-    Option("mon_osd_prime_pg_temp_max_time", Option::TYPE_FLOAT, Option::LEVEL_DEV)
-    .set_default(.5)
-    .add_service("mon")
-    .set_description("maximum time to spend precalculating PG mappings on map change (seconds)"),
-
-    Option("mon_osd_prime_pg_temp_max_estimate", Option::TYPE_FLOAT, Option::LEVEL_ADVANCED)
-    .set_default(.25)
-    .add_service("mon")
-    .set_description("calculate all PG mappings if estimated fraction of PGs that change is above this amount"),
-
-    Option("mon_stat_smooth_intervals", Option::TYPE_UINT, Option::LEVEL_ADVANCED)
-    .set_default(6)
-    .set_min(1)
-    .add_service("mgr")
-    .set_description("number of PGMaps stats over which we calc the average read/write throughput of the whole cluster"),
-
-    Option("mon_election_timeout", Option::TYPE_FLOAT, Option::LEVEL_ADVANCED)
-    .set_default(5)
-    .add_service("mon")
-    .set_description("maximum time for a mon election (seconds)"),
-
-    Option("mon_election_default_strategy", Option::TYPE_UINT, Option::LEVEL_ADVANCED)
-    .set_default(1)
-    .set_min_max(1, 3)
-    .set_description("The election strategy to set when constructing the first monmap."),
-
-    Option("mon_lease", Option::TYPE_FLOAT, Option::LEVEL_ADVANCED)
-    .set_default(5)
-    .add_service("mon")
-    .set_description("lease interval between quorum monitors (seconds)")
-    .set_long_description("This setting controls how sensitive your mon quorum is to intermittent network issues or other failures."),
-
-    Option("mon_lease_renew_interval_factor", Option::TYPE_FLOAT, Option::LEVEL_ADVANCED)
-    .set_default(.6)
-    .set_min_max((double)0.0, (double).9999999)
-    .add_service("mon")
-    .set_description("multiple of mon_lease for the lease renewal interval")
-    .set_long_description("Leases must be renewed before they time out.  A smaller value means frequent renewals, while a value close to 1 makes a lease expiration more likely.")
-    .add_see_also("mon_lease"),
-
-    Option("mon_lease_ack_timeout_factor", Option::TYPE_FLOAT, Option::LEVEL_ADVANCED)
-    .set_default(2.0)
-    .set_min_max(1.0001, 100.0)
-    .add_service("mon")
-    .set_description("multiple of mon_lease for the lease ack interval before calling new election")
-    .add_see_also("mon_lease"),
-
-    Option("mon_accept_timeout_factor", Option::TYPE_FLOAT, Option::LEVEL_ADVANCED)
-    .set_default(2.0)
-    .add_service("mon")
-    .set_description("multiple of mon_lease for follower mons to accept proposed state changes before calling a new election")
-    .add_see_also("mon_lease"),
-
-    Option("mon_elector_ping_timeout", Option::TYPE_FLOAT, Option::LEVEL_ADVANCED)
-    .set_default(2.0)
-    .add_service("mon")
-    .set_description("The time after which a ping 'times out' and a connection is considered down")
-    .add_see_also("mon_elector_ping_divisor"),
-
-    Option("mon_elector_ping_divisor", Option::TYPE_UINT, Option::LEVEL_ADVANCED)
-    .set_default(2)
-    .add_service("mon")
-    .set_description("We will send a ping up to this many times per timeout per")
-    .add_see_also("mon_elector_ping_timeout"),
-
-    Option("mon_con_tracker_persist_interval", Option::TYPE_UINT, Option::LEVEL_ADVANCED)
-    .set_default(10)
-    .set_min_max(1, 100000)
-    .add_service("mon")
-    .set_description("how many updates the ConnectionTracker takes before it persists to disk"),
-
-    Option("mon_con_tracker_score_halflife", Option::TYPE_UINT, Option::LEVEL_ADVANCED)
-    .set_default(12*60*60)
-    .set_min(60)
-    .add_service("mon")
-    .set_description("The 'halflife' used when updating/calculating peer connection scores"),
-
-    Option("mon_elector_ignore_propose_margin", Option::TYPE_FLOAT, Option::LEVEL_ADVANCED)
-    .set_default(0.0005)
-    .add_service("mon")
-    .set_description("The difference in connection score allowed before a peon stops ignoring out-of-quorum PROPOSEs"),
-
-    Option("mon_warn_on_degraded_stretch_mode", Option::TYPE_BOOL, Option::LEVEL_ADVANCED)
-    .set_default(true)
-    .add_service("mon")
-    .set_description("Issue a health warning if we are in degraded stretch mode"),
-
-    Option("mon_stretch_cluster_recovery_ratio", Option::TYPE_FLOAT, Option::LEVEL_ADVANCED)
-    .set_default(0.6)
-    .add_service("mon")
-    .set_description("the ratio of up OSDs at which a degraded stretch cluster enters recovery")
-    .set_min_max(0.51, 1.0),
-
-    Option("mon_stretch_recovery_min_wait", Option::TYPE_FLOAT, Option::LEVEL_ADVANCED)
-    .set_default(15.0)
-    .add_service("mon")
-    .set_description("how long the monitors wait before considering fully-healthy PGs as evidence the stretch mode is repaired")
-    .set_min(1.0),
-
-    Option("mon_stretch_pool_size", Option::TYPE_UINT, Option::LEVEL_DEV)
-    .set_default(4)
-    .add_service("mon")
-    .set_description("")
-    .set_min_max(3, 6),
-
-    Option("mon_stretch_pool_min_size", Option::TYPE_UINT, Option::LEVEL_DEV)
-    .set_default(2)
-    .add_service("mon")
-    .set_description("")
-    .set_min_max(2, 4),
-
-    Option("mon_clock_drift_allowed", Option::TYPE_FLOAT, Option::LEVEL_ADVANCED)
-    .set_default(.050)
-    .add_service("mon")
-    .set_description("allowed clock drift (in seconds) between mons before issuing a health warning"),
-
-    Option("mon_clock_drift_warn_backoff", Option::TYPE_FLOAT, Option::LEVEL_ADVANCED)
-    .set_default(5)
-    .add_service("mon")
-    .set_description("exponential backoff factor for logging clock drift warnings in the cluster log"),
-
-    Option("mon_timecheck_interval", Option::TYPE_FLOAT, Option::LEVEL_ADVANCED)
-    .set_default(300.0)
-    .add_service("mon")
-    .set_description("frequency of clock synchronization checks between monitors (seconds)"),
-
-    Option("mon_timecheck_skew_interval", Option::TYPE_FLOAT, Option::LEVEL_ADVANCED)
-    .set_default(30.0)
-    .add_service("mon")
-    .set_description("frequency of clock synchronization (re)checks between monitors while clocks are believed to be skewed (seconds)")
-    .add_see_also("mon_timecheck_interval"),
-
-    Option("mon_pg_stuck_threshold", Option::TYPE_INT, Option::LEVEL_ADVANCED)
-    .set_default(60)
-    .set_description("number of seconds after which pgs can be considered stuck inactive, unclean, etc")
-    .set_long_description("see doc/control.rst under dump_stuck for more info")
-    .add_service("mgr"),
-
-    Option("mon_pg_warn_min_per_osd", Option::TYPE_UINT, Option::LEVEL_ADVANCED)
-    .set_default(0)
-    .add_service("mgr")
-    .set_description("minimal number PGs per (in) osd before we warn the admin"),
-
-    Option("mon_max_pg_per_osd", Option::TYPE_UINT, Option::LEVEL_ADVANCED)
-    .set_min(1)
-    .set_default(250)
-    .add_service("mgr")
-    .set_description("Max number of PGs per OSD the cluster will allow")
-    .set_long_description("If the number of PGs per OSD exceeds this, a "
-        "health warning will be visible in `ceph status`.  This is also used "
-        "in automated PG management, as the threshold at which some pools' "
-        "pg_num may be shrunk in order to enable increasing the pg_num of "
-        "others."),
-
-    Option("mon_target_pg_per_osd", Option::TYPE_UINT, Option::LEVEL_ADVANCED)
-    .set_min(1)
-    .set_default(100)
-    .set_description("Automated PG management creates this many PGs per OSD")
-    .set_long_description("When creating pools, the automated PG management "
-        "logic will attempt to reach this target.  In some circumstances, it "
-        "may exceed this target, up to the ``mon_max_pg_per_osd`` limit. "
-        "Conversely, a lower number of PGs per OSD may be created if the "
-        "cluster is not yet fully utilised"),
-
-    Option("mon_pg_warn_max_object_skew", Option::TYPE_FLOAT, Option::LEVEL_ADVANCED)
-    .set_default(10.0)
-    .set_description("max skew few average in objects per pg")
-    .add_service("mgr"),
-
-    Option("mon_pg_warn_min_objects", Option::TYPE_INT, Option::LEVEL_ADVANCED)
-    .set_default(10000)
-    .set_description("do not warn below this object #")
-    .add_service("mgr"),
-
-    Option("mon_pg_warn_min_pool_objects", Option::TYPE_INT, Option::LEVEL_ADVANCED)
-    .set_default(1000)
-    .set_description("do not warn on pools below this object #")
-    .add_service("mgr"),
-
-    Option("mon_pg_check_down_all_threshold", Option::TYPE_FLOAT, Option::LEVEL_ADVANCED)
-    .set_default(.5)
-    .set_description("threshold of down osds after which we check all pgs")
-    .add_service("mgr"),
-
-    Option("mon_cache_target_full_warn_ratio", Option::TYPE_FLOAT, Option::LEVEL_ADVANCED)
-    .set_default(.66)
-    .add_service("mgr")
-    .set_flag(Option::FLAG_NO_MON_UPDATE)
-    .set_flag(Option::FLAG_CLUSTER_CREATE)
-    .set_description("issue CACHE_POOL_NEAR_FULL health warning when cache pool utilization exceeds this ratio of usable space"),
-
-    Option("mon_osd_full_ratio", Option::TYPE_FLOAT, Option::LEVEL_ADVANCED)
-    .set_default(.95)
-    .set_flag(Option::FLAG_NO_MON_UPDATE)
-    .set_flag(Option::FLAG_CLUSTER_CREATE)
-    .set_description("full ratio of OSDs to be set during initial creation of the cluster"),
-
-    Option("mon_osd_backfillfull_ratio", Option::TYPE_FLOAT, Option::LEVEL_ADVANCED)
-    .set_default(.90)
-    .set_flag(Option::FLAG_NO_MON_UPDATE)
-    .set_flag(Option::FLAG_CLUSTER_CREATE)
-    .set_description(""),
-
-    Option("mon_osd_nearfull_ratio", Option::TYPE_FLOAT, Option::LEVEL_ADVANCED)
-    .set_default(.85)
-    .set_flag(Option::FLAG_NO_MON_UPDATE)
-    .set_flag(Option::FLAG_CLUSTER_CREATE)
-    .set_description("nearfull ratio for OSDs to be set during initial creation of cluster"),
-
-    Option("mon_osd_initial_require_min_compat_client", Option::TYPE_STR, Option::LEVEL_ADVANCED)
-    .set_default("luminous")
-    .set_flag(Option::FLAG_NO_MON_UPDATE)
-    .set_flag(Option::FLAG_CLUSTER_CREATE)
-    .set_description(""),
-
-    Option("mon_allow_pool_delete", Option::TYPE_BOOL, Option::LEVEL_ADVANCED)
-    .set_default(false)
-    .add_service("mon")
-    .set_description("allow pool deletions"),
-
-    Option("mon_fake_pool_delete", Option::TYPE_BOOL, Option::LEVEL_ADVANCED)
-    .set_default(false)
-    .add_service("mon")
-    .set_description("fake pool deletions by renaming the rados pool"),
-
-    Option("mon_globalid_prealloc", Option::TYPE_UINT, Option::LEVEL_ADVANCED)
-    .set_default(10000)
-    .add_service("mon")
-    .set_description("number of globalid values to preallocate")
-    .set_long_description("This setting caps how many new clients can authenticate with the cluster before the monitors have to perform a write to preallocate more.  Large values burn through the 64-bit ID space more quickly."),
-
-    Option("mon_osd_report_timeout", Option::TYPE_INT, Option::LEVEL_ADVANCED)
-    .set_default(900)
-    .add_service("mon")
-    .set_description("time before OSDs who do not report to the mons are marked down (seconds)"),
-
-    Option("mon_warn_on_insecure_global_id_reclaim", Option::TYPE_BOOL, Option::LEVEL_ADVANCED)
-    .set_default(true)
-    .add_service("mon")
-    .set_description("issue AUTH_INSECURE_GLOBAL_ID_RECLAIM health warning if any connected clients are insecurely reclaiming global_id")
-    .add_see_also("mon_warn_on_insecure_global_id_reclaim_allowed")
-    .add_see_also("auth_allow_insecure_global_id_reclaim")
-    .add_see_also("auth_expose_insecure_global_id_reclaim"),
-
-    Option("mon_warn_on_insecure_global_id_reclaim_allowed", Option::TYPE_BOOL, Option::LEVEL_ADVANCED)
-    .set_default(true)
-    .add_service("mon")
-    .set_description("issue AUTH_INSECURE_GLOBAL_ID_RECLAIM_ALLOWED health warning if insecure global_id reclaim is allowed")
-    .add_see_also("mon_warn_on_insecure_global_id_reclaim")
-    .add_see_also("auth_allow_insecure_global_id_reclaim")
-    .add_see_also("auth_expose_insecure_global_id_reclaim"),
-
-    Option("mon_warn_on_msgr2_not_enabled", Option::TYPE_BOOL, Option::LEVEL_ADVANCED)
-    .set_default(true)
-    .add_service("mon")
-    .set_description("issue MON_MSGR2_NOT_ENABLED health warning if monitors are all running Nautilus but not all binding to a msgr2 port")
-    .add_see_also("ms_bind_msgr2"),
-
-    Option("mon_warn_on_legacy_crush_tunables", Option::TYPE_BOOL, Option::LEVEL_ADVANCED)
-    .set_default(true)
-    .add_service("mgr")
-    .set_description("issue OLD_CRUSH_TUNABLES health warning if CRUSH tunables are older than mon_crush_min_required_version")
-    .add_see_also("mon_crush_min_required_version"),
-
-    Option("mon_crush_min_required_version", Option::TYPE_STR, Option::LEVEL_ADVANCED)
-    .set_default("hammer")
-    .add_service("mgr")
-    .set_description("minimum ceph release to use for mon_warn_on_legacy_crush_tunables")
-    .add_see_also("mon_warn_on_legacy_crush_tunables"),
-
-    Option("mon_warn_on_crush_straw_calc_version_zero", Option::TYPE_BOOL, Option::LEVEL_ADVANCED)
-    .set_default(true)
-    .add_service("mgr")
-    .set_description("issue OLD_CRUSH_STRAW_CALC_VERSION health warning if the CRUSH map's straw_calc_version is zero"),
-
-    Option("mon_warn_on_osd_down_out_interval_zero", Option::TYPE_BOOL, Option::LEVEL_ADVANCED)
-    .set_default(true)
-    .add_service("mgr")
-    .set_description("issue OSD_NO_DOWN_OUT_INTERVAL health warning if mon_osd_down_out_interval is zero")
-    .set_long_description("Having mon_osd_down_out_interval set to 0 means that down OSDs are not marked out automatically and the cluster does not heal itself without administrator intervention.")
-    .add_see_also("mon_osd_down_out_interval"),
-
-    Option("mon_warn_on_cache_pools_without_hit_sets", Option::TYPE_BOOL, Option::LEVEL_ADVANCED)
-    .set_default(true)
-    .add_service("mgr")
-    .set_description("issue CACHE_POOL_NO_HIT_SET health warning for cache pools that do not have hit sets configured"),
-
-    Option("mon_warn_on_pool_no_app", Option::TYPE_BOOL, Option::LEVEL_DEV)
-    .set_default(true)
-    .add_service("mgr")
-    .set_description("issue POOL_APP_NOT_ENABLED health warning if pool has not application enabled"),
-
-    Option("mon_warn_on_pool_pg_num_not_power_of_two", Option::TYPE_BOOL, Option::LEVEL_DEV)
-    .set_default(true)
-    .add_service("mon")
-    .set_description("issue POOL_PG_NUM_NOT_POWER_OF_TWO warning if pool has a non-power-of-two pg_num value"),
-
-    Option("mon_warn_on_pool_no_redundancy", Option::TYPE_BOOL, Option::LEVEL_ADVANCED)
-    .set_default(true)
-    .add_service("mon")
-    .set_description("Issue a health warning if any pool is configured with no replicas")
-    .add_see_also("osd_pool_default_size")
-    .add_see_also("osd_pool_default_min_size"),
-
-    Option("mon_allow_pool_size_one", Option::TYPE_BOOL, Option::LEVEL_ADVANCED)
-    .set_default(false)
-    .add_service("mon")
-    .set_description("allow configuring pool with no replicas"),
-
-    Option("mon_warn_on_misplaced", Option::TYPE_BOOL, Option::LEVEL_ADVANCED)
-    .set_default(false)
-    .add_service("mgr")
-    .set_description("Issue a health warning if there are misplaced objects"),
-
-    Option("mon_warn_on_too_few_osds", Option::TYPE_BOOL, Option::LEVEL_ADVANCED)
-    .set_default(true)
-    .add_service("mgr")
-    .set_description("Issue a health warning if there are fewer OSDs than osd_pool_default_size"),
-
-    Option("mon_warn_on_slow_ping_time", Option::TYPE_FLOAT, Option::LEVEL_ADVANCED)
-    .set_default(0)
-    .add_service("mgr")
-    .set_description("Override mon_warn_on_slow_ping_ratio with specified threshold in milliseconds")
-    .add_see_also("mon_warn_on_slow_ping_ratio"),
-
-    Option("mon_warn_on_slow_ping_ratio", Option::TYPE_FLOAT, Option::LEVEL_ADVANCED)
-    .set_default(.05)
-    .add_service("mgr")
-    .set_description("Issue a health warning if heartbeat ping longer than percentage of osd_heartbeat_grace")
-    .add_see_also("osd_heartbeat_grace")
-    .add_see_also("mon_warn_on_slow_ping_time"),
-
-    Option("mon_max_snap_prune_per_epoch", Option::TYPE_UINT, Option::LEVEL_ADVANCED)
-    .set_default(100)
-    .add_service("mon")
-    .set_description("max number of pruned snaps we will process in a single OSDMap epoch"),
-
-    Option("mon_min_osdmap_epochs", Option::TYPE_INT, Option::LEVEL_ADVANCED)
-    .set_default(500)
-    .add_service("mon")
-    .set_description("min number of OSDMaps to store"),
-
-    Option("mon_max_log_epochs", Option::TYPE_INT, Option::LEVEL_ADVANCED)
-    .set_default(500)
-    .add_service("mon")
-    .set_description("max number of past cluster log epochs to store"),
-
-    Option("mon_max_mdsmap_epochs", Option::TYPE_INT, Option::LEVEL_ADVANCED)
-    .set_default(500)
-    .add_service("mon")
-    .set_description("max number of FSMaps/MDSMaps to store"),
-
-    Option("mon_max_mgrmap_epochs", Option::TYPE_INT, Option::LEVEL_ADVANCED)
-    .set_default(500)
-    .add_service("mon")
-    .set_description("max number of MgrMaps to store"),
-
-    Option("mon_max_osd", Option::TYPE_INT, Option::LEVEL_ADVANCED)
-    .set_default(10000)
-    .add_service("mon")
-    .set_description("max number of OSDs in a cluster"),
-
-    Option("mon_probe_timeout", Option::TYPE_FLOAT, Option::LEVEL_ADVANCED)
-    .set_default(2.0)
-    .add_service("mon")
-    .set_description("timeout for querying other mons during bootstrap pre-election phase (seconds)"),
-
-    Option("mon_client_bytes", Option::TYPE_SIZE, Option::LEVEL_ADVANCED)
-    .set_default(100ul << 20)
-    .add_service("mon")
-    .set_description("max bytes of outstanding client messages mon will read off the network"),
-
-    Option("mon_daemon_bytes", Option::TYPE_SIZE, Option::LEVEL_ADVANCED)
-    .set_default(400ul << 20)
-    .add_service("mon")
-    .set_description("max bytes of outstanding mon messages mon will read off the network"),
-
-    Option("mon_mgr_proxy_client_bytes_ratio", Option::TYPE_FLOAT, Option::LEVEL_DEV)
-    .set_default(.3)
-    .add_service("mon")
-    .set_description("ratio of mon_client_bytes that can be consumed by "
-                     "proxied mgr commands before we error out to client"),
-
-    Option("mon_log_max_summary", Option::TYPE_UINT, Option::LEVEL_ADVANCED)
-    .set_default(50)
-    .add_service("mon")
-    .set_description("number of recent cluster log messages to retain"),
-
-    Option("mon_max_log_entries_per_event", Option::TYPE_INT, Option::LEVEL_ADVANCED)
-    .set_default(4096)
-    .add_service("mon")
-    .set_description("max cluster log entries per paxos event"),
-
-    Option("mon_reweight_min_pgs_per_osd", Option::TYPE_UINT, Option::LEVEL_ADVANCED)
-    .set_default(10)
-    .add_service("mgr")
-    .set_description(""),
-
-    Option("mon_reweight_min_bytes_per_osd", Option::TYPE_SIZE, Option::LEVEL_ADVANCED)
-    .set_default(100_M)
-    .add_service("mgr")
-    .set_description(""),
-
-    Option("mon_reweight_max_osds", Option::TYPE_INT, Option::LEVEL_ADVANCED)
-    .set_default(4)
-    .add_service("mgr")
-    .set_description(""),
-
-    Option("mon_reweight_max_change", Option::TYPE_FLOAT, Option::LEVEL_ADVANCED)
-    .set_default(0.05)
-    .add_service("mgr")
-    .set_description(""),
-
-    Option("mon_health_to_clog", Option::TYPE_BOOL, Option::LEVEL_ADVANCED)
-    .set_default(true)
-    .add_service("mon")
-    .set_description("log monitor health to cluster log"),
-
-    Option("mon_health_to_clog_interval", Option::TYPE_INT, Option::LEVEL_ADVANCED)
-    .set_default(10_min)
-    .add_service("mon")
-    .set_description("frequency to log monitor health to cluster log")
-    .add_see_also("mon_health_to_clog"),
-
-    Option("mon_health_to_clog_tick_interval", Option::TYPE_FLOAT, Option::LEVEL_DEV)
-    .set_default(60.0)
-    .add_service("mon")
-    .set_description(""),
-
-    Option("mon_health_detail_to_clog", Option::TYPE_BOOL, Option::LEVEL_DEV)
-    .set_default(true)
-    .set_description("log health detail to cluster log"),
-
-    Option("mon_health_max_detail", Option::TYPE_UINT, Option::LEVEL_ADVANCED)
-    .set_default(50)
-    .add_service("mon")
-    .set_description("max detailed pgs to report in health detail"),
-
-    Option("mon_health_log_update_period", Option::TYPE_INT, Option::LEVEL_DEV)
-    .set_default(5)
-    .add_service("mon")
-    .set_description("minimum time in seconds between log messages about "
-                     "each health check")
-    .set_min(0),
-
-    Option("mon_data_avail_crit", Option::TYPE_INT, Option::LEVEL_ADVANCED)
-    .set_default(5)
-    .add_service("mon")
-    .set_description("issue MON_DISK_CRIT health error when mon available space below this percentage"),
-
-    Option("mon_data_avail_warn", Option::TYPE_INT, Option::LEVEL_ADVANCED)
-    .set_default(30)
-    .add_service("mon")
-    .set_description("issue MON_DISK_LOW health warning when mon available space below this percentage"),
-
-    Option("mon_data_size_warn", Option::TYPE_SIZE, Option::LEVEL_ADVANCED)
-    .set_default(15_G)
-    .add_service("mon")
-    .set_description("issue MON_DISK_BIG health warning when mon database is above this size"),
-
-    Option("mon_warn_pg_not_scrubbed_ratio", Option::TYPE_FLOAT, Option::LEVEL_ADVANCED)
-    .set_default(0.5)
-    .set_min(0)
-    .set_description("Percentage of the scrub max interval past the scrub max interval to warn")
-    .set_long_description("")
-    .add_see_also("osd_scrub_max_interval"),
-
-    Option("mon_warn_pg_not_deep_scrubbed_ratio", Option::TYPE_FLOAT, Option::LEVEL_ADVANCED)
-    .set_default(0.75)
-    .set_min(0)
-    .set_description("Percentage of the deep scrub interval past the deep scrub interval to warn")
-    .set_long_description("")
-    .add_see_also("osd_deep_scrub_interval"),
-
-    Option("mon_scrub_interval", Option::TYPE_SECS, Option::LEVEL_ADVANCED)
-    .set_default(1_day)
-    .add_service("mon")
-    .set_description("frequency for scrubbing mon database"),
-
-    Option("mon_scrub_timeout", Option::TYPE_INT, Option::LEVEL_ADVANCED)
-    .set_default(5_min)
-    .add_service("mon")
-    .set_description("timeout to restart scrub of mon quorum participant does not respond for the latest chunk"),
-
-    Option("mon_scrub_max_keys", Option::TYPE_INT, Option::LEVEL_ADVANCED)
-    .set_default(100)
-    .add_service("mon")
-    .set_description("max keys per on scrub chunk/step"),
-
-    Option("mon_scrub_inject_crc_mismatch", Option::TYPE_FLOAT, Option::LEVEL_DEV)
-    .set_default(0.0)
-    .add_service("mon")
-    .set_description("probability for injecting crc mismatches into mon scrub"),
-
-    Option("mon_scrub_inject_missing_keys", Option::TYPE_FLOAT, Option::LEVEL_DEV)
-    .set_default(0.0)
-    .add_service("mon")
-    .set_description("probability for injecting missing keys into mon scrub"),
-
-    Option("mon_config_key_max_entry_size", Option::TYPE_SIZE, Option::LEVEL_ADVANCED)
-    .set_default(64_K)
-    .add_service("mon")
-    .set_description("Defines the number of bytes allowed to be held in a "
-		     "single config-key entry"),
-
-    Option("mon_sync_timeout", Option::TYPE_FLOAT, Option::LEVEL_ADVANCED)
-    .set_default(60.0)
-    .add_service("mon")
-    .set_description("timeout before canceling sync if syncing mon does not respond"),
-
-    Option("mon_sync_max_payload_size", Option::TYPE_SIZE, Option::LEVEL_ADVANCED)
-    .set_default(1_M)
-    .add_service("mon")
-    .set_description("target max message payload for mon sync"),
-
-    Option("mon_sync_max_payload_keys", Option::TYPE_INT, Option::LEVEL_ADVANCED)
-    .set_default(2000)
-    .add_service("mon")
-    .set_description("target max keys in message payload for mon sync"),
-
-    Option("mon_sync_debug", Option::TYPE_BOOL, Option::LEVEL_DEV)
-    .set_default(false)
-    .add_service("mon")
-    .set_description("enable extra debugging during mon sync"),
-
-    Option("mon_inject_sync_get_chunk_delay", Option::TYPE_FLOAT, Option::LEVEL_DEV)
-    .set_default(0)
-    .add_service("mon")
-    .set_description("inject delay during sync (seconds)"),
-
-    Option("mon_osd_min_down_reporters", Option::TYPE_UINT, Option::LEVEL_ADVANCED)
-    .set_default(2)
-    .add_service("mon")
-    .set_description("number of OSDs from different subtrees who need to report a down OSD for it to count")
-    .add_see_also("mon_osd_reporter_subtree_level"),
-
-    Option("mon_osd_reporter_subtree_level", Option::TYPE_STR, Option::LEVEL_ADVANCED)
-    .set_default("host")
-    .add_service("mon")
-    .set_flag(Option::FLAG_RUNTIME)
-    .set_description("in which level of parent bucket the reporters are counted"),
-
-    Option("mon_osd_snap_trim_queue_warn_on", Option::TYPE_INT, Option::LEVEL_ADVANCED)
-    .set_default(32768)
-    .add_service("mon")
-    .set_description("Warn when snap trim queue is that large (or larger).")
-    .set_long_description("Warn when snap trim queue length for at least one PG crosses this value, as this is indicator of snap trimmer not keeping up, wasting disk space"),
-
-    Option("mon_osd_force_trim_to", Option::TYPE_INT, Option::LEVEL_DEV)
-    .set_default(0)
-    .add_service("mon")
-    .set_description("force mons to trim osdmaps through this epoch"),
-
-    Option("mon_mds_force_trim_to", Option::TYPE_INT, Option::LEVEL_DEV)
-    .set_default(0)
-    .add_service("mon")
-    .set_description("force mons to trim mdsmaps/fsmaps through this epoch"),
-
-    Option("mon_mds_skip_sanity", Option::TYPE_BOOL, Option::LEVEL_ADVANCED)
-    .set_default(false)
-    .add_service("mon")
-    .set_description("skip sanity checks on fsmap/mdsmap"),
-
-    Option("mon_debug_extra_checks", Option::TYPE_BOOL, Option::LEVEL_DEV)
-    .set_default(false)
-    .add_service("mon")
-    .set_description("Enable some additional monitor checks")
-    .set_long_description(
-        "Enable some additional monitor checks that would be too expensive "
-        "to run on production systems, or would only be relevant while "
-        "testing or debugging."),
-
-    Option("mon_debug_block_osdmap_trim", Option::TYPE_BOOL, Option::LEVEL_DEV)
-    .set_default(false)
-    .add_service("mon")
-    .set_description("Block OSDMap trimming while the option is enabled.")
-    .set_long_description(
-        "Blocking OSDMap trimming may be quite helpful to easily reproduce "
-        "states in which the monitor keeps (hundreds of) thousands of "
-        "osdmaps."),
-
-    Option("mon_debug_deprecated_as_obsolete", Option::TYPE_BOOL, Option::LEVEL_DEV)
-    .set_default(false)
-    .add_service("mon")
-    .set_description("treat deprecated mon commands as obsolete"),
-
-    Option("mon_debug_dump_transactions", Option::TYPE_BOOL, Option::LEVEL_DEV)
-    .set_default(false)
-    .add_service("mon")
-    .set_description("dump paxos transactions to log")
-    .add_see_also("mon_debug_dump_location"),
-
-    Option("mon_debug_dump_json", Option::TYPE_BOOL, Option::LEVEL_DEV)
-    .set_default(false)
-    .add_service("mon")
-    .set_description("dump paxos transasctions to log as json")
-    .add_see_also("mon_debug_dump_transactions"),
-
-    Option("mon_debug_dump_location", Option::TYPE_STR, Option::LEVEL_DEV)
-    .set_default("/var/log/ceph/$cluster-$name.tdump")
-    .add_service("mon")
-    .set_description("file to dump paxos transactions to")
-    .add_see_also("mon_debug_dump_transactions"),
-
-    Option("mon_debug_no_require_pacific", Option::TYPE_BOOL, Option::LEVEL_DEV)
-    .set_default(false)
-    .add_service("mon")
-    .set_flag(Option::FLAG_CLUSTER_CREATE)
-    .set_description("do not set pacific feature for new mon clusters"),
-
-    Option("mon_debug_no_require_quincy", Option::TYPE_BOOL, Option::LEVEL_DEV)
-    .set_default(false)
-    .add_service("mon")
-    .set_flag(Option::FLAG_CLUSTER_CREATE)
-    .set_description("do not set quincy feature for new mon clusters"),
-
-    Option("mon_debug_no_require_bluestore_for_ec_overwrites", Option::TYPE_BOOL, Option::LEVEL_DEV)
-    .set_default(false)
-    .add_service("mon")
-    .set_description("do not require bluestore OSDs to enable EC overwrites on a rados pool"),
-
-    Option("mon_debug_no_initial_persistent_features", Option::TYPE_BOOL, Option::LEVEL_DEV)
-    .set_default(false)
-    .add_service("mon")
-    .set_flag(Option::FLAG_CLUSTER_CREATE)
-    .set_description("do not set any monmap features for new mon clusters"),
-
-    Option("mon_inject_transaction_delay_max", Option::TYPE_FLOAT, Option::LEVEL_DEV)
-    .set_default(10.0)
-    .add_service("mon")
-    .set_description("max duration of injected delay in paxos"),
-
-    Option("mon_inject_transaction_delay_probability", Option::TYPE_FLOAT, Option::LEVEL_DEV)
-    .set_default(0)
-    .add_service("mon")
-    .set_description("probability of injecting a delay in paxos"),
-
-    Option("mon_inject_pg_merge_bounce_probability", Option::TYPE_FLOAT, Option::LEVEL_DEV)
-    .set_default(0)
-    .add_service("mon")
-    .set_description("probability of failing and reverting a pg_num decrement"),
-
-    Option("mon_sync_provider_kill_at", Option::TYPE_INT, Option::LEVEL_DEV)
-    .set_default(0)
-    .add_service("mon")
-    .set_description("kill mon sync requester at specific point"),
-
-    Option("mon_sync_requester_kill_at", Option::TYPE_INT, Option::LEVEL_DEV)
-    .set_default(0)
-    .add_service("mon")
-    .set_description("kill mon sync requestor at specific point"),
-
-    Option("mon_force_quorum_join", Option::TYPE_BOOL, Option::LEVEL_ADVANCED)
-    .set_default(false)
-    .add_service("mon")
-    .set_description("force mon to rejoin quorum even though it was just removed"),
-
-    Option("mon_keyvaluedb", Option::TYPE_STR, Option::LEVEL_ADVANCED)
-    .set_default("rocksdb")
-    .set_enum_allowed({"leveldb", "rocksdb"})
-    .set_flag(Option::FLAG_CREATE)
-    .add_service("mon")
-    .set_description("database backend to use for the mon database"),
-
-    Option("mon_debug_unsafe_allow_tier_with_nonempty_snaps", Option::TYPE_BOOL, Option::LEVEL_DEV)
-    .set_default(false)
-    .add_service("mon")
-    .set_description(""),
-
-    Option("mon_osd_blocklist_default_expire", Option::TYPE_FLOAT, Option::LEVEL_ADVANCED)
-    .set_default(1_hr)
-    .add_service("mon")
-    .set_description("Duration in seconds that blocklist entries for clients "
-                     "remain in the OSD map"),
-
-    Option("mon_mds_blocklist_interval", Option::TYPE_FLOAT, Option::LEVEL_DEV)
-    .set_default(1_day)
-    .set_min(1_hr)
-    .add_service("mon")
-    .set_description("Duration in seconds that blocklist entries for MDS "
-                     "daemons remain in the OSD map")
-    .set_flag(Option::FLAG_RUNTIME),
-
-    Option("mon_mgr_blocklist_interval", Option::TYPE_FLOAT, Option::LEVEL_DEV)
-    .set_default(1_day)
-    .set_min(1_hr)
-    .add_service("mon")
-    .set_description("Duration in seconds that blocklist entries for mgr "
-                     "daemons remain in the OSD map")
-    .set_flag(Option::FLAG_RUNTIME),
-
-    Option("mon_osd_crush_smoke_test", Option::TYPE_BOOL, Option::LEVEL_ADVANCED)
-    .set_default(true)
-    .add_service("mon")
-    .set_description("perform a smoke test on any new CRUSH map before accepting changes"),
-
-    Option("mon_smart_report_timeout", Option::TYPE_UINT, Option::LEVEL_ADVANCED)
-    .set_default(5)
-    .add_service("mon")
-    .set_description("Timeout (in seconds) for smarctl to run, default is set to 5"),
-
-    Option("mon_auth_validate_all_caps", Option::TYPE_BOOL, Option::LEVEL_ADVANCED)
-    .set_default(true)
-    .add_service("mon")
-    .set_description("Whether to parse non-monitor capabilities set by the "
-		     "'ceph auth ...' commands. Disabling this saves CPU on the "
-		     "monitor, but allows invalid capabilities to be set, and "
-		     "only be rejected later, when they are used.")
-    .set_flag(Option::FLAG_RUNTIME),
-
-    Option("mon_warn_on_older_version", Option::TYPE_BOOL, Option::LEVEL_ADVANCED)
-    .set_default(true)
-    .add_service("mon")
-    .set_description("issue DAEMON_OLD_VERSION health warning if daemons are not all running the same version"),
-
-    Option("mon_warn_older_version_delay", Option::TYPE_SECS, Option::LEVEL_ADVANCED)
-    .set_default(7_day)
-    .add_service("mon")
-    .set_description("issue DAEMON_OLD_VERSION health warning after this amount of time has elapsed"),
-
-    // PAXOS
-
-    Option("paxos_stash_full_interval", Option::TYPE_INT, Option::LEVEL_ADVANCED)
-    .set_default(25)
-    .add_service("mon")
-    .set_description(""),
-
-    Option("paxos_max_join_drift", Option::TYPE_INT, Option::LEVEL_ADVANCED)
-    .set_default(10)
-    .add_service("mon")
-    .set_description(""),
-
-    Option("paxos_propose_interval", Option::TYPE_FLOAT, Option::LEVEL_ADVANCED)
-    .set_default(1.0)
-    .add_service("mon")
-    .set_description(""),
-
-    Option("paxos_min_wait", Option::TYPE_FLOAT, Option::LEVEL_ADVANCED)
-    .set_default(0.05)
-    .add_service("mon")
-    .set_description(""),
-
-    Option("paxos_min", Option::TYPE_INT, Option::LEVEL_ADVANCED)
-    .set_default(500)
-    .add_service("mon")
-    .set_description(""),
-
-    Option("paxos_trim_min", Option::TYPE_INT, Option::LEVEL_ADVANCED)
-    .set_default(250)
-    .add_service("mon")
-    .set_description(""),
-
-    Option("paxos_trim_max", Option::TYPE_INT, Option::LEVEL_ADVANCED)
-    .set_default(500)
-    .add_service("mon")
-    .set_description(""),
-
-    Option("paxos_service_trim_min", Option::TYPE_UINT, Option::LEVEL_ADVANCED)
-    .set_default(250)
-    .add_service("mon")
-    .set_description(""),
-
-    Option("paxos_service_trim_max", Option::TYPE_UINT, Option::LEVEL_ADVANCED)
-    .set_default(500)
-    .add_service("mon")
-    .set_description(""),
-
-    Option("paxos_service_trim_max_multiplier", Option::TYPE_UINT, Option::LEVEL_ADVANCED)
-    .set_default(20)
-    .set_min(0)
-    .add_service("mon")
-    .set_description("factor by which paxos_service_trim_max will be multiplied to get a new upper bound when trim sizes are high  (0 disables it)")
-    .set_flag(Option::FLAG_RUNTIME),
-
-    Option("paxos_kill_at", Option::TYPE_INT, Option::LEVEL_DEV)
-    .set_default(0)
-    .add_service("mon")
-    .set_description(""),
-
-
-    // AUTH
-
-    Option("auth_cluster_required", Option::TYPE_STR, Option::LEVEL_ADVANCED)
-    .set_default("cephx")
-    .set_description("authentication methods required by the cluster"),
-
-    Option("auth_service_required", Option::TYPE_STR, Option::LEVEL_ADVANCED)
-    .set_default("cephx")
-    .set_description("authentication methods required by service daemons"),
-
-    Option("auth_client_required", Option::TYPE_STR, Option::LEVEL_ADVANCED)
-    .set_default("cephx, none")
-    .set_flag(Option::FLAG_MINIMAL_CONF)
-    .set_description("authentication methods allowed by clients"),
-
-    Option("auth_supported", Option::TYPE_STR, Option::LEVEL_ADVANCED)
-    .set_default("")
-    .set_description("authentication methods required (deprecated)"),
-
-    Option("max_rotating_auth_attempts", Option::TYPE_INT, Option::LEVEL_ADVANCED)
-    .set_default(10)
-    .set_description("number of attempts to initialize rotating keys before giving up"),
-
-    Option("rotating_keys_bootstrap_timeout", Option::TYPE_INT, Option::LEVEL_ADVANCED)
-    .set_default(30)
-    .set_description("timeout for obtaining rotating keys during bootstrap phase (seconds)"),
-
-    Option("rotating_keys_renewal_timeout", Option::TYPE_INT, Option::LEVEL_ADVANCED)
-    .set_default(10)
-    .set_description("timeout for updating rotating keys (seconds)"),
-
-    Option("cephx_require_signatures", Option::TYPE_BOOL, Option::LEVEL_ADVANCED)
-    .set_default(false)
-    .set_description(""),
-
-    Option("cephx_require_version", Option::TYPE_INT, Option::LEVEL_ADVANCED)
-    .set_default(2)
-    .set_description("Cephx version required (1 = pre-mimic, 2 = mimic+)"),
-
-    Option("cephx_cluster_require_signatures", Option::TYPE_BOOL, Option::LEVEL_ADVANCED)
-    .set_default(false)
-    .set_description(""),
-
-    Option("cephx_cluster_require_version", Option::TYPE_INT, Option::LEVEL_ADVANCED)
-    .set_default(2)
-    .set_description("Cephx version required by the cluster from clients (1 = pre-mimic, 2 = mimic+)"),
-
-    Option("cephx_service_require_signatures", Option::TYPE_BOOL, Option::LEVEL_ADVANCED)
-    .set_default(false)
-    .set_description(""),
-
-    Option("cephx_service_require_version", Option::TYPE_INT, Option::LEVEL_ADVANCED)
-    .set_default(2)
-    .set_description("Cephx version required from ceph services (1 = pre-mimic, 2 = mimic+)"),
-
-    Option("cephx_sign_messages", Option::TYPE_BOOL, Option::LEVEL_ADVANCED)
-    .set_default(true)
-    .set_description(""),
-
-    Option("auth_mon_ticket_ttl", Option::TYPE_FLOAT, Option::LEVEL_ADVANCED)
-    .set_default(72_hr)
-    .set_description(""),
-
-    Option("auth_service_ticket_ttl", Option::TYPE_FLOAT, Option::LEVEL_ADVANCED)
-    .set_default(1_hr)
-    .set_description(""),
-
-    Option("auth_allow_insecure_global_id_reclaim", Option::TYPE_BOOL, Option::LEVEL_ADVANCED)
-    .set_default(true)
-    .set_description("Allow reclaiming global_id without presenting a valid ticket proving previous possession of that global_id")
-    .set_long_description("Allowing unauthorized global_id (re)use poses a security risk.  Unfortunately, older clients may omit their ticket on reconnects and therefore rely on this being allowed for preserving their global_id for the lifetime of the client instance.  Setting this value to false would immediately prevent new connections from those clients (assuming auth_expose_insecure_global_id_reclaim set to true) and eventually break existing sessions as well (regardless of auth_expose_insecure_global_id_reclaim setting).")
-    .add_see_also("mon_warn_on_insecure_global_id_reclaim")
-    .add_see_also("mon_warn_on_insecure_global_id_reclaim_allowed")
-    .add_see_also("auth_expose_insecure_global_id_reclaim"),
-
-    Option("auth_expose_insecure_global_id_reclaim", Option::TYPE_BOOL, Option::LEVEL_ADVANCED)
-    .set_default(true)
-    .set_description("Force older clients that may omit their ticket on reconnects to reconnect as part of establishing a session")
-    .set_long_description("In permissive mode (auth_allow_insecure_global_id_reclaim set to true), this helps with identifying clients that are not patched.  In enforcing mode (auth_allow_insecure_global_id_reclaim set to false), this is a fail-fast mechanism: don't establish a session that will almost inevitably be broken later.")
-    .add_see_also("mon_warn_on_insecure_global_id_reclaim")
-    .add_see_also("mon_warn_on_insecure_global_id_reclaim_allowed")
-    .add_see_also("auth_allow_insecure_global_id_reclaim"),
-
-    Option("auth_debug", Option::TYPE_BOOL, Option::LEVEL_DEV)
-    .set_default(false)
-    .set_description(""),
-
-    Option("mon_client_hunt_parallel", Option::TYPE_UINT, Option::LEVEL_ADVANCED)
-    .set_default(3)
-    .set_description(""),
-
-    Option("mon_client_hunt_interval", Option::TYPE_FLOAT, Option::LEVEL_ADVANCED)
-    .set_default(3.0)
-    .set_description(""),
-
-    Option("mon_client_log_interval", Option::TYPE_FLOAT, Option::LEVEL_ADVANCED)
-    .set_default(1.0)
-    .set_description("How frequently we send queued cluster log messages to mon"),
-
-    Option("mon_client_ping_interval", Option::TYPE_FLOAT, Option::LEVEL_ADVANCED)
-    .set_default(10.0)
-    .set_description(""),
-
-    Option("mon_client_ping_timeout", Option::TYPE_FLOAT, Option::LEVEL_ADVANCED)
-    .set_default(30.0)
-    .set_description(""),
-
-    Option("mon_client_hunt_interval_backoff", Option::TYPE_FLOAT, Option::LEVEL_ADVANCED)
-    .set_default(1.5)
-    .set_description(""),
-
-    Option("mon_client_hunt_interval_min_multiple", Option::TYPE_FLOAT, Option::LEVEL_ADVANCED)
-    .set_default(1.0)
-    .set_description(""),
-
-    Option("mon_client_hunt_interval_max_multiple", Option::TYPE_FLOAT, Option::LEVEL_ADVANCED)
-    .set_default(10.0)
-    .set_description(""),
-
-    Option("mon_client_max_log_entries_per_message", Option::TYPE_INT, Option::LEVEL_ADVANCED)
-    .set_default(1000)
-    .set_description(""),
-
-    Option("mon_client_directed_command_retry", Option::TYPE_INT, Option::LEVEL_DEV)
-    .set_default(2)
-    .set_description("Number of times to try sending a command directed at a specific monitor"),
-
-    Option("mon_max_pool_pg_num", Option::TYPE_UINT, Option::LEVEL_ADVANCED)
-    .set_default(65536)
-    .set_description(""),
-
-    Option("mon_pool_quota_warn_threshold", Option::TYPE_INT, Option::LEVEL_ADVANCED)
-    .set_default(0)
-    .set_description("percent of quota at which to issue warnings")
-    .add_service("mgr"),
-
-    Option("mon_pool_quota_crit_threshold", Option::TYPE_INT, Option::LEVEL_ADVANCED)
-    .set_default(0)
-    .set_description("percent of quota at which to issue errors")
-    .add_service("mgr"),
-
-    Option("crush_location", Option::TYPE_STR, Option::LEVEL_ADVANCED)
-    .set_default("")
-    .set_description(""),
-
-    Option("crush_location_hook", Option::TYPE_STR, Option::LEVEL_ADVANCED)
-    .set_default("")
-    .set_description(""),
-
-    Option("crush_location_hook_timeout", Option::TYPE_INT, Option::LEVEL_ADVANCED)
-    .set_default(10)
-    .set_description(""),
-
-    Option("objecter_tick_interval", Option::TYPE_FLOAT, Option::LEVEL_DEV)
-    .set_default(5.0)
-    .set_description(""),
-
-    Option("objecter_timeout", Option::TYPE_FLOAT, Option::LEVEL_ADVANCED)
-    .set_default(10.0)
-    .set_description("Seconds before in-flight op is considered 'laggy' and we query mon for the latest OSDMap"),
-
-    Option("objecter_inflight_op_bytes", Option::TYPE_SIZE, Option::LEVEL_ADVANCED)
-    .set_default(100_M)
-    .set_description("Max in-flight data in bytes (both directions)"),
-
-    Option("objecter_inflight_ops", Option::TYPE_UINT, Option::LEVEL_ADVANCED)
-    .set_default(1024)
-    .set_description("Max in-flight operations"),
-
-    Option("objecter_completion_locks_per_session", Option::TYPE_UINT, Option::LEVEL_DEV)
-    .set_default(32)
-    .set_description(""),
-
-    Option("objecter_inject_no_watch_ping", Option::TYPE_BOOL, Option::LEVEL_DEV)
-    .set_default(false)
-    .set_description(""),
-
-    Option("objecter_retry_writes_after_first_reply", Option::TYPE_BOOL, Option::LEVEL_DEV)
-    .set_default(false)
-    .set_description(""),
-
-    Option("objecter_debug_inject_relock_delay", Option::TYPE_BOOL, Option::LEVEL_DEV)
-    .set_default(false)
-    .set_description(""),
-
-    Option("filer_max_purge_ops", Option::TYPE_UINT, Option::LEVEL_ADVANCED)
-    .set_default(10)
-    .set_description("Max in-flight operations for purging a striped range (e.g., MDS journal)"),
-
-    Option("filer_max_truncate_ops", Option::TYPE_UINT, Option::LEVEL_ADVANCED)
-    .set_default(128)
-    .set_description("Max in-flight operations for truncating/deleting a striped sequence (e.g., MDS journal)"),
-
-    Option("journaler_write_head_interval", Option::TYPE_INT, Option::LEVEL_ADVANCED)
-    .set_default(15)
-    .set_description("Interval in seconds between journal header updates (to help bound replay time)"),
-
-    // * journal object size
-    Option("journaler_prefetch_periods", Option::TYPE_UINT, Option::LEVEL_ADVANCED)
-    .set_default(10)
-    .set_min(2)			// we need at least 2 periods to make progress.
-    .set_description("Number of striping periods to prefetch while reading MDS journal"),
-
-    // * journal object size
-    Option("journaler_prezero_periods", Option::TYPE_UINT, Option::LEVEL_ADVANCED)
-    .set_default(5)
-    // we need to zero at least two periods, minimum, to ensure that we
-    // have a full empty object/period in front of us.
-    .set_min(2)
-    .set_description("Number of striping periods to zero head of MDS journal write position"),
-
-    // -- OSD --
-    Option("osd_calc_pg_upmaps_aggressively", Option::TYPE_BOOL, Option::LEVEL_ADVANCED)
-    .set_default(true)
-    .set_flag(Option::FLAG_RUNTIME)
-    .set_description("try to calculate PG upmaps more aggressively, e.g., "
-                     "by doing a fairly exhaustive search of existing PGs "
-                     "that can be unmapped or upmapped"),
-
-    Option("osd_calc_pg_upmaps_local_fallback_retries", Option::TYPE_UINT, Option::LEVEL_ADVANCED)
-    .set_default(100)
-    .set_flag(Option::FLAG_RUNTIME)
-    .set_description("Maximum number of PGs we can attempt to unmap or upmap "
-                     "for a specific overfull or underfull osd per iteration "),
-
-    Option("osd_numa_prefer_iface", Option::TYPE_BOOL, Option::LEVEL_ADVANCED)
-    .set_default(true)
-    .set_flag(Option::FLAG_STARTUP)
-    .set_description("prefer IP on network interface on same numa node as storage")
-    .add_see_also("osd_numa_auto_affinity"),
-
-    Option("osd_numa_auto_affinity", Option::TYPE_BOOL, Option::LEVEL_ADVANCED)
-    .set_default(true)
-    .set_flag(Option::FLAG_STARTUP)
-    .set_description("automatically set affinity to numa node when storage and network match"),
-
-    Option("osd_numa_node", Option::TYPE_INT, Option::LEVEL_ADVANCED)
-    .set_default(-1)
-    .set_flag(Option::FLAG_STARTUP)
-    .set_description("set affinity to a numa node (-1 for none)")
-    .add_see_also("osd_numa_auto_affinity"),
-
-    Option("osd_smart_report_timeout", Option::TYPE_UINT, Option::LEVEL_ADVANCED)
-    .set_default(5)
-    .set_description("Timeout (in seconds) for smarctl to run, default is set to 5"),
-
-    Option("osd_check_max_object_name_len_on_startup", Option::TYPE_BOOL, Option::LEVEL_DEV)
-    .set_default(true)
-    .set_description(""),
-
-    Option("osd_max_backfills", Option::TYPE_UINT, Option::LEVEL_ADVANCED)
-    .set_default(1)
-    .set_flag(Option::FLAG_RUNTIME)
-    .set_description("Maximum number of concurrent local and remote backfills or recoveries per OSD ")
-    .set_long_description("There can be osd_max_backfills local reservations AND the same remote reservations per OSD. So a value of 1 lets this OSD participate as 1 PG primary in recovery and 1 shard of another recovering PG."),
-
-    Option("osd_min_recovery_priority", Option::TYPE_INT, Option::LEVEL_ADVANCED)
-    .set_default(0)
-    .set_description("Minimum priority below which recovery is not performed")
-    .set_long_description("The purpose here is to prevent the cluster from doing *any* lower priority work (e.g., rebalancing) below this threshold and focus solely on higher priority work (e.g., replicating degraded objects)."),
-
-    Option("osd_backfill_retry_interval", Option::TYPE_FLOAT, Option::LEVEL_ADVANCED)
-    .set_default(30.0)
-    .set_description("how frequently to retry backfill reservations after being denied (e.g., due to a full OSD)"),
-
-    Option("osd_recovery_retry_interval", Option::TYPE_FLOAT, Option::LEVEL_ADVANCED)
-    .set_default(30.0)
-    .set_description("how frequently to retry recovery reservations after being denied (e.g., due to a full OSD)"),
-
-    Option("osd_agent_max_ops", Option::TYPE_INT, Option::LEVEL_ADVANCED)
-    .set_default(4)
-    .set_description("maximum concurrent tiering operations for tiering agent"),
-
-    Option("osd_agent_max_low_ops", Option::TYPE_INT, Option::LEVEL_ADVANCED)
-    .set_default(2)
-    .set_description("maximum concurrent low-priority tiering operations for tiering agent"),
-
-    Option("osd_agent_min_evict_effort", Option::TYPE_FLOAT, Option::LEVEL_ADVANCED)
-    .set_default(.1)
-    .set_min_max(0.0, .99)
-    .set_description("minimum effort to expend evicting clean objects"),
-
-    Option("osd_agent_quantize_effort", Option::TYPE_FLOAT, Option::LEVEL_ADVANCED)
-    .set_default(.1)
-    .set_description("size of quantize unit for eviction effort"),
-
-    Option("osd_agent_delay_time", Option::TYPE_FLOAT, Option::LEVEL_ADVANCED)
-    .set_default(5.0)
-    .set_description("how long agent should sleep if it has no work to do"),
-
-    Option("osd_find_best_info_ignore_history_les", Option::TYPE_BOOL, Option::LEVEL_DEV)
-    .set_default(false)
-    .set_description("ignore last_epoch_started value when peering AND PROBABLY LOSE DATA")
-    .set_long_description("THIS IS AN EXTREMELY DANGEROUS OPTION THAT SHOULD ONLY BE USED AT THE DIRECTION OF A DEVELOPER.  It makes peering ignore the last_epoch_started value when peering, which can allow the OSD to believe an OSD has an authoritative view of a PG's contents even when it is in fact old and stale, typically leading to data loss (by believing a stale PG is up to date)."),
-
-    Option("osd_agent_hist_halflife", Option::TYPE_INT, Option::LEVEL_ADVANCED)
-    .set_default(1000)
-    .set_description("halflife of agent atime and temp histograms"),
-
-    Option("osd_agent_slop", Option::TYPE_FLOAT, Option::LEVEL_ADVANCED)
-    .set_default(.02)
-    .set_description("slop factor to avoid switching tiering flush and eviction mode"),
-
-    Option("osd_uuid", Option::TYPE_UUID, Option::LEVEL_ADVANCED)
-    .set_default(uuid_d())
-    .set_flag(Option::FLAG_CREATE)
-    .set_description("uuid label for a new OSD"),
-
-    Option("osd_data", Option::TYPE_STR, Option::LEVEL_ADVANCED)
-    .set_default("/var/lib/ceph/osd/$cluster-$id")
-    .set_flag(Option::FLAG_NO_MON_UPDATE)
-    .set_description("path to OSD data"),
-
-    Option("osd_journal", Option::TYPE_STR, Option::LEVEL_ADVANCED)
-    .set_default("/var/lib/ceph/osd/$cluster-$id/journal")
-    .set_flag(Option::FLAG_NO_MON_UPDATE)
-    .set_description("path to OSD journal (when FileStore backend is in use)"),
-
-    Option("osd_journal_size", Option::TYPE_SIZE, Option::LEVEL_ADVANCED)
-    .set_default(5120)
-    .set_flag(Option::FLAG_CREATE)
-    .set_description("size of FileStore journal (in MiB)"),
-
-    Option("osd_journal_flush_on_shutdown", Option::TYPE_BOOL, Option::LEVEL_ADVANCED)
-    .set_default(true)
-    .set_description("flush FileStore journal contents during clean OSD shutdown"),
-
-    Option("osd_compact_on_start", Option::TYPE_BOOL, Option::LEVEL_ADVANCED)
-    .set_default(false)
-    .set_description("compact OSD's object store's OMAP on start"),
-
-    Option("osd_os_flags", Option::TYPE_UINT, Option::LEVEL_DEV)
-    .set_default(0)
-    .set_description("flags to skip filestore omap or journal initialization"),
-
-    Option("osd_max_write_size", Option::TYPE_SIZE, Option::LEVEL_ADVANCED)
-    .set_min(4)
-    .set_default(90)
-    .set_description("Maximum size of a RADOS write operation in megabytes")
-    .set_long_description("This setting prevents clients from doing "
-        "very large writes to RADOS.  If you set this to a value "
-        "below what clients expect, they will receive an error "
-        "when attempting to write to the cluster."),
-
-    Option("osd_max_pgls", Option::TYPE_UINT, Option::LEVEL_ADVANCED)
-    .set_default(1024)
-    .set_description("maximum number of results when listing objects in a pool"),
-
-    Option("osd_client_message_size_cap", Option::TYPE_SIZE, Option::LEVEL_ADVANCED)
-    .set_default(500_M)
-    .set_description("maximum memory to devote to in-flight client requests")
-    .set_long_description("If this value is exceeded, the OSD will not read any new client data off of the network until memory is freed."),
-
-    Option("osd_client_message_cap", Option::TYPE_UINT, Option::LEVEL_ADVANCED)
-    .set_default(0)
-    .set_description("maximum number of in-flight client requests"),
-
-    Option("osd_crush_update_weight_set", Option::TYPE_BOOL, Option::LEVEL_ADVANCED)
-    .set_default(true)
-    .set_description("update CRUSH weight-set weights when updating weights")
-    .set_long_description("If this setting is true, we will update the weight-set weights when adjusting an item's weight, effectively making changes take effect immediately, and discarding any previous optimization in the weight-set value.  Setting this value to false will leave it to the balancer to (slowly, presumably) adjust weights to approach the new target value."),
-
-    Option("osd_crush_chooseleaf_type", Option::TYPE_INT, Option::LEVEL_DEV)
-    .set_default(1)
-    .set_flag(Option::FLAG_CLUSTER_CREATE)
-    .set_description("default chooseleaf type for osdmaptool --create"),
-
-    Option("osd_pool_use_gmt_hitset", Option::TYPE_BOOL, Option::LEVEL_DEV)
-    .set_default(true)
-    .set_description("use UTC for hitset timestamps")
-    .set_long_description("This setting only exists for compatibility with hammer (and older) clusters."),
-
-    Option("osd_crush_update_on_start", Option::TYPE_BOOL, Option::LEVEL_ADVANCED)
-    .set_default(true)
-    .set_description("update OSD CRUSH location on startup"),
-
-    Option("osd_class_update_on_start", Option::TYPE_BOOL, Option::LEVEL_ADVANCED)
-    .set_default(true)
-    .set_description("set OSD device class on startup"),
-
-    Option("osd_crush_initial_weight", Option::TYPE_FLOAT, Option::LEVEL_ADVANCED)
-    .set_default(-1)
-    .set_description("if >= 0, initial CRUSH weight for newly created OSDs")
-    .set_long_description("If this value is negative, the size of the OSD in TiB is used."),
-
-    Option("osd_pool_default_ec_fast_read", Option::TYPE_BOOL, Option::LEVEL_ADVANCED)
-    .set_default(false)
-    .set_description("set ec_fast_read for new erasure-coded pools")
-    .add_service("mon"),
-
-    Option("osd_pool_default_crush_rule", Option::TYPE_INT, Option::LEVEL_ADVANCED)
-    .set_default(-1)
-    .set_description("CRUSH rule for newly created pools")
-    .add_service("mon"),
-
-    Option("osd_pool_erasure_code_stripe_unit", Option::TYPE_SIZE, Option::LEVEL_ADVANCED)
-    .set_default(4_K)
-    .set_description("the amount of data (in bytes) in a data chunk, per stripe")
-    .add_service("mon"),
-
-    Option("osd_pool_default_size", Option::TYPE_UINT, Option::LEVEL_ADVANCED)
-    .set_default(3)
-    .set_min_max(0, 10)
-    .set_flag(Option::FLAG_RUNTIME)
-    .set_description("the number of copies of an object for new replicated pools")
-    .add_service("mon"),
-
-    Option("osd_pool_default_min_size", Option::TYPE_UINT, Option::LEVEL_ADVANCED)
-    .set_default(0)
-    .set_min_max(0, 255)
-    .set_flag(Option::FLAG_RUNTIME)
-    .set_description("the minimal number of copies allowed to write to a degraded pool for new replicated pools")
-    .set_long_description("0 means no specific default; ceph will use size-size/2")
-    .add_see_also("osd_pool_default_size")
-    .add_service("mon"),
-
-    Option("osd_pool_default_pg_num", Option::TYPE_UINT, Option::LEVEL_ADVANCED)
-    .set_default(32)
-    .set_description("number of PGs for new pools")
-    .set_flag(Option::FLAG_RUNTIME)
-    .add_service("mon"),
-
-    Option("osd_pool_default_pgp_num", Option::TYPE_UINT, Option::LEVEL_ADVANCED)
-    .set_default(0)
-    .set_description("number of PGs for placement purposes (0 to match pg_num)")
-    .add_see_also("osd_pool_default_pg_num")
-    .set_flag(Option::FLAG_RUNTIME)
-    .add_service("mon"),
-
-    Option("osd_pool_default_type", Option::TYPE_STR, Option::LEVEL_ADVANCED)
-    .set_default("replicated")
-    .set_enum_allowed({"replicated", "erasure"})
-    .set_flag(Option::FLAG_RUNTIME)
-    .set_description("default type of pool to create")
-    .add_service("mon"),
-
-    Option("osd_pool_default_erasure_code_profile", Option::TYPE_STR, Option::LEVEL_ADVANCED)
-    .set_default("plugin=jerasure technique=reed_sol_van k=2 m=2")
-    .set_flag(Option::FLAG_RUNTIME)
-    .set_description("default erasure code profile for new erasure-coded pools")
-    .add_service("mon"),
-
-    Option("osd_erasure_code_plugins", Option::TYPE_STR, Option::LEVEL_ADVANCED)
-    .set_default("jerasure lrc"
-  #if defined(HAVE_NASM_X64_AVX2) || defined(HAVE_ARMV8_SIMD)
-         " isa"
-  #endif
-        )
-    .set_flag(Option::FLAG_STARTUP)
-    .set_description("erasure code plugins to load")
-    .add_service("mon")
-    .add_service("osd"),
-
-    Option("osd_allow_recovery_below_min_size", Option::TYPE_BOOL, Option::LEVEL_DEV)
-    .set_default(true)
-    .set_description("allow replicated pools to recover with < min_size active members")
-    .add_service("osd"),
-
-    Option("osd_pool_default_flags", Option::TYPE_INT, Option::LEVEL_DEV)
-    .set_default(0)
-    .set_description("(integer) flags to set on new pools")
-    .add_service("mon"),
-
-    Option("osd_pool_default_flag_hashpspool", Option::TYPE_BOOL, Option::LEVEL_ADVANCED)
-    .set_default(true)
-    .set_description("set hashpspool (better hashing scheme) flag on new pools")
-    .add_service("mon"),
-
-    Option("osd_pool_default_flag_nodelete", Option::TYPE_BOOL, Option::LEVEL_ADVANCED)
-    .set_default(false)
-    .set_description("set nodelete flag on new pools")
-    .add_service("mon"),
-
-    Option("osd_pool_default_flag_nopgchange", Option::TYPE_BOOL, Option::LEVEL_ADVANCED)
-    .set_default(false)
-    .set_description("set nopgchange flag on new pools")
-    .add_service("mon"),
-
-    Option("osd_pool_default_flag_nosizechange", Option::TYPE_BOOL, Option::LEVEL_ADVANCED)
-    .set_default(false)
-    .set_description("set nosizechange flag on new pools")
-    .add_service("mon"),
-
-    Option("osd_pool_default_hit_set_bloom_fpp", Option::TYPE_FLOAT, Option::LEVEL_ADVANCED)
-    .set_default(.05)
-    .set_description("")
-    .add_see_also("osd_tier_default_cache_hit_set_type")
-    .add_service("mon"),
-
-    Option("osd_pool_default_cache_target_dirty_ratio", Option::TYPE_FLOAT, Option::LEVEL_ADVANCED)
-    .set_default(.4)
-    .set_description(""),
-
-    Option("osd_pool_default_cache_target_dirty_high_ratio", Option::TYPE_FLOAT, Option::LEVEL_ADVANCED)
-    .set_default(.6)
-    .set_description(""),
-
-    Option("osd_pool_default_cache_target_full_ratio", Option::TYPE_FLOAT, Option::LEVEL_ADVANCED)
-    .set_default(.8)
-    .set_description(""),
-
-    Option("osd_pool_default_cache_min_flush_age", Option::TYPE_INT, Option::LEVEL_ADVANCED)
-    .set_default(0)
-    .set_description(""),
-
-    Option("osd_pool_default_cache_min_evict_age", Option::TYPE_INT, Option::LEVEL_ADVANCED)
-    .set_default(0)
-    .set_description(""),
-
-    Option("osd_pool_default_cache_max_evict_check_size", Option::TYPE_INT, Option::LEVEL_ADVANCED)
-    .set_default(10)
-    .set_description(""),
-
-    Option("osd_pool_default_pg_autoscale_mode", Option::TYPE_STR, Option::LEVEL_ADVANCED)
-    .set_default("on")
-    .set_flag(Option::FLAG_RUNTIME)
-    .set_enum_allowed({"off", "warn", "on"})
-    .set_description("Default PG autoscaling behavior for new pools"),
-
-    Option("osd_pool_default_read_lease_ratio", Option::TYPE_FLOAT, Option::LEVEL_DEV)
-    .set_default(.8)
-    .set_flag(Option::FLAG_RUNTIME)
-    .set_description("Default read_lease_ratio for a pool, as a multiple of osd_heartbeat_grace")
-    .set_long_description("This should be <= 1.0 so that the read lease will have expired by the time we decide to mark a peer OSD down.")
-    .add_see_also("osd_heartbeat_grace"),
-
-    Option("osd_hit_set_min_size", Option::TYPE_INT, Option::LEVEL_ADVANCED)
-    .set_default(1000)
-    .set_description(""),
-
-    Option("osd_hit_set_max_size", Option::TYPE_INT, Option::LEVEL_ADVANCED)
-    .set_default(100000)
-    .set_description(""),
-
-    Option("osd_hit_set_namespace", Option::TYPE_STR, Option::LEVEL_ADVANCED)
-    .set_default(".ceph-internal")
-    .set_description(""),
-
-    Option("osd_tier_promote_max_objects_sec", Option::TYPE_UINT, Option::LEVEL_ADVANCED)
-    .set_default(25)
-    .set_description(""),
-
-    Option("osd_tier_promote_max_bytes_sec", Option::TYPE_SIZE, Option::LEVEL_ADVANCED)
-    .set_default(5_M)
-    .set_description(""),
-
-    Option("osd_tier_default_cache_mode", Option::TYPE_STR, Option::LEVEL_ADVANCED)
-    .set_default("writeback")
-    .set_enum_allowed({"none", "writeback", "forward",
-	               "readonly", "readforward", "readproxy", "proxy"})
-    .set_flag(Option::FLAG_RUNTIME)
-    .set_description(""),
-
-    Option("osd_tier_default_cache_hit_set_count", Option::TYPE_UINT, Option::LEVEL_ADVANCED)
-    .set_default(4)
-    .set_description(""),
-
-    Option("osd_tier_default_cache_hit_set_period", Option::TYPE_UINT, Option::LEVEL_ADVANCED)
-    .set_default(1200)
-    .set_description(""),
-
-    Option("osd_tier_default_cache_hit_set_type", Option::TYPE_STR, Option::LEVEL_ADVANCED)
-    .set_default("bloom")
-    .set_enum_allowed({"bloom", "explicit_hash", "explicit_object"})
-    .set_flag(Option::FLAG_RUNTIME)
-    .set_description(""),
-
-    Option("osd_tier_default_cache_min_read_recency_for_promote", Option::TYPE_UINT, Option::LEVEL_ADVANCED)
-    .set_default(1)
-    .set_description("number of recent HitSets the object must appear in to be promoted (on read)"),
-
-    Option("osd_tier_default_cache_min_write_recency_for_promote", Option::TYPE_UINT, Option::LEVEL_ADVANCED)
-    .set_default(1)
-    .set_description("number of recent HitSets the object must appear in to be promoted (on write)"),
-
-    Option("osd_tier_default_cache_hit_set_grade_decay_rate", Option::TYPE_UINT, Option::LEVEL_ADVANCED)
-    .set_default(20)
-    .set_description(""),
-
-    Option("osd_tier_default_cache_hit_set_search_last_n", Option::TYPE_UINT, Option::LEVEL_ADVANCED)
-    .set_default(1)
-    .set_description(""),
-
-    Option("osd_objecter_finishers", Option::TYPE_INT, Option::LEVEL_ADVANCED)
-    .set_default(1)
-    .set_flag(Option::FLAG_STARTUP)
-    .set_description(""),
-
-    Option("osd_map_dedup", Option::TYPE_BOOL, Option::LEVEL_ADVANCED)
-    .set_default(true)
-    .set_description(""),
-
-    Option("osd_map_cache_size", Option::TYPE_INT, Option::LEVEL_ADVANCED)
-    .set_default(50)
-    .set_description(""),
-
-    Option("osd_map_message_max", Option::TYPE_INT, Option::LEVEL_ADVANCED)
-    .set_default(40)
-    .set_description("maximum number of OSDMaps to include in a single message"),
-
-    Option("osd_map_message_max_bytes", Option::TYPE_SIZE, Option::LEVEL_ADVANCED)
-    .set_default(10_M)
-    .set_description("maximum number of bytes worth of OSDMaps to include in a single message"),
-
-    Option("osd_map_share_max_epochs", Option::TYPE_INT, Option::LEVEL_ADVANCED)
-    .set_default(40)
-    .set_description(""),
-
-    Option("osd_pg_epoch_max_lag_factor", Option::TYPE_FLOAT, Option::LEVEL_ADVANCED)
-    .set_default(2.0)
-    .set_description("Max multiple of the map cache that PGs can lag before we throttle map injest")
-    .add_see_also("osd_map_cache_size"),
-
-    Option("osd_inject_bad_map_crc_probability", Option::TYPE_FLOAT, Option::LEVEL_DEV)
-    .set_default(0)
-    .set_description(""),
-
-    Option("osd_inject_failure_on_pg_removal", Option::TYPE_BOOL, Option::LEVEL_DEV)
-    .set_default(false)
-    .set_description(""),
-
-    Option("osd_max_markdown_period", Option::TYPE_INT, Option::LEVEL_ADVANCED)
-    .set_default(600)
-    .set_description(""),
-
-    Option("osd_max_markdown_count", Option::TYPE_INT, Option::LEVEL_ADVANCED)
-    .set_default(5)
-    .set_description(""),
-
-    Option("osd_op_pq_max_tokens_per_priority", Option::TYPE_UINT, Option::LEVEL_ADVANCED)
-    .set_default(4194304)
-    .set_description(""),
-
-    Option("osd_op_pq_min_cost", Option::TYPE_SIZE, Option::LEVEL_ADVANCED)
-    .set_default(65536)
-    .set_description(""),
-
-    Option("osd_recover_clone_overlap", Option::TYPE_BOOL, Option::LEVEL_ADVANCED)
-    .set_default(true)
-    .set_description(""),
-
-    Option("osd_num_cache_shards", Option::TYPE_SIZE, Option::LEVEL_ADVANCED)
-    .set_default(32)
-    .set_flag(Option::FLAG_STARTUP)
-    .set_description("The number of cache shards to use in the object store."),
-
-    Option("osd_op_num_threads_per_shard", Option::TYPE_INT, Option::LEVEL_ADVANCED)
-    .set_default(0)
-    .set_flag(Option::FLAG_STARTUP)
-    .set_description(""),
-
-    Option("osd_op_num_threads_per_shard_hdd", Option::TYPE_INT, Option::LEVEL_ADVANCED)
-    .set_default(1)
-    .set_flag(Option::FLAG_STARTUP)
-    .set_description("")
-    .add_see_also("osd_op_num_threads_per_shard"),
-
-    Option("osd_op_num_threads_per_shard_ssd", Option::TYPE_INT, Option::LEVEL_ADVANCED)
-    .set_default(2)
-    .set_flag(Option::FLAG_STARTUP)
-    .set_description("")
-    .add_see_also("osd_op_num_threads_per_shard"),
-
-    Option("osd_op_num_shards", Option::TYPE_INT, Option::LEVEL_ADVANCED)
-    .set_default(0)
-    .set_flag(Option::FLAG_STARTUP)
-    .set_description(""),
-
-    Option("osd_op_num_shards_hdd", Option::TYPE_INT, Option::LEVEL_ADVANCED)
-    .set_default(5)
-    .set_flag(Option::FLAG_STARTUP)
-    .set_description("")
-    .add_see_also("osd_op_num_shards"),
-
-    Option("osd_op_num_shards_ssd", Option::TYPE_INT, Option::LEVEL_ADVANCED)
-    .set_default(8)
-    .set_flag(Option::FLAG_STARTUP)
-    .set_description("")
-    .add_see_also("osd_op_num_shards"),
-
-    Option("osd_skip_data_digest", Option::TYPE_BOOL, Option::LEVEL_DEV)
-    .set_default(false)
-    .set_description("Do not store full-object checksums if the backend (bluestore) does its own checksums.  Only usable with all BlueStore OSDs."),
-
-    Option("osd_op_queue", Option::TYPE_STR, Option::LEVEL_ADVANCED)
-    .set_default("wpq")
-    .set_enum_allowed( { "wpq", "mclock_scheduler", "debug_random" } )
-    .set_description("which operation priority queue algorithm to use")
-    .set_long_description("which operation priority queue algorithm to use; "
-			  "mclock_scheduler is currently experimental")
-    .add_see_also("osd_op_queue_cut_off"),
-
-    Option("osd_op_queue_cut_off", Option::TYPE_STR, Option::LEVEL_ADVANCED)
-    .set_default("high")
-    .set_enum_allowed( { "low", "high", "debug_random" } )
-    .set_description("the threshold between high priority ops and low priority ops")
-    .set_long_description("the threshold between high priority ops that use strict priority ordering and low priority ops that use a fairness algorithm that may or may not incorporate priority")
-    .add_see_also("osd_op_queue"),
-
-    Option("osd_mclock_scheduler_client_res", Option::TYPE_UINT, Option::LEVEL_ADVANCED)
-    .set_default(1)
-    .set_description("IO proportion reserved for each client (default)")
-    .set_long_description("Only considered for osd_op_queue = mclock_scheduler")
-    .add_see_also("osd_op_queue"),
-
-    Option("osd_mclock_scheduler_client_wgt", Option::TYPE_UINT, Option::LEVEL_ADVANCED)
-    .set_default(1)
-    .set_description("IO share for each client (default) over reservation")
-    .set_long_description("Only considered for osd_op_queue = mclock_scheduler")
-    .add_see_also("osd_op_queue"),
-
-    Option("osd_mclock_scheduler_client_lim", Option::TYPE_UINT, Option::LEVEL_ADVANCED)
-    .set_default(999999)
-    .set_description("IO limit for each client (default) over reservation")
-    .set_long_description("Only considered for osd_op_queue = mclock_scheduler")
-    .add_see_also("osd_op_queue"),
-
-    Option("osd_mclock_scheduler_background_recovery_res", Option::TYPE_UINT, Option::LEVEL_ADVANCED)
-    .set_default(1)
-    .set_description("IO proportion reserved for background recovery (default)")
-    .set_long_description("Only considered for osd_op_queue = mclock_scheduler")
-    .add_see_also("osd_op_queue"),
-
-    Option("osd_mclock_scheduler_background_recovery_wgt", Option::TYPE_UINT, Option::LEVEL_ADVANCED)
-    .set_default(1)
-    .set_description("IO share for each background recovery over reservation")
-    .set_long_description("Only considered for osd_op_queue = mclock_scheduler")
-    .add_see_also("osd_op_queue"),
-
-    Option("osd_mclock_scheduler_background_recovery_lim", Option::TYPE_UINT, Option::LEVEL_ADVANCED)
-    .set_default(999999)
-    .set_description("IO limit for background recovery over reservation")
-    .set_long_description("Only considered for osd_op_queue = mclock_scheduler")
-    .add_see_also("osd_op_queue"),
-
-    Option("osd_mclock_scheduler_background_best_effort_res", Option::TYPE_UINT, Option::LEVEL_ADVANCED)
-    .set_default(1)
-    .set_description("IO proportion reserved for background best_effort (default)")
-    .set_long_description("Only considered for osd_op_queue = mclock_scheduler")
-    .add_see_also("osd_op_queue"),
-
-    Option("osd_mclock_scheduler_background_best_effort_wgt", Option::TYPE_UINT, Option::LEVEL_ADVANCED)
-    .set_default(1)
-    .set_description("IO share for each background best_effort over reservation")
-    .set_long_description("Only considered for osd_op_queue = mclock_scheduler")
-    .add_see_also("osd_op_queue"),
-
-    Option("osd_mclock_scheduler_background_best_effort_lim", Option::TYPE_UINT, Option::LEVEL_ADVANCED)
-    .set_default(999999)
-    .set_description("IO limit for background best_effort over reservation")
-    .set_long_description("Only considered for osd_op_queue = mclock_scheduler")
-    .add_see_also("osd_op_queue"),
-
-    Option("osd_mclock_scheduler_anticipation_timeout", Option::TYPE_FLOAT, Option::LEVEL_ADVANCED)
-    .set_default(0.0)
-    .set_description("mclock anticipation timeout in seconds")
-    .set_long_description("the amount of time that mclock waits until the unused resource is forfeited"),
-
-    Option("osd_mclock_cost_per_io_usec", Option::TYPE_FLOAT, Option::LEVEL_DEV)
-    .set_default(0.0)
-    .set_description("Cost per IO in microseconds to consider per OSD (overrides _ssd and _hdd if non-zero)")
-    .set_long_description("This option specifies the cost factor to consider in usec per OSD. This is considered by the mclock scheduler to set an additional cost factor in QoS calculations. Only considered for osd_op_queue = mclock_scheduler")
-    .set_flag(Option::FLAG_RUNTIME),
-
-    Option("osd_mclock_cost_per_io_usec_hdd", Option::TYPE_FLOAT, Option::LEVEL_DEV)
-    .set_default(25000.0)
-    .set_description("Cost per IO in microseconds to consider per OSD (for rotational media)")
-    .set_long_description("This option specifies the cost factor to consider in usec per OSD for rotational device type. This is considered by the mclock_scheduler to set an additional cost factor in QoS calculations. Only considered for osd_op_queue = mclock_scheduler")
-    .set_flag(Option::FLAG_RUNTIME),
-
-    Option("osd_mclock_cost_per_io_usec_ssd", Option::TYPE_FLOAT, Option::LEVEL_DEV)
-    .set_default(50.0)
-    .set_description("Cost per IO in microseconds to consider per OSD (for solid state media)")
-    .set_long_description("This option specifies the cost factor to consider in usec per OSD for solid state device type. This is considered by the mclock_scheduler to set an additional cost factor in QoS calculations. Only considered for osd_op_queue = mclock_scheduler")
-    .set_flag(Option::FLAG_RUNTIME),
-
-    Option("osd_mclock_cost_per_byte_usec", Option::TYPE_FLOAT, Option::LEVEL_DEV)
-    .set_default(0.0)
-    .set_description("Cost per byte in microseconds to consider per OSD (overrides _ssd and _hdd if non-zero)")
-    .set_long_description("This option specifies the cost per byte to consider in microseconds per OSD. This is considered by the mclock scheduler to set an additional cost factor in QoS calculations. Only considered for osd_op_queue = mclock_scheduler")
-    .set_flag(Option::FLAG_RUNTIME),
-
-    Option("osd_mclock_cost_per_byte_usec_hdd", Option::TYPE_FLOAT, Option::LEVEL_DEV)
-    .set_default(5.2)
-    .set_description("Cost per byte in microseconds to consider per OSD (for rotational media)")
-    .set_long_description("This option specifies the cost per byte to consider in microseconds per OSD for rotational device type. This is considered by the mclock_scheduler to set an additional cost factor in QoS calculations. Only considered for osd_op_queue = mclock_scheduler")
-    .set_flag(Option::FLAG_RUNTIME),
-
-    Option("osd_mclock_cost_per_byte_usec_ssd", Option::TYPE_FLOAT, Option::LEVEL_DEV)
-    .set_default(0.011)
-    .set_description("Cost per byte in microseconds to consider per OSD (for solid state media)")
-    .set_long_description("This option specifies the cost per byte to consider in microseconds per OSD for solid state device type. This is considered by the mclock_scheduler to set an additional cost factor in QoS calculations. Only considered for osd_op_queue = mclock_scheduler")
-    .set_flag(Option::FLAG_RUNTIME),
-
-    Option("osd_mclock_max_capacity_iops", Option::TYPE_FLOAT, Option::LEVEL_BASIC)
-    .set_default(0.0)
-    .set_description("Max IOPs capacity (at 4KiB block size) to consider per OSD (overrides _ssd and _hdd if non-zero)")
-    .set_long_description("This option specifies the max osd capacity in iops per OSD. Helps in QoS calculations when enabling a dmclock profile. Only considered for osd_op_queue = mclock_scheduler")
-    .set_flag(Option::FLAG_RUNTIME),
-
-    Option("osd_mclock_max_capacity_iops_hdd", Option::TYPE_FLOAT, Option::LEVEL_BASIC)
-    .set_default(315.0)
-    .set_description("Max IOPs capacity (at 4KiB block size) to consider per OSD (for rotational media)")
-    .set_long_description("This option specifies the max OSD capacity in iops per OSD. Helps in QoS calculations when enabling a dmclock profile. Only considered for osd_op_queue = mclock_scheduler")
-    .set_flag(Option::FLAG_RUNTIME),
-
-    Option("osd_mclock_max_capacity_iops_ssd", Option::TYPE_FLOAT, Option::LEVEL_BASIC)
-    .set_default(21500.0)
-    .set_description("Max IOPs capacity (at 4KiB block size) to consider per OSD (for solid state media)")
-    .set_long_description("This option specifies the max OSD capacity in iops per OSD. Helps in QoS calculations when enabling a dmclock profile. Only considered for osd_op_queue = mclock_scheduler")
-    .set_flag(Option::FLAG_RUNTIME),
-
-    Option("osd_mclock_profile", Option::TYPE_STR, Option::LEVEL_ADVANCED)
-    .set_default("high_client_ops")
-    .set_enum_allowed( { "balanced", "high_recovery_ops", "high_client_ops", "custom" } )
-    .set_description("Which mclock profile to use")
-    .set_long_description("This option specifies the mclock profile to enable - one among the set of built-in profiles or a custom profile. Only considered for osd_op_queue = mclock_scheduler")
-    .set_flag(Option::FLAG_RUNTIME)
-    .add_see_also("osd_op_queue"),
-
-    Option("osd_ignore_stale_divergent_priors", Option::TYPE_BOOL, Option::LEVEL_ADVANCED)
-    .set_default(false)
-    .set_description(""),
-
-    Option("osd_read_ec_check_for_errors", Option::TYPE_BOOL, Option::LEVEL_ADVANCED)
-    .set_default(false)
-    .set_description(""),
-
-    // Only use clone_overlap for recovery if there are fewer than
-    // osd_recover_clone_overlap_limit entries in the overlap set
-    Option("osd_recover_clone_overlap_limit", Option::TYPE_UINT, Option::LEVEL_ADVANCED)
-    .set_default(10)
-    .set_description("")
-    .set_flag(Option::FLAG_RUNTIME),
-
-    Option("osd_debug_feed_pullee", Option::TYPE_INT, Option::LEVEL_DEV)
-    .set_default(-1)
-    .set_description("Feed a pullee, and force primary to pull "
-                     "a currently missing object from it"),
-
-    Option("osd_backfill_scan_min", Option::TYPE_INT, Option::LEVEL_ADVANCED)
-    .set_default(64)
-    .set_description(""),
-
-    Option("osd_backfill_scan_max", Option::TYPE_INT, Option::LEVEL_ADVANCED)
-    .set_default(512)
-    .set_description(""),
-
-    Option("osd_op_thread_timeout", Option::TYPE_INT, Option::LEVEL_ADVANCED)
-    .set_default(15)
-    .set_description(""),
-
-    Option("osd_op_thread_suicide_timeout", Option::TYPE_INT, Option::LEVEL_ADVANCED)
-    .set_default(150)
-    .set_description(""),
-
-    Option("osd_recovery_sleep", Option::TYPE_FLOAT, Option::LEVEL_ADVANCED)
-    .set_default(0)
-    .set_flag(Option::FLAG_RUNTIME)
-    .set_description("Time in seconds to sleep before next recovery or backfill op"),
-
-    Option("osd_recovery_sleep_hdd", Option::TYPE_FLOAT, Option::LEVEL_ADVANCED)
-    .set_default(0.1)
-    .set_flag(Option::FLAG_RUNTIME)
-    .set_description("Time in seconds to sleep before next recovery or backfill op for HDDs"),
-
-    Option("osd_recovery_sleep_ssd", Option::TYPE_FLOAT, Option::LEVEL_ADVANCED)
-    .set_default(0)
-    .set_flag(Option::FLAG_RUNTIME)
-    .set_description("Time in seconds to sleep before next recovery or backfill op for SSDs")
-    .add_see_also("osd_recovery_sleep"),
-
-    Option("osd_recovery_sleep_hybrid", Option::TYPE_FLOAT, Option::LEVEL_ADVANCED)
-    .set_default(0.025)
-    .set_flag(Option::FLAG_RUNTIME)
-    .set_description("Time in seconds to sleep before next recovery or backfill op when data is on HDD and journal is on SSD")
-    .add_see_also("osd_recovery_sleep"),
-
-    Option("osd_snap_trim_sleep", Option::TYPE_FLOAT, Option::LEVEL_ADVANCED)
-    .set_default(0)
-    .set_description("Time in seconds to sleep before next snap trim (overrides values below)"),
-
-    Option("osd_snap_trim_sleep_hdd", Option::TYPE_FLOAT, Option::LEVEL_ADVANCED)
-    .set_default(5)
-    .set_description("Time in seconds to sleep before next snap trim for HDDs"),
-
-    Option("osd_snap_trim_sleep_ssd", Option::TYPE_FLOAT, Option::LEVEL_ADVANCED)
-    .set_default(0)
-    .set_description("Time in seconds to sleep before next snap trim for SSDs"),
-
-    Option("osd_snap_trim_sleep_hybrid", Option::TYPE_FLOAT, Option::LEVEL_ADVANCED)
-    .set_default(2)
-    .set_description("Time in seconds to sleep before next snap trim when data is on HDD and journal is on SSD"),
-
-    Option("osd_scrub_invalid_stats", Option::TYPE_BOOL, Option::LEVEL_ADVANCED)
-    .set_default(true)
-    .set_description(""),
-
-    Option("osd_command_thread_timeout", Option::TYPE_INT, Option::LEVEL_ADVANCED)
-    .set_default(10_min)
-    .set_description(""),
-
-    Option("osd_command_thread_suicide_timeout", Option::TYPE_INT, Option::LEVEL_ADVANCED)
-    .set_default(15_min)
-    .set_description(""),
-
-    Option("osd_heartbeat_interval", Option::TYPE_INT, Option::LEVEL_DEV)
-    .set_default(6)
-    .set_min_max(1, 60)
-    .set_description("Interval (in seconds) between peer pings"),
-
-    Option("osd_heartbeat_grace", Option::TYPE_INT, Option::LEVEL_ADVANCED)
-    .set_default(20)
-    .set_description(""),
-
-    Option("osd_heartbeat_stale", Option::TYPE_INT, Option::LEVEL_ADVANCED)
-    .set_default(600)
-    .set_description("Interval (in seconds) we mark an unresponsive heartbeat peer as stale.")
-    .set_long_description("Automatically mark unresponsive heartbeat sessions as stale and tear them down. "
-		          "The primary benefit is that OSD doesn't need to keep a flood of "
-			  "blocked heartbeat messages around in memory."),
-
-    Option("osd_heartbeat_min_peers", Option::TYPE_INT, Option::LEVEL_ADVANCED)
-    .set_default(10)
-    .set_description(""),
-
-    Option("osd_heartbeat_use_min_delay_socket", Option::TYPE_BOOL, Option::LEVEL_ADVANCED)
-    .set_default(false)
-    .set_description(""),
-
-    Option("osd_heartbeat_min_size", Option::TYPE_SIZE, Option::LEVEL_ADVANCED)
-    .set_default(2000)
-    .set_description("Minimum heartbeat packet size in bytes. Will add dummy payload if heartbeat packet is smaller than this."),
-
-    Option("osd_pg_max_concurrent_snap_trims", Option::TYPE_UINT, Option::LEVEL_ADVANCED)
-    .set_default(2)
-    .set_description(""),
-
-    Option("osd_max_trimming_pgs", Option::TYPE_UINT, Option::LEVEL_ADVANCED)
-    .set_default(2)
-    .set_description(""),
-
-    Option("osd_heartbeat_min_healthy_ratio", Option::TYPE_FLOAT, Option::LEVEL_ADVANCED)
-    .set_default(.33)
-    .set_description(""),
-
-    Option("osd_mon_heartbeat_interval", Option::TYPE_INT, Option::LEVEL_ADVANCED)
-    .set_default(30)
-    .set_description(""),
-
-    Option("osd_mon_heartbeat_stat_stale", Option::TYPE_INT, Option::LEVEL_ADVANCED)
-    .set_default(1_hr)
-    .set_description("Stop reporting on heartbeat ping times not updated for this many seconds.")
-    .set_long_description("Stop reporting on old heartbeat information unless this is set to zero"),
-
-    Option("osd_mon_report_interval", Option::TYPE_INT, Option::LEVEL_ADVANCED)
-    .set_default(5)
-    .set_description("Frequency of OSD reports to mon for peer failures, fullness status changes"),
-
-    Option("osd_mon_report_max_in_flight", Option::TYPE_INT, Option::LEVEL_ADVANCED)
-    .set_default(2)
-    .set_description(""),
-
-    Option("osd_beacon_report_interval", Option::TYPE_INT, Option::LEVEL_ADVANCED)
-    .set_default(300)
-    .set_description(""),
-
-    Option("osd_pg_stat_report_interval_max", Option::TYPE_INT, Option::LEVEL_ADVANCED)
-    .set_default(500)
-    .set_description(""),
-
-    Option("osd_max_snap_prune_intervals_per_epoch", Option::TYPE_UINT, Option::LEVEL_DEV)
-    .set_default(512)
-    .set_description("Max number of snap intervals to report to mgr in pg_stat_t"),
-
-    Option("osd_default_data_pool_replay_window", Option::TYPE_INT, Option::LEVEL_ADVANCED)
-    .set_default(45)
-    .set_description(""),
-
-    Option("osd_auto_mark_unfound_lost", Option::TYPE_BOOL, Option::LEVEL_ADVANCED)
-    .set_default(false)
-    .set_description(""),
-
-    Option("osd_recovery_delay_start", Option::TYPE_FLOAT, Option::LEVEL_ADVANCED)
-    .set_default(0)
-    .set_description(""),
-
-    Option("osd_recovery_max_active", Option::TYPE_UINT, Option::LEVEL_ADVANCED)
-    .set_default(0)
-    .set_flag(Option::FLAG_RUNTIME)
-    .set_description("Number of simultaneous active recovery operations per OSD (overrides _ssd and _hdd if non-zero)")
-    .add_see_also("osd_recovery_max_active_hdd")
-    .add_see_also("osd_recovery_max_active_ssd"),
-
-    Option("osd_recovery_max_active_hdd", Option::TYPE_UINT, Option::LEVEL_ADVANCED)
-    .set_default(3)
-    .set_flag(Option::FLAG_RUNTIME)
-    .set_description("Number of simultaneous active recovery operations per OSD (for rotational devices)")
-    .add_see_also("osd_recovery_max_active")
-    .add_see_also("osd_recovery_max_active_ssd"),
-
-    Option("osd_recovery_max_active_ssd", Option::TYPE_UINT, Option::LEVEL_ADVANCED)
-    .set_default(10)
-    .set_flag(Option::FLAG_RUNTIME)
-    .set_description("Number of simultaneous active recovery operations per OSD (for non-rotational solid state devices)")
-    .add_see_also("osd_recovery_max_active")
-    .add_see_also("osd_recovery_max_active_hdd"),
-
-    Option("osd_recovery_max_single_start", Option::TYPE_UINT, Option::LEVEL_ADVANCED)
-    .set_default(1)
-    .set_description(""),
-
-    Option("osd_recovery_max_chunk", Option::TYPE_SIZE, Option::LEVEL_ADVANCED)
-    .set_default(8_M)
-    .set_description(""),
-
-    Option("osd_recovery_max_omap_entries_per_chunk", Option::TYPE_UINT, Option::LEVEL_ADVANCED)
-    .set_default(8096)
-    .set_description(""),
-
-    Option("osd_copyfrom_max_chunk", Option::TYPE_SIZE, Option::LEVEL_ADVANCED)
-    .set_default(8_M)
-    .set_description(""),
-
-    Option("osd_push_per_object_cost", Option::TYPE_SIZE, Option::LEVEL_ADVANCED)
-    .set_default(1000)
-    .set_description(""),
-
-    Option("osd_max_push_cost", Option::TYPE_SIZE, Option::LEVEL_ADVANCED)
-    .set_default(8<<20)
-    .set_description(""),
-
-    Option("osd_max_push_objects", Option::TYPE_UINT, Option::LEVEL_ADVANCED)
-    .set_default(10)
-    .set_description(""),
-
-    Option("osd_max_scrubs", Option::TYPE_INT, Option::LEVEL_ADVANCED)
-    .set_default(1)
-    .set_description("Maximum concurrent scrubs on a single OSD"),
-
-    Option("osd_scrub_during_recovery", Option::TYPE_BOOL, Option::LEVEL_ADVANCED)
-    .set_default(false)
-    .set_description("Allow scrubbing when PGs on the OSD are undergoing recovery"),
-
-    Option("osd_repair_during_recovery", Option::TYPE_BOOL, Option::LEVEL_ADVANCED)
-    .set_default(false)
-    .set_description("Allow requested repairing when PGs on the OSD are undergoing recovery"),
-
-    Option("osd_scrub_begin_hour", Option::TYPE_INT, Option::LEVEL_ADVANCED)
-    .set_default(0)
-    .set_min_max(0, 23)
-    .set_description("Restrict scrubbing to this hour of the day or later")
-    .set_long_description("Use osd_scrub_begin_hour=0 and osd_scrub_end_hour=0 for the entire day.")
-    .add_see_also("osd_scrub_end_hour"),
-
-    Option("osd_scrub_end_hour", Option::TYPE_INT, Option::LEVEL_ADVANCED)
-    .set_default(0)
-    .set_min_max(0, 23)
-    .set_description("Restrict scrubbing to hours of the day earlier than this")
-    .set_long_description("Use osd_scrub_begin_hour=0 and osd_scrub_end_hour=0 for the entire day.")
-    .add_see_also("osd_scrub_begin_hour"),
-
-    Option("osd_scrub_begin_week_day", Option::TYPE_INT, Option::LEVEL_ADVANCED)
-    .set_default(0)
-    .set_min_max(0, 6)
-    .set_description("Restrict scrubbing to this day of the week or later")
-    .set_long_description("0 = Sunday, 1 = Monday, etc. Use osd_scrub_begin_week_day=0 osd_scrub_end_week_day=0 for the entire week.")
-    .add_see_also("osd_scrub_end_week_day"),
-
-    Option("osd_scrub_end_week_day", Option::TYPE_INT, Option::LEVEL_ADVANCED)
-    .set_default(0)
-    .set_min_max(0, 6)
-    .set_description("Restrict scrubbing to days of the week earlier than this")
-    .set_long_description("0 = Sunday, 1 = Monday, etc. Use osd_scrub_begin_week_day=0 osd_scrub_end_week_day=0 for the entire week.")
-    .add_see_also("osd_scrub_begin_week_day"),
-
-    Option("osd_scrub_load_threshold", Option::TYPE_FLOAT, Option::LEVEL_ADVANCED)
-    .set_default(0.5)
-    .set_description("Allow scrubbing when system load divided by number of CPUs is below this value"),
-
-    Option("osd_scrub_min_interval", Option::TYPE_FLOAT, Option::LEVEL_ADVANCED)
-    .set_default(1_day)
-    .set_description("Scrub each PG no more often than this interval")
-    .add_see_also("osd_scrub_max_interval"),
-
-    Option("osd_scrub_max_interval", Option::TYPE_FLOAT, Option::LEVEL_ADVANCED)
-    .set_default(7_day)
-    .set_description("Scrub each PG no less often than this interval")
-    .add_see_also("osd_scrub_min_interval"),
-
-    Option("osd_scrub_interval_randomize_ratio", Option::TYPE_FLOAT, Option::LEVEL_ADVANCED)
-    .set_default(0.5)
-    .set_description("Ratio of scrub interval to randomly vary")
-    .set_long_description("This prevents a scrub 'stampede' by randomly varying the scrub intervals so that they are soon uniformly distributed over the week")
-    .add_see_also("osd_scrub_min_interval"),
-
-    Option("osd_scrub_backoff_ratio", Option::TYPE_FLOAT, Option::LEVEL_DEV)
-    .set_default(.66)
-    .set_long_description("This is the precentage of ticks that do NOT schedule scrubs, 66% means that 1 out of 3 ticks will schedule scrubs")
-    .set_description("Backoff ratio for scheduling scrubs"),
-
-    Option("osd_scrub_chunk_min", Option::TYPE_INT, Option::LEVEL_ADVANCED)
-    .set_default(5)
-    .set_description("Minimum number of objects to scrub in a single chunk")
-    .add_see_also("osd_scrub_chunk_max"),
-
-    Option("osd_scrub_chunk_max", Option::TYPE_INT, Option::LEVEL_ADVANCED)
-    .set_default(25)
-    .set_description("Maximum number of objects to scrub in a single chunk")
-    .add_see_also("osd_scrub_chunk_min"),
-
-    Option("osd_scrub_sleep", Option::TYPE_FLOAT, Option::LEVEL_ADVANCED)
-    .set_default(0)
-    .set_description("Duration to inject a delay during scrubbing"),
-
-    Option("osd_scrub_extended_sleep", Option::TYPE_FLOAT, Option::LEVEL_ADVANCED)
-    .set_default(0)
-    .set_description("Duration to inject a delay during scrubbing out of scrubbing hours")
-    .add_see_also("osd_scrub_begin_hour")
-    .add_see_also("osd_scrub_end_hour")
-    .add_see_also("osd_scrub_begin_week_day")
-    .add_see_also("osd_scrub_end_week_day"),
-
-    Option("osd_scrub_auto_repair", Option::TYPE_BOOL, Option::LEVEL_ADVANCED)
-    .set_default(false)
-    .set_description("Automatically repair damaged objects detected during scrub"),
-
-    Option("osd_scrub_auto_repair_num_errors", Option::TYPE_UINT, Option::LEVEL_ADVANCED)
-    .set_default(5)
-    .set_description("Maximum number of detected errors to automatically repair")
-    .add_see_also("osd_scrub_auto_repair"),
-
-    Option("osd_scrub_max_preemptions", Option::TYPE_UINT, Option::LEVEL_ADVANCED)
-    .set_default(5)
-    .set_min_max(0, 30)
-    .set_description("Set the maximum number of times we will preempt a deep scrub due to a client operation before blocking client IO to complete the scrub"),
-
-    Option("osd_deep_scrub_interval", Option::TYPE_FLOAT, Option::LEVEL_ADVANCED)
-    .set_default(7_day)
-    .set_description("Deep scrub each PG (i.e., verify data checksums) at least this often"),
-
-    Option("osd_deep_scrub_randomize_ratio", Option::TYPE_FLOAT, Option::LEVEL_ADVANCED)
-    .set_default(0.15)
-    .set_description("Scrubs will randomly become deep scrubs at this rate (0.15 -> 15% of scrubs are deep)")
-    .set_long_description("This prevents a deep scrub 'stampede' by spreading deep scrubs so they are uniformly distributed over the week"),
-
-    Option("osd_deep_scrub_stride", Option::TYPE_SIZE, Option::LEVEL_ADVANCED)
-    .set_default(512_K)
-    .set_description("Number of bytes to read from an object at a time during deep scrub"),
-
-    Option("osd_deep_scrub_keys", Option::TYPE_INT, Option::LEVEL_ADVANCED)
-    .set_default(1024)
-    .set_description("Number of keys to read from an object at a time during deep scrub"),
-
-    Option("osd_deep_scrub_update_digest_min_age", Option::TYPE_INT, Option::LEVEL_ADVANCED)
-    .set_default(2_hr)
-    .set_description("Update overall object digest only if object was last modified longer ago than this"),
-
-    Option("osd_deep_scrub_large_omap_object_key_threshold", Option::TYPE_UINT, Option::LEVEL_ADVANCED)
-    .set_default(200000)
-    .set_description("Warn when we encounter an object with more omap keys than this")
-    .add_service("osd")
-    .add_see_also("osd_deep_scrub_large_omap_object_value_sum_threshold"),
-
-    Option("osd_deep_scrub_large_omap_object_value_sum_threshold", Option::TYPE_SIZE, Option::LEVEL_ADVANCED)
-    .set_default(1_G)
-    .set_description("Warn when we encounter an object with more omap key bytes than this")
-    .add_service("osd")
-    .add_see_also("osd_deep_scrub_large_omap_object_key_threshold"),
-
-    Option("osd_class_dir", Option::TYPE_STR, Option::LEVEL_ADVANCED)
-    .set_default(CEPH_LIBDIR "/rados-classes")
-    .set_description(""),
-
-    Option("osd_open_classes_on_start", Option::TYPE_BOOL, Option::LEVEL_ADVANCED)
-    .set_default(true)
-    .set_description(""),
-
-    Option("osd_class_load_list", Option::TYPE_STR, Option::LEVEL_ADVANCED)
-    .set_default("cephfs hello journal lock log numops " "otp rbd refcount rgw rgw_gc timeindex user version cas cmpomap queue 2pc_queue fifo")
-    .set_description(""),
-
-    Option("osd_class_default_list", Option::TYPE_STR, Option::LEVEL_ADVANCED)
-    .set_default("cephfs hello journal lock log numops " "otp rbd refcount rgw rgw_gc timeindex user version cas cmpomap queue 2pc_queue fifo")
-    .set_description(""),
-
-    Option("osd_check_for_log_corruption", Option::TYPE_BOOL, Option::LEVEL_ADVANCED)
-    .set_default(false)
-    .set_description(""),
-
-    Option("osd_use_stale_snap", Option::TYPE_BOOL, Option::LEVEL_ADVANCED)
-    .set_default(false)
-    .set_description(""),
-
-    Option("osd_rollback_to_cluster_snap", Option::TYPE_STR, Option::LEVEL_ADVANCED)
-    .set_default("")
-    .set_description(""),
-
-    Option("osd_default_notify_timeout", Option::TYPE_UINT, Option::LEVEL_ADVANCED)
-    .set_default(30)
-    .set_description("default number of seconds after which notify propagation times out. used if a client has not specified other value"),
-
-    Option("osd_kill_backfill_at", Option::TYPE_INT, Option::LEVEL_DEV)
-    .set_default(0)
-    .set_description(""),
-
-    Option("osd_pg_epoch_persisted_max_stale", Option::TYPE_UINT, Option::LEVEL_ADVANCED)
-    .set_default(40)
-    .set_description(""),
-
-    Option("osd_target_pg_log_entries_per_osd", Option::TYPE_UINT, Option::LEVEL_DEV)
-    .set_default(3000 * 100)
-    .set_description("target number of PG entries total on an OSD - limited per pg by the min and max options below")
-    .add_see_also("osd_max_pg_log_entries")
-    .add_see_also("osd_min_pg_log_entries"),
-
-    Option("osd_min_pg_log_entries", Option::TYPE_UINT, Option::LEVEL_DEV)
-    .set_default(250)
-    .set_description("minimum number of entries to maintain in the PG log")
-    .add_service("osd")
-    .add_see_also("osd_max_pg_log_entries")
-    .add_see_also("osd_pg_log_dups_tracked")
-    .add_see_also("osd_target_pg_log_entries_per_osd"),
-
-    Option("osd_max_pg_log_entries", Option::TYPE_UINT, Option::LEVEL_DEV)
-    .set_default(10000)
-    .set_description("maximum number of entries to maintain in the PG log")
-    .add_service("osd")
-    .add_see_also("osd_min_pg_log_entries")
-    .add_see_also("osd_pg_log_dups_tracked")
-    .add_see_also("osd_target_pg_log_entries_per_osd"),
-
-    Option("osd_pg_log_dups_tracked", Option::TYPE_UINT, Option::LEVEL_DEV)
-    .set_default(3000)
-    .set_description("how many versions back to track in order to detect duplicate ops; this is combined with both the regular pg log entries and additional minimal dup detection entries")
-    .add_service("osd")
-    .add_see_also("osd_min_pg_log_entries")
-    .add_see_also("osd_max_pg_log_entries"),
-
-    Option("osd_object_clean_region_max_num_intervals", Option::TYPE_INT, Option::LEVEL_DEV)
-    .set_default(10)
-    .set_description("number of intervals in clean_offsets")
-    .set_long_description("partial recovery uses multiple intervals to record the clean part of the object"
-        "when the number of intervals is greater than osd_object_clean_region_max_num_intervals, minimum interval will be trimmed"
-        "(0 will recovery the entire object data interval)")
-    .add_service("osd"),
-
-    Option("osd_force_recovery_pg_log_entries_factor", Option::TYPE_FLOAT, Option::LEVEL_DEV)
-    .set_default(1.3)
-    .set_description(""),
-
-    Option("osd_pg_log_trim_min", Option::TYPE_UINT, Option::LEVEL_DEV)
-    .set_default(100)
-    .set_description("Minimum number of log entries to trim at once. This lets us trim in larger batches rather than with each write.")
-    .add_see_also("osd_max_pg_log_entries")
-    .add_see_also("osd_min_pg_log_entries"),
-
-    Option("osd_force_auth_primary_missing_objects", Option::TYPE_UINT, Option::LEVEL_ADVANCED)
-    .set_default(100)
-    .set_description("Approximate missing objects above which to force auth_log_shard to be primary temporarily"),
-
-    Option("osd_async_recovery_min_cost", Option::TYPE_UINT, Option::LEVEL_ADVANCED)
-    .set_default(100)
-    .set_flag(Option::FLAG_RUNTIME)
-    .set_description("A mixture measure of number of current log entries difference "
-                     "and historical missing objects,  above which we switch to use "
-                     "asynchronous recovery when appropriate"),
-
-    Option("osd_max_pg_per_osd_hard_ratio", Option::TYPE_FLOAT, Option::LEVEL_ADVANCED)
-    .set_default(3)
-    .set_min(1)
-    .set_description("Maximum number of PG per OSD, a factor of 'mon_max_pg_per_osd'")
-    .set_long_description("OSD will refuse to instantiate PG if the number of PG it serves exceeds this number.")
-    .add_see_also("mon_max_pg_per_osd"),
-
-    Option("osd_pg_log_trim_max", Option::TYPE_UINT, Option::LEVEL_ADVANCED)
-    .set_default(10000)
-    .set_description("maximum number of entries to remove at once from the PG log")
-    .add_service("osd")
-    .add_see_also("osd_min_pg_log_entries")
-    .add_see_also("osd_max_pg_log_entries"),
-
-    Option("osd_op_complaint_time", Option::TYPE_FLOAT, Option::LEVEL_ADVANCED)
-    .set_default(30)
-    .set_description(""),
-
-    Option("osd_command_max_records", Option::TYPE_INT, Option::LEVEL_ADVANCED)
-    .set_default(256)
-    .set_description(""),
-
-    Option("osd_max_pg_blocked_by", Option::TYPE_UINT, Option::LEVEL_ADVANCED)
-    .set_default(16)
-    .set_description(""),
-
-    Option("osd_op_log_threshold", Option::TYPE_INT, Option::LEVEL_ADVANCED)
-    .set_default(5)
-    .set_description(""),
-
-    Option("osd_backoff_on_unfound", Option::TYPE_BOOL, Option::LEVEL_ADVANCED)
-    .set_default(true)
-    .set_description(""),
-
-    Option("osd_backoff_on_degraded", Option::TYPE_BOOL, Option::LEVEL_ADVANCED)
-    .set_default(false)
-    .set_description(""),
-
-    Option("osd_backoff_on_peering", Option::TYPE_BOOL, Option::LEVEL_ADVANCED)
-    .set_default(false)
-    .set_description(""),
-
-    Option("osd_debug_shutdown", Option::TYPE_BOOL, Option::LEVEL_DEV)
-    .set_default(false)
-    .set_description("Turn up debug levels during shutdown"),
-
-    Option("osd_debug_crash_on_ignored_backoff", Option::TYPE_BOOL, Option::LEVEL_DEV)
-    .set_default(false)
-    .set_description(""),
-
-    Option("osd_debug_inject_dispatch_delay_probability", Option::TYPE_FLOAT, Option::LEVEL_DEV)
-    .set_default(0)
-    .set_description(""),
-
-    Option("osd_debug_inject_dispatch_delay_duration", Option::TYPE_FLOAT, Option::LEVEL_DEV)
-    .set_default(.1)
-    .set_description(""),
-
-    Option("osd_debug_drop_ping_probability", Option::TYPE_FLOAT, Option::LEVEL_DEV)
-    .set_default(0)
-    .set_description(""),
-
-    Option("osd_debug_drop_ping_duration", Option::TYPE_INT, Option::LEVEL_DEV)
-    .set_default(0)
-    .set_description(""),
-
-    Option("osd_debug_op_order", Option::TYPE_BOOL, Option::LEVEL_DEV)
-    .set_default(false)
-    .set_description(""),
-
-    Option("osd_debug_verify_missing_on_start", Option::TYPE_BOOL, Option::LEVEL_DEV)
-    .set_default(false)
-    .set_description(""),
-
-    Option("osd_debug_verify_snaps", Option::TYPE_BOOL, Option::LEVEL_DEV)
-    .set_default(false)
-    .set_description(""),
-
-    Option("osd_debug_verify_stray_on_activate", Option::TYPE_BOOL, Option::LEVEL_DEV)
-    .set_default(false)
-    .set_description(""),
-
-    Option("osd_debug_skip_full_check_in_backfill_reservation", Option::TYPE_BOOL, Option::LEVEL_DEV)
-    .set_default(false)
-    .set_description(""),
-
-    Option("osd_debug_reject_backfill_probability", Option::TYPE_FLOAT, Option::LEVEL_DEV)
-    .set_default(0)
-    .set_description(""),
-
-    Option("osd_debug_inject_copyfrom_error", Option::TYPE_BOOL, Option::LEVEL_DEV)
-    .set_default(false)
-    .set_description(""),
-
-    Option("osd_debug_misdirected_ops", Option::TYPE_BOOL, Option::LEVEL_DEV)
-    .set_default(false)
-    .set_description(""),
-
-    Option("osd_debug_skip_full_check_in_recovery", Option::TYPE_BOOL, Option::LEVEL_DEV)
-    .set_default(false)
-    .set_description(""),
-
-    Option("osd_debug_random_push_read_error", Option::TYPE_FLOAT, Option::LEVEL_DEV)
-    .set_default(0)
-    .set_description(""),
-
-    Option("osd_debug_verify_cached_snaps", Option::TYPE_BOOL, Option::LEVEL_DEV)
-    .set_default(false)
-    .set_description(""),
-
-    Option("osd_debug_deep_scrub_sleep", Option::TYPE_FLOAT, Option::LEVEL_DEV)
-    .set_default(0)
-    .set_description("Inject an expensive sleep during deep scrub IO to make it easier to induce preemption"),
-
-    Option("osd_debug_no_acting_change", Option::TYPE_BOOL, Option::LEVEL_DEV)
-    .set_default(false),
-    Option("osd_debug_no_purge_strays", Option::TYPE_BOOL, Option::LEVEL_DEV)
-    .set_default(false),
-
-    Option("osd_debug_pretend_recovery_active", Option::TYPE_BOOL, Option::LEVEL_DEV)
-    .set_default(false)
-    .set_description(""),
-
-    Option("osd_enable_op_tracker", Option::TYPE_BOOL, Option::LEVEL_ADVANCED)
-    .set_default(true)
-    .set_description(""),
-
-    Option("osd_num_op_tracker_shard", Option::TYPE_UINT, Option::LEVEL_ADVANCED)
-    .set_default(32)
-    .set_description(""),
-
-    Option("osd_op_history_size", Option::TYPE_UINT, Option::LEVEL_ADVANCED)
-    .set_default(20)
-    .set_description(""),
-
-    Option("osd_op_history_duration", Option::TYPE_UINT, Option::LEVEL_ADVANCED)
-    .set_default(600)
-    .set_description(""),
-
-    Option("osd_op_history_slow_op_size", Option::TYPE_UINT, Option::LEVEL_ADVANCED)
-    .set_default(20)
-    .set_description(""),
-
-    Option("osd_op_history_slow_op_threshold", Option::TYPE_FLOAT, Option::LEVEL_ADVANCED)
-    .set_default(10.0)
-    .set_description(""),
-
-    Option("osd_target_transaction_size", Option::TYPE_INT, Option::LEVEL_ADVANCED)
-    .set_default(30)
-    .set_description(""),
-
-    Option("osd_delete_sleep", Option::TYPE_FLOAT, Option::LEVEL_ADVANCED)
-    .set_default(0)
-    .set_description("Time in seconds to sleep before next removal transaction (overrides values below)"),
-
-    Option("osd_delete_sleep_hdd", Option::TYPE_FLOAT, Option::LEVEL_ADVANCED)
-    .set_default(5)
-    .set_description("Time in seconds to sleep before next removal transaction for HDDs"),
-
-    Option("osd_delete_sleep_ssd", Option::TYPE_FLOAT, Option::LEVEL_ADVANCED)
-    .set_default(1)
-    .set_description("Time in seconds to sleep before next removal transaction for SSDs"),
-
-    Option("osd_delete_sleep_hybrid", Option::TYPE_FLOAT, Option::LEVEL_ADVANCED)
-    .set_default(1)
-    .set_description("Time in seconds to sleep before next removal transaction when data is on HDD and journal is on SSD"),
-
-    Option("osd_failsafe_full_ratio", Option::TYPE_FLOAT, Option::LEVEL_ADVANCED)
-    .set_default(.97)
-    .set_description(""),
-
-    Option("osd_fast_shutdown", Option::TYPE_BOOL, Option::LEVEL_ADVANCED)
-    .set_default(true)
-    .set_description("Fast, immediate shutdown")
-    .set_long_description("Setting this to false makes the OSD do a slower teardown of all state when it receives a SIGINT or SIGTERM or when shutting down for any other reason.  That slow shutdown is primarilyy useful for doing memory leak checking with valgrind."),
-
-    Option("osd_fast_shutdown_notify_mon", Option::TYPE_BOOL, Option::LEVEL_ADVANCED)
-    .set_default(false)
-    .set_description("Tell mon about OSD shutdown on immediate shutdown")
-    .set_long_description("Tell the monitor the OSD is shutting down on immediate shutdown. This helps with cluster log messages from other OSDs reporting it immediately failed.")
-    .add_see_also({"osd_fast_shutdown", "osd_mon_shutdown_timeout"}),
-
-    Option("osd_fast_fail_on_connection_refused", Option::TYPE_BOOL, Option::LEVEL_ADVANCED)
-    .set_default(true)
-    .set_description(""),
-
-    Option("osd_pg_object_context_cache_count", Option::TYPE_INT, Option::LEVEL_ADVANCED)
-    .set_default(64)
-    .set_description(""),
-
-    Option("osd_tracing", Option::TYPE_BOOL, Option::LEVEL_ADVANCED)
-    .set_default(false)
-    .set_description(""),
-
-    Option("osd_function_tracing", Option::TYPE_BOOL, Option::LEVEL_ADVANCED)
-    .set_default(false)
-    .set_description(""),
-
-    Option("osd_fast_info", Option::TYPE_BOOL, Option::LEVEL_ADVANCED)
-    .set_default(true)
-    .set_description(""),
-
-    Option("osd_debug_pg_log_writeout", Option::TYPE_BOOL, Option::LEVEL_DEV)
-    .set_default(false)
-    .set_description(""),
-
-    Option("osd_loop_before_reset_tphandle", Option::TYPE_UINT, Option::LEVEL_ADVANCED)
-    .set_default(64)
-    .set_description(""),
-
-    Option("threadpool_default_timeout", Option::TYPE_INT, Option::LEVEL_ADVANCED)
-    .set_default(60)
-    .set_description(""),
-
-    Option("threadpool_empty_queue_max_wait", Option::TYPE_INT, Option::LEVEL_ADVANCED)
-    .set_default(2)
-    .set_description(""),
-
-    Option("leveldb_log_to_ceph_log", Option::TYPE_BOOL, Option::LEVEL_ADVANCED)
-    .set_default(true)
-    .set_description(""),
-
-    Option("leveldb_write_buffer_size", Option::TYPE_SIZE, Option::LEVEL_ADVANCED)
-    .set_default(8_M)
-    .set_description(""),
-
-    Option("leveldb_cache_size", Option::TYPE_SIZE, Option::LEVEL_ADVANCED)
-    .set_default(128_M)
-    .set_description(""),
-
-    Option("leveldb_block_size", Option::TYPE_SIZE, Option::LEVEL_ADVANCED)
-    .set_default(0)
-    .set_description(""),
-
-    Option("leveldb_bloom_size", Option::TYPE_INT, Option::LEVEL_ADVANCED)
-    .set_default(0)
-    .set_description(""),
-
-    Option("leveldb_max_open_files", Option::TYPE_INT, Option::LEVEL_ADVANCED)
-    .set_default(0)
-    .set_description(""),
-
-    Option("leveldb_compression", Option::TYPE_BOOL, Option::LEVEL_ADVANCED)
-    .set_default(true)
-    .set_description(""),
-
-    Option("leveldb_paranoid", Option::TYPE_BOOL, Option::LEVEL_ADVANCED)
-    .set_default(false)
-    .set_description(""),
-
-    Option("leveldb_log", Option::TYPE_STR, Option::LEVEL_ADVANCED)
-    .set_default("/dev/null")
-    .set_description(""),
-
-    Option("leveldb_compact_on_mount", Option::TYPE_BOOL, Option::LEVEL_ADVANCED)
-    .set_default(false)
-    .set_description(""),
-
-    Option("rocksdb_log_to_ceph_log", Option::TYPE_BOOL, Option::LEVEL_ADVANCED)
-    .set_default(true)
-    .set_description(""),
-
-    Option("rocksdb_cache_size", Option::TYPE_SIZE, Option::LEVEL_ADVANCED)
-    .set_default(512_M)
-    .set_flag(Option::FLAG_RUNTIME)
-    .set_description(""),
-
-    Option("rocksdb_cache_row_ratio", Option::TYPE_FLOAT, Option::LEVEL_ADVANCED)
-    .set_default(0)
-    .set_description(""),
-
-    Option("rocksdb_cache_shard_bits", Option::TYPE_INT, Option::LEVEL_ADVANCED)
-    .set_default(4)
-    .set_description(""),
-
-    Option("rocksdb_cache_type", Option::TYPE_STR, Option::LEVEL_ADVANCED)
-    .set_default("binned_lru")
-    .set_description(""),
-
-    Option("rocksdb_block_size", Option::TYPE_SIZE, Option::LEVEL_ADVANCED)
-    .set_default(4_K)
-    .set_description(""),
-
-    Option("rocksdb_perf", Option::TYPE_BOOL, Option::LEVEL_ADVANCED)
-    .set_default(false)
-    .set_description(""),
-
-    Option("rocksdb_collect_compaction_stats", Option::TYPE_BOOL, Option::LEVEL_ADVANCED)
-    .set_default(false)
-    .set_description(""),
-
-    Option("rocksdb_collect_extended_stats", Option::TYPE_BOOL, Option::LEVEL_ADVANCED)
-    .set_default(false)
-    .set_description(""),
-
-    Option("rocksdb_collect_memory_stats", Option::TYPE_BOOL, Option::LEVEL_ADVANCED)
-    .set_default(false)
-    .set_description(""),
-
-    Option("rocksdb_delete_range_threshold", Option::TYPE_UINT, Option::LEVEL_ADVANCED)
-    .set_default(1048576)
-    .set_description("The number of keys required to invoke DeleteRange when deleting muliple keys."),
-
-    Option("rocksdb_bloom_bits_per_key", Option::TYPE_UINT, Option::LEVEL_ADVANCED)
-    .set_default(20)
-    .set_description("Number of bits per key to use for RocksDB's bloom filters.")
-    .set_long_description("RocksDB bloom filters can be used to quickly answer the question of whether or not a key may exist or definitely does not exist in a given RocksDB SST file without having to read all keys into memory.  Using a higher bit value decreases the likelihood of false positives at the expense of additional disk space and memory consumption when the filter is loaded into RAM.  The current default value of 20 was found to provide significant performance gains when getattr calls are made (such as during new object creation in bluestore) without significant memory overhead or cache pollution when combined with rocksdb partitioned index filters.  See: https://github.com/facebook/rocksdb/wiki/Partitioned-Index-Filters for more information."),
-
-    Option("rocksdb_cache_index_and_filter_blocks", Option::TYPE_BOOL, Option::LEVEL_DEV)
-    .set_default(true)
-    .set_description("Whether to cache indices and filters in block cache")
-    .set_long_description("By default RocksDB will load an SST file's index and bloom filters into memory when it is opened and remove them from memory when an SST file is closed.  Thus, memory consumption by indices and bloom filters is directly tied to the number of concurrent SST files allowed to be kept open.  This option instead stores cached indicies and filters in the block cache where they directly compete with other cached data.  By default we set this option to true to better account for and bound rocksdb memory usage and keep filters in memory even when an SST file is closed."),
-
-    Option("rocksdb_cache_index_and_filter_blocks_with_high_priority", Option::TYPE_BOOL, Option::LEVEL_DEV)
-    .set_default(false)
-    .set_description("Whether to cache indices and filters in the block cache with high priority")
-    .set_long_description("A downside of setting rocksdb_cache_index_and_filter_blocks to true is that regular data can push indices and filters out of memory.  Setting this option to true means they are cached with higher priority than other data and should typically stay in the block cache."),
-
-    Option("rocksdb_pin_l0_filter_and_index_blocks_in_cache", Option::TYPE_BOOL, Option::LEVEL_DEV)
-    .set_default(false)
-    .set_description("Whether to pin Level 0 indices and bloom filters in the block cache")
-    .set_long_description("A downside of setting rocksdb_cache_index_and_filter_blocks to true is that regular data can push indices and filters out of memory.  Setting this option to true means that level 0 SST files will always have their indices and filters pinned in the block cache."),
-
-    Option("rocksdb_index_type", Option::TYPE_STR, Option::LEVEL_DEV)
-    .set_default("binary_search")
-    .set_description("Type of index for SST files: binary_search, hash_search, two_level")
-    .set_long_description("This option controls the table index type.  binary_search is a space efficient index block that is optimized for block-search-based index. hash_search may improve prefix lookup performance at the expense of higher disk and memory usage and potentially slower compactions.  two_level is an experimental index type that uses two binary search indexes and works in conjunction with partition filters.  See: http://rocksdb.org/blog/2017/05/12/partitioned-index-filter.html"),
-
-    Option("rocksdb_partition_filters", Option::TYPE_BOOL, Option::LEVEL_DEV)
-    .set_default(false)
-    .set_description("(experimental) partition SST index/filters into smaller blocks")
-    .set_long_description("This is an experimental option for rocksdb that works in conjunction with two_level indices to avoid having to keep the entire filter/index in cache when cache_index_and_filter_blocks is true.  The idea is to keep a much smaller top-level index in heap/cache and then opportunistically cache the lower level indices.  See: https://github.com/facebook/rocksdb/wiki/Partitioned-Index-Filters"),
-
-    Option("rocksdb_metadata_block_size", Option::TYPE_SIZE, Option::LEVEL_DEV)
-    .set_default(4_K)
-    .set_description("The block size for index partitions. (0 = rocksdb default)"),
-
-    Option("mon_rocksdb_options", Option::TYPE_STR, Option::LEVEL_ADVANCED)
-    .set_default("write_buffer_size=33554432,"
-		 "compression=kNoCompression,"
-		 "level_compaction_dynamic_level_bytes=true")
-    .set_description(""),
-
-    Option("osd_client_op_priority", Option::TYPE_UINT, Option::LEVEL_ADVANCED)
-    .set_default(63)
-    .set_description(""),
-
-    Option("osd_recovery_op_priority", Option::TYPE_UINT, Option::LEVEL_ADVANCED)
-    .set_default(3)
-    .set_description("Priority to use for recovery operations if not specified for the pool"),
-
-    Option("osd_peering_op_priority", Option::TYPE_UINT, Option::LEVEL_DEV)
-    .set_default(255)
-    .set_description(""),
-
-    Option("osd_snap_trim_priority", Option::TYPE_UINT, Option::LEVEL_ADVANCED)
-    .set_default(5)
-    .set_description(""),
-
-    Option("osd_snap_trim_cost", Option::TYPE_SIZE, Option::LEVEL_ADVANCED)
-    .set_default(1<<20)
-    .set_description(""),
-
-    Option("osd_pg_delete_priority", Option::TYPE_UINT, Option::LEVEL_ADVANCED)
-    .set_default(5)
-    .set_description(""),
-
-    Option("osd_pg_delete_cost", Option::TYPE_SIZE, Option::LEVEL_ADVANCED)
-    .set_default(1<<20)
-    .set_description(""),
-
-    Option("osd_scrub_priority", Option::TYPE_UINT, Option::LEVEL_ADVANCED)
-    .set_default(5)
-    .set_description("Priority for scrub operations in work queue"),
-
-    Option("osd_scrub_cost", Option::TYPE_SIZE, Option::LEVEL_ADVANCED)
-    .set_default(50<<20)
-    .set_description("Cost for scrub operations in work queue"),
-
-    Option("osd_requested_scrub_priority", Option::TYPE_UINT, Option::LEVEL_ADVANCED)
-    .set_default(120)
-    .set_description(""),
-
-    Option("osd_recovery_priority", Option::TYPE_UINT, Option::LEVEL_ADVANCED)
-    .set_default(5)
-    .set_description("Priority of recovery in the work queue")
-    .set_long_description("Not related to a pool's recovery_priority"),
-
-    Option("osd_recovery_cost", Option::TYPE_SIZE, Option::LEVEL_ADVANCED)
-    .set_default(20<<20)
-    .set_description(""),
-
-    Option("osd_recovery_op_warn_multiple", Option::TYPE_UINT, Option::LEVEL_ADVANCED)
-    .set_default(16)
-    .set_description(""),
-
-    Option("osd_mon_shutdown_timeout", Option::TYPE_FLOAT, Option::LEVEL_ADVANCED)
-    .set_default(5)
-    .set_description(""),
-
-    Option("osd_shutdown_pgref_assert", Option::TYPE_BOOL, Option::LEVEL_ADVANCED)
-    .set_default(false)
-    .set_description(""),
-
-    Option("osd_max_object_size", Option::TYPE_SIZE, Option::LEVEL_ADVANCED)
-    .set_default(128_M)
-    .set_description(""),
-
-    Option("osd_max_object_name_len", Option::TYPE_UINT, Option::LEVEL_ADVANCED)
-    .set_default(2048)
-    .set_description(""),
-
-    Option("osd_max_object_namespace_len", Option::TYPE_UINT, Option::LEVEL_ADVANCED)
-    .set_default(256)
-    .set_description(""),
-
-    Option("osd_max_attr_name_len", Option::TYPE_UINT, Option::LEVEL_ADVANCED)
-    .set_default(100)
-    .set_description(""),
-
-    Option("osd_max_attr_size", Option::TYPE_UINT, Option::LEVEL_ADVANCED)
-    .set_default(0)
-    .set_description(""),
-
-    Option("osd_max_omap_entries_per_request", Option::TYPE_UINT, Option::LEVEL_ADVANCED)
-    .set_default(1024)
-    .set_description(""),
-
-    Option("osd_max_omap_bytes_per_request", Option::TYPE_SIZE, Option::LEVEL_ADVANCED)
-    .set_default(1_G)
-    .set_description(""),
-
-    Option("osd_max_write_op_reply_len", Option::TYPE_SIZE, Option::LEVEL_ADVANCED)
-    .set_default(32)
-    .set_description("Max size of the per-op payload for requests with the RETURNVEC flag set")
-    .set_long_description("This value caps the amount of data (per op; a request may have many ops) that will be sent back to the client and recorded in the PG log."),
-
-    Option("osd_objectstore", Option::TYPE_STR, Option::LEVEL_ADVANCED)
-    .set_default("bluestore")
-    .set_enum_allowed({"bluestore", "filestore", "memstore", "kstore"})
-    .set_flag(Option::FLAG_CREATE)
-    .set_description("backend type for an OSD (like filestore or bluestore)"),
-
-    Option("osd_objectstore_tracing", Option::TYPE_BOOL, Option::LEVEL_ADVANCED)
-    .set_default(false)
-    .set_description(""),
-
-    Option("osd_objectstore_fuse", Option::TYPE_BOOL, Option::LEVEL_ADVANCED)
-    .set_default(false)
-    .set_description(""),
-
-    Option("osd_bench_small_size_max_iops", Option::TYPE_UINT, Option::LEVEL_ADVANCED)
-    .set_default(100)
-    .set_description(""),
-
-    Option("osd_bench_large_size_max_throughput", Option::TYPE_SIZE, Option::LEVEL_ADVANCED)
-    .set_default(100_M)
-    .set_description(""),
-
-    Option("osd_bench_max_block_size", Option::TYPE_SIZE, Option::LEVEL_ADVANCED)
-    .set_default(64_M)
-    .set_description(""),
-
-    Option("osd_bench_duration", Option::TYPE_UINT, Option::LEVEL_ADVANCED)
-    .set_default(30)
-    .set_description(""),
-
-    Option("osd_blkin_trace_all", Option::TYPE_BOOL, Option::LEVEL_ADVANCED)
-    .set_default(false)
-    .set_description(""),
-
-    Option("osdc_blkin_trace_all", Option::TYPE_BOOL, Option::LEVEL_ADVANCED)
-    .set_default(false)
-    .set_description(""),
-
-    Option("osd_discard_disconnected_ops", Option::TYPE_BOOL, Option::LEVEL_ADVANCED)
-    .set_default(true)
-    .set_description(""),
-
-    Option("osd_memory_target", Option::TYPE_SIZE, Option::LEVEL_BASIC)
-    .set_default(4_G)
-    .set_min(896_M)
-    .set_flag(Option::FLAG_RUNTIME)
-    .add_see_also("bluestore_cache_autotune")
-    .add_see_also("osd_memory_cache_min")
-    .add_see_also("osd_memory_base")
-    .set_description("When tcmalloc and cache autotuning is enabled, try to keep this many bytes mapped in memory.")
-    .set_long_description("The minimum value must be at least equal to osd_memory_base + osd_memory_cache_min."),
-
-    Option("osd_memory_target_cgroup_limit_ratio", Option::TYPE_FLOAT, Option::LEVEL_ADVANCED)
-    .set_default(0.8)
-    .set_min_max(0.0, 1.0)
-    .add_see_also("osd_memory_target")
-    .set_description("Set the default value for osd_memory_target to the cgroup memory limit (if set) times this value")
-    .set_long_description("A value of 0 disables this feature."),
-
-    Option("osd_memory_base", Option::TYPE_SIZE, Option::LEVEL_DEV)
-    .set_default(768_M)
-    .set_flag(Option::FLAG_RUNTIME)
-    .add_see_also("bluestore_cache_autotune")
-    .set_description("When tcmalloc and cache autotuning is enabled, estimate the minimum amount of memory in bytes the OSD will need."),
-
-    Option("osd_memory_expected_fragmentation", Option::TYPE_FLOAT, Option::LEVEL_DEV)
-    .set_default(0.15)
-    .set_min_max(0.0, 1.0)
-    .set_flag(Option::FLAG_RUNTIME)
-    .add_see_also("bluestore_cache_autotune")
-    .set_description("When tcmalloc and cache autotuning is enabled, estimate the percent of memory fragmentation."),
-
-    Option("osd_memory_cache_min", Option::TYPE_SIZE, Option::LEVEL_DEV)
-    .set_default(128_M)
-    .set_min(128_M)
-    .set_flag(Option::FLAG_RUNTIME)
-    .add_see_also("bluestore_cache_autotune")
-    .set_description("When tcmalloc and cache autotuning is enabled, set the minimum amount of memory used for caches."),
-
-    Option("osd_memory_cache_resize_interval", Option::TYPE_FLOAT, Option::LEVEL_DEV)
-    .set_default(1)
-    .add_see_also("bluestore_cache_autotune")
-    .set_description("When tcmalloc and cache autotuning is enabled, wait this many seconds between resizing caches."),
-
-    Option("memstore_device_bytes", Option::TYPE_SIZE, Option::LEVEL_ADVANCED)
-    .set_default(1_G)
-    .set_description(""),
-
-    Option("memstore_page_set", Option::TYPE_BOOL, Option::LEVEL_ADVANCED)
-    .set_default(false)
-    .set_description(""),
-
-    Option("memstore_page_size", Option::TYPE_SIZE, Option::LEVEL_ADVANCED)
-    .set_default(64_K)
-    .set_description(""),
-
-    Option("memstore_debug_omit_block_device_write", Option::TYPE_BOOL, Option::LEVEL_DEV)
-    .set_default(false)
-    .add_see_also("bluestore_debug_omit_block_device_write")
-    .set_description("write metadata only"),
-
-    Option("objectstore_blackhole", Option::TYPE_BOOL, Option::LEVEL_ADVANCED)
-    .set_default(false)
-    .set_description(""),
-
-    // --------------------------
-    // bluestore
-
-    Option("bdev_debug_inflight_ios", Option::TYPE_BOOL, Option::LEVEL_DEV)
-    .set_default(false)
-    .set_description(""),
-
-    Option("bdev_inject_crash", Option::TYPE_INT, Option::LEVEL_DEV)
-    .set_default(0)
-    .set_description(""),
-
-    Option("bdev_inject_crash_flush_delay", Option::TYPE_INT, Option::LEVEL_DEV)
-    .set_default(2)
-    .set_description(""),
-
-    Option("bdev_aio", Option::TYPE_BOOL, Option::LEVEL_ADVANCED)
-    .set_default(true)
-    .set_description(""),
-
-    Option("bdev_aio_poll_ms", Option::TYPE_INT, Option::LEVEL_ADVANCED)
-    .set_default(250)
-    .set_description(""),
-
-    Option("bdev_aio_max_queue_depth", Option::TYPE_INT, Option::LEVEL_ADVANCED)
-    .set_default(1024)
-    .set_description(""),
-
-    Option("bdev_aio_reap_max", Option::TYPE_INT, Option::LEVEL_ADVANCED)
-    .set_default(16)
-    .set_description(""),
-
-    Option("bdev_block_size", Option::TYPE_SIZE, Option::LEVEL_ADVANCED)
-    .set_default(4_K)
-    .set_description(""),
-
-    Option("bdev_debug_aio", Option::TYPE_BOOL, Option::LEVEL_DEV)
-    .set_default(false)
-    .set_description(""),
-
-    Option("bdev_debug_aio_suicide_timeout", Option::TYPE_FLOAT, Option::LEVEL_DEV)
-    .set_default(60.0)
-    .set_description(""),
-
-    Option("bdev_debug_aio_log_age", Option::TYPE_FLOAT, Option::LEVEL_DEV)
-    .set_default(5.0)
-    .set_description(""),
-
-    Option("bdev_nvme_unbind_from_kernel", Option::TYPE_BOOL, Option::LEVEL_ADVANCED)
-    .set_default(false)
-    .set_description(""),
-
-    Option("bdev_enable_discard", Option::TYPE_BOOL, Option::LEVEL_ADVANCED)
-    .set_default(false)
-    .set_description(""),
-
-    Option("bdev_async_discard", Option::TYPE_BOOL, Option::LEVEL_ADVANCED)
-    .set_default(false)
-    .set_description(""),
-    
-    Option("bdev_flock_retry_interval", Option::TYPE_FLOAT, Option::LEVEL_ADVANCED)
-    .set_default(0.1)
-    .set_description("interval to retry the flock"),
-    
-    Option("bdev_flock_retry", Option::TYPE_UINT, Option::LEVEL_ADVANCED)
-    .set_default(3)
-    .set_description("times to retry the flock")
-    .set_long_description(
-        "The number of times to retry on getting the block device lock. "
-        "Programs such as systemd-udevd may compete with Ceph for this lock. "
-        "0 means 'unlimited'."),
-
-    Option("bluefs_alloc_size", Option::TYPE_SIZE, Option::LEVEL_ADVANCED)
-    .set_default(1_M)
-    .set_description("Allocation unit size for DB and WAL devices"),
-
-    Option("bluefs_shared_alloc_size", Option::TYPE_SIZE, Option::LEVEL_ADVANCED)
-    .set_default(64_K)
-    .set_description("Allocation unit size for primary/shared device"),
-
-    Option("bluefs_max_prefetch", Option::TYPE_SIZE, Option::LEVEL_ADVANCED)
-    .set_default(1_M)
-    .set_description(""),
-
-    Option("bluefs_min_log_runway", Option::TYPE_SIZE, Option::LEVEL_ADVANCED)
-    .set_default(1_M)
-    .set_description(""),
-
-    Option("bluefs_max_log_runway", Option::TYPE_SIZE, Option::LEVEL_ADVANCED)
-    .set_default(4194304)
-    .set_description(""),
-
-    Option("bluefs_log_compact_min_ratio", Option::TYPE_FLOAT, Option::LEVEL_ADVANCED)
-    .set_default(5.0)
-    .set_description(""),
-
-    Option("bluefs_log_compact_min_size", Option::TYPE_SIZE, Option::LEVEL_ADVANCED)
-    .set_default(16_M)
-    .set_description(""),
-
-    Option("bluefs_min_flush_size", Option::TYPE_SIZE, Option::LEVEL_ADVANCED)
-    .set_default(512_K)
-    .set_description(""),
-
-    Option("bluefs_compact_log_sync", Option::TYPE_BOOL, Option::LEVEL_ADVANCED)
-    .set_default(false)
-    .set_description(""),
-
-    Option("bluefs_buffered_io", Option::TYPE_BOOL, Option::LEVEL_ADVANCED)
-    .set_default(true)
-    .set_description("Enabled buffered IO for bluefs reads.")
-    .set_long_description("When this option is enabled, bluefs will in some cases perform buffered reads.  This allows the kernel page cache to act as a secondary cache for things like RocksDB compaction.  For example, if the rocksdb block cache isn't large enough to hold blocks from the compressed SST files itself, they can be read from page cache instead of from the disk."),
-
-    Option("bluefs_sync_write", Option::TYPE_BOOL, Option::LEVEL_ADVANCED)
-    .set_default(false)
-    .set_description(""),
-
-    Option("bluefs_allocator", Option::TYPE_STR, Option::LEVEL_DEV)
-    .set_default("hybrid")
-    .set_enum_allowed({"bitmap", "stupid", "avl", "hybrid"})
-    .set_description(""),
-
-    Option("bluefs_log_replay_check_allocations", Option::TYPE_BOOL, Option::LEVEL_ADVANCED)
-      .set_default(true)
-      .set_description("Enables checks for allocations consistency during log replay"),
-
-    Option("bluefs_replay_recovery", Option::TYPE_BOOL, Option::LEVEL_DEV)
-    .set_default(false)
-    .set_description("Attempt to read bluefs log so large that it became unreadable.")
-    .set_long_description("If BlueFS log grows to extreme sizes (200GB+) it is likely that it becames unreadable. "
-			  "This options enables heuristics that scans devices for missing data. "
-			  "DO NOT ENABLE BY DEFAULT"),
-
-    Option("bluefs_replay_recovery_disable_compact", Option::TYPE_BOOL, Option::LEVEL_ADVANCED)
-    .set_default(false)
-    .set_description(""),
-
-    Option("bluefs_check_for_zeros", Option::TYPE_BOOL, Option::LEVEL_DEV)
-    .set_default(false)
-    .set_flag(Option::FLAG_RUNTIME)
-    .set_description("Check data read for suspicious pages")
-    .set_long_description("Looks into data read to check if there is a 4K block entirely filled with zeros. "
-			  "If this happens, we re-read data. If there is difference, we print error to log.")
-    .add_see_also("bluestore_retry_disk_reads"),
-
-    Option("bluestore_bluefs", Option::TYPE_BOOL, Option::LEVEL_DEV)
-    .set_default(true)
-    .set_flag(Option::FLAG_CREATE)
-    .set_description("Use BlueFS to back rocksdb")
-    .set_long_description("BlueFS allows rocksdb to share the same physical device(s) as the rest of BlueStore.  It should be used in all cases unless testing/developing an alternative metadata database for BlueStore."),
-
-    Option("bluestore_bluefs_env_mirror", Option::TYPE_BOOL, Option::LEVEL_DEV)
-    .set_default(false)
-    .set_flag(Option::FLAG_CREATE)
-    .set_description("Mirror bluefs data to file system for testing/validation"),
-
-    Option("bluestore_bluefs_alloc_failure_dump_interval", Option::TYPE_FLOAT, Option::LEVEL_ADVANCED)
-    .set_default(0)
-    .set_description("How frequently (in seconds) to dump allocator on"
-      "BlueFS space allocation failure"),
-
-    Option("bluestore_spdk_mem", Option::TYPE_SIZE, Option::LEVEL_DEV)
-    .set_default(512)
-    .set_description("Amount of dpdk memory size in MB")
-    .set_long_description("If running multiple SPDK instances per node, you must specify the amount of dpdk memory size in MB each instance will use, to make sure each instance uses its own dpdk memory"),
-
-    Option("bluestore_spdk_coremask", Option::TYPE_STR, Option::LEVEL_DEV)
-    .set_default("0x1")
-    .set_description("A hexadecimal bit mask of the cores to run on. Note the core numbering can change between platforms and should be determined beforehand"),
-
-    Option("bluestore_spdk_max_io_completion", Option::TYPE_UINT, Option::LEVEL_DEV)
-    .set_default(0)
-    .set_description("Maximal I/Os to be batched completed while checking queue pair completions, 0 means let spdk library determine it"),
-
-    Option("bluestore_spdk_io_sleep", Option::TYPE_UINT, Option::LEVEL_DEV)
-    .set_default(5)
-    .set_description("Time period to wait if there is no completed I/O from polling"),
-
-    Option("bluestore_block_path", Option::TYPE_STR, Option::LEVEL_DEV)
-    .set_default("")
-    .set_flag(Option::FLAG_CREATE)
-    .set_description("Path to block device/file"),
-
-    Option("bluestore_block_size", Option::TYPE_SIZE, Option::LEVEL_DEV)
-    .set_default(100_G)
-    .set_flag(Option::FLAG_CREATE)
-    .set_description("Size of file to create for backing bluestore"),
-
-    Option("bluestore_block_create", Option::TYPE_BOOL, Option::LEVEL_DEV)
-    .set_default(true)
-    .set_flag(Option::FLAG_CREATE)
-    .set_description("Create bluestore_block_path if it doesn't exist")
-    .add_see_also("bluestore_block_path").add_see_also("bluestore_block_size"),
-
-    Option("bluestore_block_db_path", Option::TYPE_STR, Option::LEVEL_DEV)
-    .set_default("")
-    .set_flag(Option::FLAG_CREATE)
-    .set_description("Path for db block device"),
-
-    Option("bluestore_block_db_size", Option::TYPE_UINT, Option::LEVEL_DEV)
-    .set_default(0)
-    .set_flag(Option::FLAG_CREATE)
-    .set_description("Size of file to create for bluestore_block_db_path"),
-
-    Option("bluestore_block_db_create", Option::TYPE_BOOL, Option::LEVEL_DEV)
-    .set_default(false)
-    .set_flag(Option::FLAG_CREATE)
-    .set_description("Create bluestore_block_db_path if it doesn't exist")
-    .add_see_also("bluestore_block_db_path")
-    .add_see_also("bluestore_block_db_size"),
-
-    Option("bluestore_block_wal_path", Option::TYPE_STR, Option::LEVEL_DEV)
-    .set_default("")
-    .set_flag(Option::FLAG_CREATE)
-    .set_description("Path to block device/file backing bluefs wal"),
-
-    Option("bluestore_block_wal_size", Option::TYPE_SIZE, Option::LEVEL_DEV)
-    .set_default(96_M)
-    .set_flag(Option::FLAG_CREATE)
-    .set_description("Size of file to create for bluestore_block_wal_path"),
-
-    Option("bluestore_block_wal_create", Option::TYPE_BOOL, Option::LEVEL_DEV)
-    .set_default(false)
-    .set_flag(Option::FLAG_CREATE)
-    .set_description("Create bluestore_block_wal_path if it doesn't exist")
-    .add_see_also("bluestore_block_wal_path")
-    .add_see_also("bluestore_block_wal_size"),
-
-    Option("bluestore_block_preallocate_file", Option::TYPE_BOOL, Option::LEVEL_DEV)
-    .set_default(false)
-    .set_flag(Option::FLAG_CREATE)
-    .set_description("Preallocate file created via bluestore_block*_create"),
-
-    Option("bluestore_ignore_data_csum", Option::TYPE_BOOL, Option::LEVEL_DEV)
-    .set_default(false)
-    .set_flag(Option::FLAG_RUNTIME)
-    .set_description("Ignore checksum errors on read and do not generate an EIO error"),
-
-    Option("bluestore_csum_type", Option::TYPE_STR, Option::LEVEL_ADVANCED)
-    .set_default("crc32c")
-    .set_enum_allowed({"none", "crc32c", "crc32c_16", "crc32c_8", "xxhash32", "xxhash64"})
-    .set_flag(Option::FLAG_RUNTIME)
-    .set_description("Default checksum algorithm to use")
-    .set_long_description("crc32c, xxhash32, and xxhash64 are available.  The _16 and _8 variants use only a subset of the bits for more compact (but less reliable) checksumming."),
-
-    Option("bluestore_retry_disk_reads", Option::TYPE_UINT, Option::LEVEL_ADVANCED)
-    .set_default(3)
-    .set_min_max(0, 255)
-    .set_flag(Option::FLAG_RUNTIME)
-    .set_description("Number of read retries on checksum validation error")
-    .set_long_description("Retries to read data from the disk this many times when checksum validation fails to handle spurious read errors gracefully."),
-
-    Option("bluestore_min_alloc_size", Option::TYPE_UINT, Option::LEVEL_ADVANCED)
-    .set_default(0)
-    .set_flag(Option::FLAG_CREATE)
-    .set_description("Minimum allocation size to allocate for an object")
-    .set_long_description("A smaller allocation size generally means less data is read and then rewritten when a copy-on-write operation is triggered (e.g., when writing to something that was recently snapshotted).  Similarly, less data is journaled before performing an overwrite (writes smaller than min_alloc_size must first pass through the BlueStore journal).  Larger values of min_alloc_size reduce the amount of metadata required to describe the on-disk layout and reduce overall fragmentation."),
-
-    Option("bluestore_min_alloc_size_hdd", Option::TYPE_SIZE, Option::LEVEL_ADVANCED)
-    .set_default(4_K)
-    .set_flag(Option::FLAG_CREATE)
-    .set_description("Default min_alloc_size value for rotational media")
-    .add_see_also("bluestore_min_alloc_size"),
-
-    Option("bluestore_min_alloc_size_ssd", Option::TYPE_SIZE, Option::LEVEL_ADVANCED)
-    .set_default(4_K)
-    .set_flag(Option::FLAG_CREATE)
-    .set_description("Default min_alloc_size value for non-rotational (solid state)  media")
-    .add_see_also("bluestore_min_alloc_size"),
-
-    Option("bluestore_max_alloc_size", Option::TYPE_SIZE, Option::LEVEL_ADVANCED)
-    .set_default(0)
-    .set_flag(Option::FLAG_CREATE)
-    .set_description("Maximum size of a single allocation (0 for no max)"),
-
-    Option("bluestore_prefer_deferred_size", Option::TYPE_SIZE, Option::LEVEL_ADVANCED)
-    .set_default(0)
-    .set_flag(Option::FLAG_RUNTIME)
-    .set_description("Writes smaller than this size will be written to the journal and then asynchronously written to the device.  This can be beneficial when using rotational media where seeks are expensive, and is helpful both with and without solid state journal/wal devices."),
-
-    Option("bluestore_prefer_deferred_size_hdd", Option::TYPE_SIZE, Option::LEVEL_ADVANCED)
-    .set_default(64_K)
-    .set_flag(Option::FLAG_RUNTIME)
-    .set_description("Default bluestore_prefer_deferred_size for rotational media")
-    .add_see_also("bluestore_prefer_deferred_size"),
-
-    Option("bluestore_prefer_deferred_size_ssd", Option::TYPE_SIZE, Option::LEVEL_ADVANCED)
-    .set_default(0)
-    .set_flag(Option::FLAG_RUNTIME)
-    .set_description("Default bluestore_prefer_deferred_size for non-rotational (solid state) media")
-    .add_see_also("bluestore_prefer_deferred_size"),
-
-    Option("bluestore_compression_mode", Option::TYPE_STR, Option::LEVEL_ADVANCED)
-    .set_default("none")
-    .set_enum_allowed({"none", "passive", "aggressive", "force"})
-    .set_flag(Option::FLAG_RUNTIME)
-    .set_description("Default policy for using compression when pool does not specify")
-    .set_long_description("'none' means never use compression.  'passive' means use compression when clients hint that data is compressible.  'aggressive' means use compression unless clients hint that data is not compressible.  This option is used when the per-pool property for the compression mode is not present."),
-
-    Option("bluestore_compression_algorithm", Option::TYPE_STR, Option::LEVEL_ADVANCED)
-    .set_default("snappy")
-    .set_enum_allowed({"", "snappy", "zlib", "zstd", "lz4"})
-    .set_flag(Option::FLAG_RUNTIME)
-    .set_description("Default compression algorithm to use when writing object data")
-    .set_long_description("This controls the default compressor to use (if any) if the per-pool property is not set.  Note that zstd is *not* recommended for bluestore due to high CPU overhead when compressing small amounts of data."),
-
-    Option("bluestore_compression_min_blob_size", Option::TYPE_SIZE, Option::LEVEL_ADVANCED)
-    .set_default(0)
-    .set_flag(Option::FLAG_RUNTIME)
-    .set_description("Maximum chunk size to apply compression to when random access is expected for an object.")
-    .set_long_description("Chunks larger than this are broken into smaller chunks before being compressed"),
-
-    Option("bluestore_compression_min_blob_size_hdd", Option::TYPE_SIZE, Option::LEVEL_ADVANCED)
-    .set_default(8_K)
-    .set_flag(Option::FLAG_RUNTIME)
-    .set_description("Default value of bluestore_compression_min_blob_size for rotational media")
-    .add_see_also("bluestore_compression_min_blob_size"),
-
-    Option("bluestore_compression_min_blob_size_ssd", Option::TYPE_SIZE, Option::LEVEL_ADVANCED)
-    .set_default(8_K)
-    .set_flag(Option::FLAG_RUNTIME)
-    .set_description("Default value of bluestore_compression_min_blob_size for non-rotational (solid state) media")
-    .add_see_also("bluestore_compression_min_blob_size"),
-
-    Option("bluestore_compression_max_blob_size", Option::TYPE_SIZE, Option::LEVEL_ADVANCED)
-    .set_default(0)
-    .set_flag(Option::FLAG_RUNTIME)
-    .set_description("Maximum chunk size to apply compression to when non-random access is expected for an object.")
-    .set_long_description("Chunks larger than this are broken into smaller chunks before being compressed"),
-
-    Option("bluestore_compression_max_blob_size_hdd", Option::TYPE_SIZE, Option::LEVEL_ADVANCED)
-    .set_default(64_K)
-    .set_flag(Option::FLAG_RUNTIME)
-    .set_description("Default value of bluestore_compression_max_blob_size for rotational media")
-    .add_see_also("bluestore_compression_max_blob_size"),
-
-    Option("bluestore_compression_max_blob_size_ssd", Option::TYPE_SIZE, Option::LEVEL_ADVANCED)
-    .set_default(64_K)
-    .set_flag(Option::FLAG_RUNTIME)
-    .set_description("Default value of bluestore_compression_max_blob_size for non-rotational (solid state) media")
-    .add_see_also("bluestore_compression_max_blob_size"),
-
-    Option("bluestore_gc_enable_blob_threshold", Option::TYPE_INT, Option::LEVEL_DEV)
-    .set_default(0)
-    .set_flag(Option::FLAG_RUNTIME)
-    .set_description(""),
-
-    Option("bluestore_gc_enable_total_threshold", Option::TYPE_INT, Option::LEVEL_DEV)
-    .set_default(0)
-    .set_flag(Option::FLAG_RUNTIME)
-    .set_description(""),
-
-    Option("bluestore_max_blob_size", Option::TYPE_SIZE, Option::LEVEL_DEV)
-    .set_default(0)
-    .set_flag(Option::FLAG_RUNTIME)
-    .set_description("")
-    .set_long_description("Bluestore blobs are collections of extents (ie on-disk data) originating from one or more objects.  Blobs can be compressed, typically have checksum data, may be overwritten, may be shared (with an extent ref map), or split.  This setting controls the maximum size a blob is allowed to be."),
-
-    Option("bluestore_max_blob_size_hdd", Option::TYPE_SIZE, Option::LEVEL_DEV)
-    .set_default(64_K)
-    .set_flag(Option::FLAG_RUNTIME)
-    .set_description("")
-    .add_see_also("bluestore_max_blob_size"),
-
-    Option("bluestore_max_blob_size_ssd", Option::TYPE_SIZE, Option::LEVEL_DEV)
-    .set_default(64_K)
-    .set_flag(Option::FLAG_RUNTIME)
-    .set_description("")
-    .add_see_also("bluestore_max_blob_size"),
-
-    Option("bluestore_compression_required_ratio", Option::TYPE_FLOAT, Option::LEVEL_ADVANCED)
-    .set_default(.875)
-    .set_flag(Option::FLAG_RUNTIME)
-    .set_description("Compression ratio required to store compressed data")
-    .set_long_description("If we compress data and get less than this we discard the result and store the original uncompressed data."),
-
-    Option("bluestore_extent_map_shard_max_size", Option::TYPE_SIZE, Option::LEVEL_DEV)
-    .set_default(1200)
-    .set_description("Max size (bytes) for a single extent map shard before splitting"),
-
-    Option("bluestore_extent_map_shard_target_size", Option::TYPE_SIZE, Option::LEVEL_DEV)
-    .set_default(500)
-    .set_description("Target size (bytes) for a single extent map shard"),
-
-    Option("bluestore_extent_map_shard_min_size", Option::TYPE_SIZE, Option::LEVEL_DEV)
-    .set_default(150)
-    .set_description("Min size (bytes) for a single extent map shard before merging"),
-
-    Option("bluestore_extent_map_shard_target_size_slop", Option::TYPE_FLOAT, Option::LEVEL_DEV)
-    .set_default(.2)
-    .set_description("Ratio above/below target for a shard when trying to align to an existing extent or blob boundary"),
-
-    Option("bluestore_extent_map_inline_shard_prealloc_size", Option::TYPE_SIZE, Option::LEVEL_DEV)
-    .set_default(256)
-    .set_description("Preallocated buffer for inline shards"),
-
-    Option("bluestore_cache_trim_interval", Option::TYPE_FLOAT, Option::LEVEL_ADVANCED)
-    .set_default(.05)
-    .set_description("How frequently we trim the bluestore cache"),
-
-    Option("bluestore_cache_trim_max_skip_pinned", Option::TYPE_UINT, Option::LEVEL_DEV)
-    .set_default(64)
-    .set_description("Max pinned cache entries we consider before giving up"),
-
-    Option("bluestore_cache_type", Option::TYPE_STR, Option::LEVEL_DEV)
-    .set_default("2q")
-    .set_enum_allowed({"2q", "lru"})
-    .set_description("Cache replacement algorithm"),
-
-    Option("bluestore_2q_cache_kin_ratio", Option::TYPE_FLOAT, Option::LEVEL_DEV)
-    .set_default(.5)
-    .set_description("2Q paper suggests .5"),
-
-    Option("bluestore_2q_cache_kout_ratio", Option::TYPE_FLOAT, Option::LEVEL_DEV)
-    .set_default(.5)
-    .set_description("2Q paper suggests .5"),
-
-    Option("bluestore_cache_size", Option::TYPE_SIZE, Option::LEVEL_DEV)
-    .set_default(0)
-    .set_description("Cache size (in bytes) for BlueStore")
-    .set_long_description("This includes data and metadata cached by BlueStore as well as memory devoted to rocksdb's cache(s)."),
-
-    Option("bluestore_cache_size_hdd", Option::TYPE_SIZE, Option::LEVEL_DEV)
-    .set_default(1_G)
-    .set_description("Default bluestore_cache_size for rotational media")
-    .add_see_also("bluestore_cache_size"),
-
-    Option("bluestore_cache_size_ssd", Option::TYPE_SIZE, Option::LEVEL_DEV)
-    .set_default(3_G)
-    .set_description("Default bluestore_cache_size for non-rotational (solid state) media")
-    .add_see_also("bluestore_cache_size"),
-
-    Option("bluestore_cache_meta_ratio", Option::TYPE_FLOAT, Option::LEVEL_DEV)
-    .set_default(.45)
-    .add_see_also("bluestore_cache_size")
-    .set_description("Ratio of bluestore cache to devote to metadata"),
-
-    Option("bluestore_cache_kv_ratio", Option::TYPE_FLOAT, Option::LEVEL_DEV)
-    .set_default(.45)
-    .add_see_also("bluestore_cache_size")
-    .set_description("Ratio of bluestore cache to devote to kv database (rocksdb)"),
-
-    Option("bluestore_cache_kv_onode_ratio", Option::TYPE_FLOAT, Option::LEVEL_DEV)
-    .set_default(.04)
-    .add_see_also("bluestore_cache_size")
-    .set_description("Ratio of bluestore cache to devote to kv onode column family (rocksdb)"),
-
-    Option("bluestore_cache_autotune", Option::TYPE_BOOL, Option::LEVEL_DEV)
-    .set_default(true)
-    .add_see_also("bluestore_cache_size")
-    .add_see_also("bluestore_cache_meta_ratio")
-    .set_description("Automatically tune the ratio of caches while respecting min values."),
-
-    Option("bluestore_cache_autotune_interval", Option::TYPE_FLOAT, Option::LEVEL_DEV)
-    .set_default(5)
-    .add_see_also("bluestore_cache_autotune")
-    .set_description("The number of seconds to wait between rebalances when cache autotune is enabled."),
-
-    Option("bluestore_alloc_stats_dump_interval", Option::TYPE_FLOAT, Option::LEVEL_DEV)
-      .set_default(3600 * 24)
-      .set_description("The period (in second) for logging allocation statistics."),
-
-    Option("bluestore_kvbackend", Option::TYPE_STR, Option::LEVEL_DEV)
-    .set_default("rocksdb")
-    .set_flag(Option::FLAG_CREATE)
-    .set_description("Key value database to use for bluestore"),
-
-    Option("bluestore_allocator", Option::TYPE_STR, Option::LEVEL_ADVANCED)
-    .set_default("hybrid")
-    .set_enum_allowed({"bitmap", "stupid", "avl", "hybrid", "zoned"})
-    .set_description("Allocator policy")
-    .set_long_description("Allocator to use for bluestore.  Stupid should only be used for testing."),
-
-    Option("bluestore_freelist_blocks_per_key", Option::TYPE_SIZE, Option::LEVEL_DEV)
-    .set_default(128)
-    .set_description("Block (and bits) per database key"),
-
-    Option("bluestore_bitmapallocator_blocks_per_zone", Option::TYPE_SIZE, Option::LEVEL_DEV)
-    .set_default(1024)
-    .set_description(""),
-
-    Option("bluestore_bitmapallocator_span_size", Option::TYPE_SIZE, Option::LEVEL_DEV)
-    .set_default(1024)
-    .set_description(""),
-
-    Option("bluestore_max_deferred_txc", Option::TYPE_UINT, Option::LEVEL_ADVANCED)
-    .set_default(32)
-    .set_description("Max transactions with deferred writes that can accumulate before we force flush deferred writes"),
-
-    Option("bluestore_max_defer_interval", Option::TYPE_FLOAT, Option::LEVEL_ADVANCED)
-    .set_default(3)
-    .set_description("max duration to force deferred submit"),
-
-    Option("bluestore_rocksdb_options", Option::TYPE_STR, Option::LEVEL_ADVANCED)
-    .set_default("compression=kNoCompression,max_write_buffer_number=4,min_write_buffer_number_to_merge=1,recycle_log_file_num=4,write_buffer_size=268435456,writable_file_max_buffer_size=0,compaction_readahead_size=2097152,max_background_compactions=2,max_total_wal_size=1073741824")
-    .set_description("Full set of rocksdb settings to override"),
-
-    Option("bluestore_rocksdb_options_annex", Option::TYPE_STR, Option::LEVEL_ADVANCED)
-    .set_default("")
-    .set_description("An addition to bluestore_rocksdb_options. Allows setting rocksdb options without repeating the existing defaults."),
-
-    Option("bluestore_rocksdb_cf", Option::TYPE_BOOL, Option::LEVEL_ADVANCED)
-    .set_default(true)
-#ifdef WITH_SEASTAR
-    // This is necessary as the Seastar's allocator imposes restrictions
-    // on the number of threads that entered malloc/free/*. Unfortunately,
-    // RocksDB sharding in BlueStore dramatically lifted the number of
-    // threads spawn during RocksDB's init.
-    .set_validator([](std::string *value, std::string *error_message){
-      if (const bool parsed_value = strict_strtob(value->c_str(), error_message);
-	  error_message->empty() && parsed_value) {
-        *error_message = "invalid BlueStore sharding configuration."
-                         " Be aware any change takes effect only on mkfs!";
-        return -EINVAL;
-      } else {
-        return 0;
-      }
-    })
-#endif
-    .set_description("Enable use of rocksdb column families for bluestore metadata"),
-
-    Option("bluestore_rocksdb_cfs", Option::TYPE_STR, Option::LEVEL_DEV)
-    .set_default("m(3) p(3,0-12) O(3,0-13)=block_cache={type=binned_lru} L P")
-    .set_description("Definition of column families and their sharding")
-    .set_long_description("Space separated list of elements: column_def [ '=' rocksdb_options ]. "
-			  "column_def := column_name [ '(' shard_count [ ',' hash_begin '-' [ hash_end ] ] ')' ]. "
-			  "Example: 'I=write_buffer_size=1048576 O(6) m(7,10-)'. "
-			  "Interval [hash_begin..hash_end) defines characters to use for hash calculation. "
-			  "Recommended hash ranges: O(0-13) P(0-8) m(0-16). "
-			  "Sharding of S,T,C,M,B prefixes is inadvised"),
-
-    Option("bluestore_fsck_on_mount", Option::TYPE_BOOL, Option::LEVEL_DEV)
-    .set_default(false)
-    .set_description("Run fsck at mount"),
-
-    Option("bluestore_fsck_on_mount_deep", Option::TYPE_BOOL, Option::LEVEL_DEV)
-    .set_default(false)
-    .set_description("Run deep fsck at mount when bluestore_fsck_on_mount is set to true"),
-
-    Option("bluestore_fsck_quick_fix_on_mount", Option::TYPE_BOOL, Option::LEVEL_DEV)
-      .set_default(false)
-      .set_description("Do quick-fix for the store at mount"),
-
-    Option("bluestore_fsck_on_umount", Option::TYPE_BOOL, Option::LEVEL_DEV)
-    .set_default(false)
-    .set_description("Run fsck at umount"),
-
-    Option("bluestore_fsck_on_umount_deep", Option::TYPE_BOOL, Option::LEVEL_DEV)
-    .set_default(false)
-    .set_description("Run deep fsck at umount when bluestore_fsck_on_umount is set to true"),
-
-    Option("bluestore_fsck_on_mkfs", Option::TYPE_BOOL, Option::LEVEL_DEV)
-    .set_default(true)
-    .set_description("Run fsck after mkfs"),
-
-    Option("bluestore_fsck_on_mkfs_deep", Option::TYPE_BOOL, Option::LEVEL_DEV)
-    .set_default(false)
-    .set_description("Run deep fsck after mkfs"),
-
-    Option("bluestore_sync_submit_transaction", Option::TYPE_BOOL, Option::LEVEL_DEV)
-    .set_default(false)
-    .set_description("Try to submit metadata transaction to rocksdb in queuing thread context"),
-
-    Option("bluestore_fsck_read_bytes_cap", Option::TYPE_SIZE, Option::LEVEL_ADVANCED)
-    .set_default(64_M)
-    .set_flag(Option::FLAG_RUNTIME)
-    .set_description("Maximum bytes read at once by deep fsck"),
-
-    Option("bluestore_fsck_quick_fix_threads", Option::TYPE_INT, Option::LEVEL_ADVANCED)
-      .set_default(2)
-      .set_description("Number of additional threads to perform quick-fix (shallow fsck) command"),
-
-    Option("bluestore_throttle_bytes", Option::TYPE_SIZE, Option::LEVEL_ADVANCED)
-    .set_default(64_M)
-    .set_flag(Option::FLAG_RUNTIME)
-    .set_description("Maximum bytes in flight before we throttle IO submission"),
-
-    Option("bluestore_throttle_deferred_bytes", Option::TYPE_SIZE, Option::LEVEL_ADVANCED)
-    .set_default(128_M)
-    .set_flag(Option::FLAG_RUNTIME)
-    .set_description("Maximum bytes for deferred writes before we throttle IO submission"),
-
-    Option("bluestore_throttle_cost_per_io", Option::TYPE_SIZE, Option::LEVEL_ADVANCED)
-    .set_default(0)
-    .set_flag(Option::FLAG_RUNTIME)
-    .set_description("Overhead added to transaction cost (in bytes) for each IO"),
-
-  Option("bluestore_throttle_cost_per_io_hdd", Option::TYPE_UINT, Option::LEVEL_ADVANCED)
-    .set_default(670000)
-    .set_flag(Option::FLAG_RUNTIME)
-    .set_description("Default bluestore_throttle_cost_per_io for rotational media")
-    .add_see_also("bluestore_throttle_cost_per_io"),
-
-    Option("bluestore_throttle_cost_per_io_ssd", Option::TYPE_UINT, Option::LEVEL_ADVANCED)
-    .set_default(4000)
-    .set_flag(Option::FLAG_RUNTIME)
-    .set_description("Default bluestore_throttle_cost_per_io for non-rotation (solid state) media")
-    .add_see_also("bluestore_throttle_cost_per_io"),
-
-    Option("bluestore_deferred_batch_ops", Option::TYPE_UINT, Option::LEVEL_ADVANCED)
-    .set_default(0)
-    .set_min_max(0, 65535)
-    .set_flag(Option::FLAG_RUNTIME)
-    .set_description("Max number of deferred writes before we flush the deferred write queue"),
-
-    Option("bluestore_deferred_batch_ops_hdd", Option::TYPE_UINT, Option::LEVEL_ADVANCED)
-    .set_default(64)
-    .set_min_max(0, 65535)
-    .set_flag(Option::FLAG_RUNTIME)
-    .set_description("Default bluestore_deferred_batch_ops for rotational media")
-    .add_see_also("bluestore_deferred_batch_ops"),
-
-    Option("bluestore_deferred_batch_ops_ssd", Option::TYPE_UINT, Option::LEVEL_ADVANCED)
-    .set_default(16)
-    .set_min_max(0, 65535)
-    .set_flag(Option::FLAG_RUNTIME)
-    .set_description("Default bluestore_deferred_batch_ops for non-rotational (solid state) media")
-    .add_see_also("bluestore_deferred_batch_ops"),
-
-    Option("bluestore_nid_prealloc", Option::TYPE_INT, Option::LEVEL_DEV)
-    .set_default(1024)
-    .set_description("Number of unique object ids to preallocate at a time"),
-
-    Option("bluestore_blobid_prealloc", Option::TYPE_UINT, Option::LEVEL_DEV)
-    .set_default(10240)
-    .set_description("Number of unique blob ids to preallocate at a time"),
-
-    Option("bluestore_clone_cow", Option::TYPE_BOOL, Option::LEVEL_ADVANCED)
-    .set_default(true)
-    .set_flag(Option::FLAG_RUNTIME)
-    .set_description("Use copy-on-write when cloning objects (versus reading and rewriting them at clone time)"),
-
-    Option("bluestore_default_buffered_read", Option::TYPE_BOOL, Option::LEVEL_ADVANCED)
-    .set_default(true)
-    .set_flag(Option::FLAG_RUNTIME)
-    .set_description("Cache read results by default (unless hinted NOCACHE or WONTNEED)"),
-
-    Option("bluestore_default_buffered_write", Option::TYPE_BOOL, Option::LEVEL_ADVANCED)
-    .set_default(false)
-    .set_flag(Option::FLAG_RUNTIME)
-    .set_description("Cache writes by default (unless hinted NOCACHE or WONTNEED)"),
-
-    Option("bluestore_debug_no_reuse_blocks", Option::TYPE_BOOL, Option::LEVEL_DEV)
-    .set_default(false)
-    .set_description(""),
-
-    Option("bluestore_debug_small_allocations", Option::TYPE_INT, Option::LEVEL_DEV)
-    .set_default(0)
-    .set_description(""),
-
-    Option("bluestore_debug_too_many_blobs_threshold", Option::TYPE_INT, Option::LEVEL_DEV)
-    .set_default(24*1024)
-    .set_description(""),
-
-    Option("bluestore_debug_freelist", Option::TYPE_BOOL, Option::LEVEL_DEV)
-    .set_default(false)
-    .set_description(""),
-
-    Option("bluestore_debug_prefill", Option::TYPE_FLOAT, Option::LEVEL_DEV)
-    .set_default(0)
-    .set_description("simulate fragmentation"),
-
-    Option("bluestore_debug_prefragment_max", Option::TYPE_SIZE, Option::LEVEL_DEV)
-    .set_default(1_M)
-    .set_description(""),
-
-    Option("bluestore_debug_inject_read_err", Option::TYPE_BOOL, Option::LEVEL_DEV)
-    .set_default(false)
-    .set_description(""),
-
-    Option("bluestore_debug_randomize_serial_transaction", Option::TYPE_INT, Option::LEVEL_DEV)
-    .set_default(0)
-    .set_description(""),
-
-    Option("bluestore_debug_omit_block_device_write", Option::TYPE_BOOL, Option::LEVEL_DEV)
-    .set_default(false)
-    .set_description(""),
-
-    Option("bluestore_debug_fsck_abort", Option::TYPE_BOOL, Option::LEVEL_DEV)
-    .set_default(false)
-    .set_description(""),
-
-    Option("bluestore_debug_omit_kv_commit", Option::TYPE_BOOL, Option::LEVEL_DEV)
-    .set_default(false)
-    .set_description(""),
-
-    Option("bluestore_debug_permit_any_bdev_label", Option::TYPE_BOOL, Option::LEVEL_DEV)
-    .set_default(false)
-    .set_description(""),
-
-    Option("bluestore_debug_random_read_err", Option::TYPE_FLOAT, Option::LEVEL_DEV)
-    .set_default(0)
-    .set_description(""),
-
-    Option("bluestore_debug_inject_bug21040", Option::TYPE_BOOL, Option::LEVEL_DEV)
-    .set_default(false)
-    .set_description(""),
-
-    Option("bluestore_debug_inject_csum_err_probability", Option::TYPE_FLOAT, Option::LEVEL_DEV)
-    .set_default(0.0)
-    .set_description("inject crc verification errors into bluestore device reads"),
-
-    Option("bluestore_fsck_error_on_no_per_pool_stats", Option::TYPE_BOOL, Option::LEVEL_ADVANCED)
-    .set_default(false)
-    .set_description("Make fsck error (instead of warn) when bluestore lacks per-pool stats, e.g., after an upgrade"),
-
-    Option("bluestore_warn_on_bluefs_spillover", Option::TYPE_BOOL, Option::LEVEL_ADVANCED)
-    .set_default(true)
-    .set_description("Enable health indication on bluefs slow device usage"),
-
-    Option("bluestore_warn_on_legacy_statfs", Option::TYPE_BOOL, Option::LEVEL_ADVANCED)
-    .set_default(true)
-    .set_description("Enable health indication on lack of per-pool statfs reporting from bluestore"),
-
-    Option("bluestore_warn_on_spurious_read_errors", Option::TYPE_BOOL, Option::LEVEL_ADVANCED)
-    .set_default(true)
-    .set_description("Enable health indication when spurious read errors are observed by OSD"),
-
-    Option("bluestore_fsck_error_on_no_per_pool_omap", Option::TYPE_BOOL, Option::LEVEL_ADVANCED)
-    .set_default(false)
-    .set_description("Make fsck error (instead of warn) when objects without per-pool omap are found"),
-
-    Option("bluestore_fsck_error_on_no_per_pg_omap", Option::TYPE_BOOL, Option::LEVEL_ADVANCED)
-    .set_default(false)
-    .set_description("Make fsck error (instead of warn) when objects without per-pg omap are found"),
-
-    Option("bluestore_warn_on_no_per_pool_omap", Option::TYPE_BOOL, Option::LEVEL_ADVANCED)
-    .set_default(true)
-    .set_description("Enable health indication on lack of per-pool omap"),
-
-    Option("bluestore_warn_on_no_per_pg_omap", Option::TYPE_BOOL, Option::LEVEL_ADVANCED)
-    .set_default(false)
-    .set_description("Enable health indication on lack of per-pg omap"),
-
-    Option("bluestore_log_op_age", Option::TYPE_FLOAT, Option::LEVEL_ADVANCED)
-    .set_default(5)
-    .set_description("log operation if it's slower than this age (seconds)"),
-
-    Option("bluestore_log_omap_iterator_age", Option::TYPE_FLOAT, Option::LEVEL_ADVANCED)
-    .set_default(5)
-    .set_description("log omap iteration operation if it's slower than this age (seconds)"),
-
-    Option("bluestore_log_collection_list_age", Option::TYPE_FLOAT, Option::LEVEL_ADVANCED)
-    .set_default(60)
-    .set_description("log collection list operation if it's slower than this age (seconds)"),
-
-    Option("bluestore_debug_enforce_settings", Option::TYPE_STR, Option::LEVEL_DEV)
-    .set_default("default")
-    .set_enum_allowed({"default", "hdd", "ssd"})
-    .set_description("Enforces specific hw profile settings")
-    .set_long_description("'hdd' enforces settings intended for BlueStore above a rotational drive. 'ssd' enforces settings intended for BlueStore above a solid drive. 'default' - using settings for the actual hardware."),
-
-    Option("bluestore_avl_alloc_bf_threshold", Option::TYPE_UINT, Option::LEVEL_DEV)
-    .set_default(131072)
-    .set_description("Sets threshold at which shrinking max free chunk size triggers enabling best-fit mode.")
-    .set_long_description("AVL allocator works in two modes: near-fit and best-fit. By default, it uses very fast near-fit mode, "
-			  "in which it tries to fit a new block near the last allocated block of similar size. The second mode "
-			  "is much slower best-fit mode, in which it tries to find an exact match for the requested allocation. "
-			  "This mode is used when either the device gets fragmented or when it is low on free space. "
-			  "When the largest free block is smaller than 'bluestore_avl_alloc_bf_threshold', best-fit mode is used.")
-    .add_see_also("bluestore_avl_alloc_bf_free_pct"),
-
-    Option("bluestore_avl_alloc_bf_free_pct", Option::TYPE_UINT, Option::LEVEL_DEV)
-    .set_default(4)
-    .set_description("Sets threshold at which shrinking free space (in %, integer) triggers enabling best-fit mode.")
-    .set_long_description("AVL allocator works in two modes: near-fit and best-fit. By default, it uses very fast near-fit mode, "
-			  "in which it tries to fit a new block near the last allocated block of similar size. The second mode "
-			  "is much slower best-fit mode, in which it tries to find an exact match for the requested allocation. "
-			  "This mode is used when either the device gets fragmented or when it is low on free space. "
-			  "When free space is smaller than 'bluestore_avl_alloc_bf_free_pct', best-fit mode is used.")
-    .add_see_also("bluestore_avl_alloc_bf_threshold"),
-
-    Option("bluestore_hybrid_alloc_mem_cap", Option::TYPE_UINT, Option::LEVEL_DEV)
-    .set_default(64_M)
-    .set_description("Maximum RAM hybrid allocator should use before enabling bitmap supplement"),
-
-    Option("bluestore_volume_selection_policy", Option::TYPE_STR, Option::LEVEL_DEV)
-    .set_default("use_some_extra")
-    .set_enum_allowed({ "rocksdb_original", "use_some_extra", "fit_to_fast" })
-    .set_description("Determines bluefs volume selection policy")
-    .set_long_description("Determines bluefs volume selection policy. 'use_some_extra' policy allows to override RocksDB level "
-                          "granularity and put high level's data to faster device even when the level doesn't completely fit there. "
-                          "'fit_to_fast' policy enables using 100% of faster disk capacity and allows the user to turn on "
-                          "'level_compaction_dynamic_level_bytes' option in RocksDB options."),
-
-    Option("bluestore_volume_selection_reserved_factor", Option::TYPE_FLOAT, Option::LEVEL_ADVANCED)
-      .set_flag(Option::FLAG_STARTUP)
-      .set_default(2.0)
-      .set_description("DB level size multiplier. Determines amount of space at DB device to bar from the usage when 'use some extra' policy is in action. Reserved size is determined as sum(L_max_size[0], L_max_size[L-1]) + L_max_size[L] * this_factor"),
-
-    Option("bluestore_volume_selection_reserved", Option::TYPE_INT, Option::LEVEL_ADVANCED)
-      .set_flag(Option::FLAG_STARTUP)
-      .set_default(0)
-      .set_description("Space reserved at DB device and not allowed for 'use some extra' policy usage. Overrides 'bluestore_volume_selection_reserved_factor' setting and introduces straightforward limit."),
-
-    Option("bdev_ioring", Option::TYPE_BOOL, Option::LEVEL_ADVANCED)
-    .set_default(false)
-    .set_description("Enables Linux io_uring API instead of libaio"),
-
-    Option("bdev_ioring_hipri", Option::TYPE_BOOL, Option::LEVEL_ADVANCED)
-    .set_default(false)
-    .set_description("Enables Linux io_uring API Use polled IO completions"),
-
-    Option("bdev_ioring_sqthread_poll", Option::TYPE_BOOL, Option::LEVEL_ADVANCED)
-    .set_default(false)
-    .set_description("Enables Linux io_uring API Offload submission/completion to kernel thread"),
-
-    Option("bluestore_kv_sync_util_logging_s", Option::TYPE_FLOAT, Option::LEVEL_ADVANCED)
-    .set_default(10.0)
-    .set_flag(Option::FLAG_RUNTIME)
-    .set_description("KV sync thread utilization logging period")
-    .set_long_description("How often (in seconds) to print KV sync thread utilization, "
-      "not logged when set to 0 or when utilization is 0%"),
-
-
-    // -----------------------------------------
-    // kstore
-
-    Option("kstore_max_ops", Option::TYPE_UINT, Option::LEVEL_ADVANCED)
-    .set_default(512)
-    .set_description(""),
-
-    Option("kstore_max_bytes", Option::TYPE_SIZE, Option::LEVEL_ADVANCED)
-    .set_default(64_M)
-    .set_description(""),
-
-    Option("kstore_backend", Option::TYPE_STR, Option::LEVEL_ADVANCED)
-    .set_default("rocksdb")
-    .set_description(""),
-
-    Option("kstore_rocksdb_options", Option::TYPE_STR, Option::LEVEL_ADVANCED)
-    .set_default("compression=kNoCompression")
-    .set_description("Options to pass through when RocksDB is used as the KeyValueDB for kstore."),
-
-    Option("kstore_fsck_on_mount", Option::TYPE_BOOL, Option::LEVEL_ADVANCED)
-    .set_default(false)
-    .set_description("Whether or not to run fsck on mount for kstore."),
-
-    Option("kstore_fsck_on_mount_deep", Option::TYPE_BOOL, Option::LEVEL_ADVANCED)
-    .set_default(true)
-    .set_description("Whether or not to run deep fsck on mount for kstore"),
-
-    Option("kstore_nid_prealloc", Option::TYPE_UINT, Option::LEVEL_ADVANCED)
-    .set_default(1024)
-    .set_description(""),
-
-    Option("kstore_sync_transaction", Option::TYPE_BOOL, Option::LEVEL_ADVANCED)
-    .set_default(false)
-    .set_description(""),
-
-    Option("kstore_sync_submit_transaction", Option::TYPE_BOOL, Option::LEVEL_ADVANCED)
-    .set_default(false)
-    .set_description(""),
-
-    Option("kstore_onode_map_size", Option::TYPE_UINT, Option::LEVEL_ADVANCED)
-    .set_default(1024)
-    .set_description(""),
-
-    Option("kstore_default_stripe_size", Option::TYPE_SIZE, Option::LEVEL_ADVANCED)
-    .set_default(65536)
-    .set_description(""),
-
-    // ---------------------
-    // filestore
-
-    Option("filestore_rocksdb_options", Option::TYPE_STR, Option::LEVEL_DEV)
-    .set_default("max_background_jobs=10,compaction_readahead_size=2097152,compression=kNoCompression")
-    .set_description("Options to pass through when RocksDB is used as the KeyValueDB for filestore."),
-
-    Option("filestore_omap_backend", Option::TYPE_STR, Option::LEVEL_DEV)
-    .set_default("rocksdb")
-    .set_enum_allowed({"leveldb", "rocksdb"})
-    .set_description("The KeyValueDB to use for filestore metadata (ie omap)."),
-
-    Option("filestore_omap_backend_path", Option::TYPE_STR, Option::LEVEL_DEV)
-    .set_default("")
-    .set_description("The path where the filestore KeyValueDB should store it's database(s)."),
-
-    Option("filestore_wbthrottle_enable", Option::TYPE_BOOL, Option::LEVEL_ADVANCED)
-    .set_default(true)
-    .set_description("Enabling throttling of operations to backing file system"),
-
-    Option("filestore_wbthrottle_btrfs_bytes_start_flusher", Option::TYPE_SIZE, Option::LEVEL_ADVANCED)
-    .set_default(41943040)
-    .set_description("Start flushing (fsyncing) when this many bytes are written(btrfs)"),
-
-    Option("filestore_wbthrottle_btrfs_bytes_hard_limit", Option::TYPE_SIZE, Option::LEVEL_ADVANCED)
-    .set_default(419430400)
-    .set_description("Block writes when this many bytes haven't been flushed (fsynced) (btrfs)"),
-
-    Option("filestore_wbthrottle_btrfs_ios_start_flusher", Option::TYPE_UINT, Option::LEVEL_ADVANCED)
-    .set_default(500)
-    .set_description("Start flushing (fsyncing) when this many IOs are written (brtrfs)"),
-
-    Option("filestore_wbthrottle_btrfs_ios_hard_limit", Option::TYPE_UINT, Option::LEVEL_ADVANCED)
-    .set_default(5000)
-    .set_description("Block writes when this many IOs haven't been flushed (fsynced) (btrfs)"),
-
-    Option("filestore_wbthrottle_btrfs_inodes_start_flusher", Option::TYPE_UINT, Option::LEVEL_ADVANCED)
-    .set_default(500)
-    .set_description("Start flushing (fsyncing) when this many distinct inodes have been modified (btrfs)"),
-
-    Option("filestore_wbthrottle_xfs_bytes_start_flusher", Option::TYPE_SIZE, Option::LEVEL_ADVANCED)
-    .set_default(41943040)
-    .set_description("Start flushing (fsyncing) when this many bytes are written(xfs)"),
-
-    Option("filestore_wbthrottle_xfs_bytes_hard_limit", Option::TYPE_SIZE, Option::LEVEL_ADVANCED)
-    .set_default(419430400)
-    .set_description("Block writes when this many bytes haven't been flushed (fsynced) (xfs)"),
-
-    Option("filestore_wbthrottle_xfs_ios_start_flusher", Option::TYPE_UINT, Option::LEVEL_ADVANCED)
-    .set_default(500)
-    .set_description("Start flushing (fsyncing) when this many IOs are written (xfs)"),
-
-    Option("filestore_wbthrottle_xfs_ios_hard_limit", Option::TYPE_UINT, Option::LEVEL_ADVANCED)
-    .set_default(5000)
-    .set_description("Block writes when this many IOs haven't been flushed (fsynced) (xfs)"),
-
-    Option("filestore_wbthrottle_xfs_inodes_start_flusher", Option::TYPE_UINT, Option::LEVEL_ADVANCED)
-    .set_default(500)
-    .set_description("Start flushing (fsyncing) when this many distinct inodes have been modified (xfs)"),
-
-    Option("filestore_wbthrottle_btrfs_inodes_hard_limit", Option::TYPE_UINT, Option::LEVEL_ADVANCED)
-    .set_default(5000)
-    .set_description("Block writing when this many inodes have outstanding writes (btrfs)"),
-
-    Option("filestore_wbthrottle_xfs_inodes_hard_limit", Option::TYPE_UINT, Option::LEVEL_ADVANCED)
-    .set_default(5000)
-    .set_description("Block writing when this many inodes have outstanding writes (xfs)"),
-
-    Option("filestore_odsync_write", Option::TYPE_BOOL, Option::LEVEL_DEV)
-    .set_default(false)
-    .set_description("Write with O_DSYNC"),
-
-    Option("filestore_index_retry_probability", Option::TYPE_FLOAT, Option::LEVEL_DEV)
-    .set_default(0)
-    .set_description(""),
-
-    Option("filestore_debug_inject_read_err", Option::TYPE_BOOL, Option::LEVEL_DEV)
-    .set_default(false)
-    .set_description(""),
-
-    Option("filestore_debug_random_read_err", Option::TYPE_FLOAT, Option::LEVEL_DEV)
-    .set_default(0)
-    .set_description(""),
-
-    Option("filestore_debug_omap_check", Option::TYPE_BOOL, Option::LEVEL_DEV)
-    .set_default(false)
-    .set_description(""),
-
-    Option("filestore_omap_header_cache_size", Option::TYPE_SIZE, Option::LEVEL_DEV)
-    .set_default(1024)
-    .set_description(""),
-
-    Option("filestore_max_inline_xattr_size", Option::TYPE_SIZE, Option::LEVEL_DEV)
-    .set_default(0)
-    .set_description(""),
-
-    Option("filestore_max_inline_xattr_size_xfs", Option::TYPE_SIZE, Option::LEVEL_DEV)
-    .set_default(65536)
-    .set_description(""),
-
-    Option("filestore_max_inline_xattr_size_btrfs", Option::TYPE_SIZE, Option::LEVEL_DEV)
-    .set_default(2048)
-    .set_description(""),
-
-    Option("filestore_max_inline_xattr_size_other", Option::TYPE_SIZE, Option::LEVEL_DEV)
-    .set_default(512)
-    .set_description(""),
-
-    Option("filestore_max_inline_xattrs", Option::TYPE_UINT, Option::LEVEL_DEV)
-    .set_default(0)
-    .set_description(""),
-
-    Option("filestore_max_inline_xattrs_xfs", Option::TYPE_UINT, Option::LEVEL_DEV)
-    .set_default(10)
-    .set_description(""),
-
-    Option("filestore_max_inline_xattrs_btrfs", Option::TYPE_UINT, Option::LEVEL_DEV)
-    .set_default(10)
-    .set_description(""),
-
-    Option("filestore_max_inline_xattrs_other", Option::TYPE_UINT, Option::LEVEL_DEV)
-    .set_default(2)
-    .set_description(""),
-
-    Option("filestore_max_xattr_value_size", Option::TYPE_SIZE, Option::LEVEL_DEV)
-    .set_default(0)
-    .set_description(""),
-
-    Option("filestore_max_xattr_value_size_xfs", Option::TYPE_SIZE, Option::LEVEL_DEV)
-    .set_default(64_K)
-    .set_description(""),
-
-    Option("filestore_max_xattr_value_size_btrfs", Option::TYPE_SIZE, Option::LEVEL_DEV)
-    .set_default(64_K)
-    .set_description(""),
-
-    Option("filestore_max_xattr_value_size_other", Option::TYPE_SIZE, Option::LEVEL_DEV)
-    .set_default(1_K)
-    .set_description(""),
-
-    Option("filestore_sloppy_crc", Option::TYPE_BOOL, Option::LEVEL_DEV)
-    .set_default(false)
-    .set_description(""),
-
-    Option("filestore_sloppy_crc_block_size", Option::TYPE_SIZE, Option::LEVEL_DEV)
-    .set_default(65536)
-    .set_description(""),
-
-    Option("filestore_max_alloc_hint_size", Option::TYPE_SIZE, Option::LEVEL_DEV)
-    .set_default(1ULL << 20)
-    .set_description(""),
-
-    Option("filestore_max_sync_interval", Option::TYPE_FLOAT, Option::LEVEL_ADVANCED)
-    .set_default(5)
-    .set_description("Period between calls to syncfs(2) and journal trims (seconds)"),
-
-    Option("filestore_min_sync_interval", Option::TYPE_FLOAT, Option::LEVEL_DEV)
-    .set_default(.01)
-    .set_description("Minimum period between calls to syncfs(2)"),
-
-    Option("filestore_btrfs_snap", Option::TYPE_BOOL, Option::LEVEL_DEV)
-    .set_default(true)
-    .set_description(""),
-
-    Option("filestore_btrfs_clone_range", Option::TYPE_BOOL, Option::LEVEL_ADVANCED)
-    .set_default(true)
-    .set_description("Use btrfs clone_range ioctl to efficiently duplicate objects"),
-
-    Option("filestore_zfs_snap", Option::TYPE_BOOL, Option::LEVEL_DEV)
-    .set_default(false)
-    .set_description(""),
-
-    Option("filestore_fsync_flushes_journal_data", Option::TYPE_BOOL, Option::LEVEL_DEV)
-    .set_default(false)
-    .set_description(""),
-
-    Option("filestore_fiemap", Option::TYPE_BOOL, Option::LEVEL_ADVANCED)
-    .set_default(false)
-    .set_description("Use fiemap ioctl(2) to determine which parts of objects are sparse"),
-
-    Option("filestore_punch_hole", Option::TYPE_BOOL, Option::LEVEL_ADVANCED)
-    .set_default(false)
-    .set_description("Use fallocate(2) FALLOC_FL_PUNCH_HOLE to efficiently zero ranges of objects"),
-
-    Option("filestore_seek_data_hole", Option::TYPE_BOOL, Option::LEVEL_ADVANCED)
-    .set_default(false)
-    .set_description("Use lseek(2) SEEK_HOLE and SEEK_DATA to determine which parts of objects are sparse"),
-
-    Option("filestore_splice", Option::TYPE_BOOL, Option::LEVEL_ADVANCED)
-    .set_default(false)
-    .set_description("Use splice(2) to more efficiently copy data between files"),
-
-    Option("filestore_fadvise", Option::TYPE_BOOL, Option::LEVEL_ADVANCED)
-    .set_default(true)
-    .set_description("Use posix_fadvise(2) to pass hints to file system"),
-
-    Option("filestore_collect_device_partition_information", Option::TYPE_BOOL, Option::LEVEL_ADVANCED)
-    .set_default(true)
-    .set_description("Collect metadata about the backing file system on OSD startup"),
-
-    Option("filestore_xfs_extsize", Option::TYPE_BOOL, Option::LEVEL_ADVANCED)
-    .set_default(false)
-    .set_description("Use XFS extsize ioctl(2) to hint allocator about expected write sizes"),
-
-    Option("filestore_journal_parallel", Option::TYPE_BOOL, Option::LEVEL_DEV)
-    .set_default(false)
-    .set_description(""),
-
-    Option("filestore_journal_writeahead", Option::TYPE_BOOL, Option::LEVEL_DEV)
-    .set_default(false)
-    .set_description(""),
-
-    Option("filestore_journal_trailing", Option::TYPE_BOOL, Option::LEVEL_DEV)
-    .set_default(false)
-    .set_description(""),
-
-    Option("filestore_queue_max_ops", Option::TYPE_UINT, Option::LEVEL_ADVANCED)
-    .set_default(50)
-    .set_description("Max IO operations in flight"),
-
-    Option("filestore_queue_max_bytes", Option::TYPE_SIZE, Option::LEVEL_ADVANCED)
-    .set_default(100_M)
-    .set_description("Max (written) bytes in flight"),
-
-    Option("filestore_caller_concurrency", Option::TYPE_INT, Option::LEVEL_DEV)
-    .set_default(10)
-    .set_description(""),
-
-    Option("filestore_expected_throughput_bytes", Option::TYPE_FLOAT, Option::LEVEL_ADVANCED)
-    .set_default(200_M)
-    .set_description("Expected throughput of backend device (aids throttling calculations)"),
-
-    Option("filestore_expected_throughput_ops", Option::TYPE_FLOAT, Option::LEVEL_ADVANCED)
-    .set_default(200)
-    .set_description("Expected through of backend device in IOPS (aids throttling calculations)"),
-
-    Option("filestore_queue_max_delay_multiple", Option::TYPE_FLOAT, Option::LEVEL_DEV)
-    .set_default(0)
-    .set_description(""),
-
-    Option("filestore_queue_high_delay_multiple", Option::TYPE_FLOAT, Option::LEVEL_DEV)
-    .set_default(0)
-    .set_description(""),
-
-    Option("filestore_queue_max_delay_multiple_bytes", Option::TYPE_FLOAT, Option::LEVEL_DEV)
-    .set_default(0)
-    .set_description(""),
-
-    Option("filestore_queue_high_delay_multiple_bytes", Option::TYPE_FLOAT, Option::LEVEL_DEV)
-    .set_default(0)
-    .set_description(""),
-
-    Option("filestore_queue_max_delay_multiple_ops", Option::TYPE_FLOAT, Option::LEVEL_DEV)
-    .set_default(0)
-    .set_description(""),
-
-    Option("filestore_queue_high_delay_multiple_ops", Option::TYPE_FLOAT, Option::LEVEL_DEV)
-    .set_default(0)
-    .set_description(""),
-
-    Option("filestore_queue_low_threshhold", Option::TYPE_FLOAT, Option::LEVEL_DEV)
-    .set_default(0.3)
-    .set_description(""),
-
-    Option("filestore_queue_high_threshhold", Option::TYPE_FLOAT, Option::LEVEL_DEV)
-    .set_default(0.9)
-    .set_description(""),
-
-    Option("filestore_op_threads", Option::TYPE_INT, Option::LEVEL_ADVANCED)
-    .set_default(2)
-    .set_description("Threads used to apply changes to backing file system"),
-
-    Option("filestore_op_thread_timeout", Option::TYPE_INT, Option::LEVEL_ADVANCED)
-    .set_default(60)
-    .set_description("Seconds before a worker thread is considered stalled"),
-
-    Option("filestore_op_thread_suicide_timeout", Option::TYPE_INT, Option::LEVEL_ADVANCED)
-    .set_default(180)
-    .set_description("Seconds before a worker thread is considered dead"),
-
-    Option("filestore_commit_timeout", Option::TYPE_FLOAT, Option::LEVEL_ADVANCED)
-    .set_default(600)
-    .set_description("Seconds before backing file system is considered hung"),
-
-    Option("filestore_fiemap_threshold", Option::TYPE_SIZE, Option::LEVEL_DEV)
-    .set_default(4_K)
-    .set_description(""),
-
-    Option("filestore_merge_threshold", Option::TYPE_INT, Option::LEVEL_DEV)
-    .set_default(-10)
-    .set_description(""),
-
-    Option("filestore_split_multiple", Option::TYPE_INT, Option::LEVEL_DEV)
-    .set_default(2)
-    .set_description(""),
-
-    Option("filestore_split_rand_factor", Option::TYPE_UINT, Option::LEVEL_DEV)
-    .set_default(20)
-    .set_description(""),
-
-    Option("filestore_update_to", Option::TYPE_INT, Option::LEVEL_DEV)
-    .set_default(1000)
-    .set_description(""),
-
-    Option("filestore_blackhole", Option::TYPE_BOOL, Option::LEVEL_DEV)
-    .set_default(false)
-    .set_description(""),
-
-    Option("filestore_fd_cache_size", Option::TYPE_INT, Option::LEVEL_DEV)
-    .set_default(128)
-    .set_description(""),
-
-    Option("filestore_fd_cache_shards", Option::TYPE_INT, Option::LEVEL_DEV)
-    .set_default(16)
-    .set_description(""),
-
-    Option("filestore_ondisk_finisher_threads", Option::TYPE_INT, Option::LEVEL_DEV)
-    .set_default(1)
-    .set_description(""),
-
-    Option("filestore_apply_finisher_threads", Option::TYPE_INT, Option::LEVEL_DEV)
-    .set_default(1)
-    .set_description(""),
-
-    Option("filestore_dump_file", Option::TYPE_STR, Option::LEVEL_DEV)
-    .set_default("")
-    .set_description(""),
-
-    Option("filestore_kill_at", Option::TYPE_INT, Option::LEVEL_DEV)
-    .set_default(0)
-    .set_description(""),
-
-    Option("filestore_inject_stall", Option::TYPE_INT, Option::LEVEL_DEV)
-    .set_default(0)
-    .set_description(""),
-
-    Option("filestore_fail_eio", Option::TYPE_BOOL, Option::LEVEL_DEV)
-    .set_default(true)
-    .set_description(""),
-
-    Option("filestore_debug_verify_split", Option::TYPE_BOOL, Option::LEVEL_DEV)
-    .set_default(false)
-    .set_description(""),
-
-    Option("journal_dio", Option::TYPE_BOOL, Option::LEVEL_DEV)
-    .set_default(true)
-    .set_description(""),
-
-    Option("journal_aio", Option::TYPE_BOOL, Option::LEVEL_DEV)
-    .set_default(true)
-    .set_description(""),
-
-    Option("journal_force_aio", Option::TYPE_BOOL, Option::LEVEL_DEV)
-    .set_default(false)
-    .set_description(""),
-
-    Option("journal_block_size", Option::TYPE_SIZE, Option::LEVEL_DEV)
-    .set_default(4_K)
-    .set_description(""),
-
-    Option("journal_block_align", Option::TYPE_BOOL, Option::LEVEL_DEV)
-    .set_default(true)
-    .set_description(""),
-
-    Option("journal_write_header_frequency", Option::TYPE_UINT, Option::LEVEL_DEV)
-    .set_default(0)
-    .set_description(""),
-
-    Option("journal_max_write_bytes", Option::TYPE_SIZE, Option::LEVEL_ADVANCED)
-    .set_default(10_M)
-    .set_description("Max bytes in flight to journal"),
-
-    Option("journal_max_write_entries", Option::TYPE_INT, Option::LEVEL_ADVANCED)
-    .set_default(100)
-    .set_description("Max IOs in flight to journal"),
-
-    Option("journal_throttle_low_threshhold", Option::TYPE_FLOAT, Option::LEVEL_DEV)
-    .set_default(0.6)
-    .set_description(""),
-
-    Option("journal_throttle_high_threshhold", Option::TYPE_FLOAT, Option::LEVEL_DEV)
-    .set_default(0.9)
-    .set_description(""),
-
-    Option("journal_throttle_high_multiple", Option::TYPE_FLOAT, Option::LEVEL_DEV)
-    .set_default(0)
-    .set_description(""),
-
-    Option("journal_throttle_max_multiple", Option::TYPE_FLOAT, Option::LEVEL_DEV)
-    .set_default(0)
-    .set_description(""),
-
-    Option("journal_align_min_size", Option::TYPE_SIZE, Option::LEVEL_DEV)
-    .set_default(64_K)
-    .set_description(""),
-
-    Option("journal_replay_from", Option::TYPE_INT, Option::LEVEL_DEV)
-    .set_default(0)
-    .set_description(""),
-
-    Option("mgr_stats_threshold", Option::TYPE_INT, Option::LEVEL_ADVANCED)
-    .set_default((int64_t)PerfCountersBuilder::PRIO_USEFUL)
-    .set_description("Lowest perfcounter priority collected by mgr")
-    .set_long_description("Daemons only set perf counter data to the manager "
-			  "daemon if the counter has a priority higher than this.")
-    .set_min_max((int64_t)PerfCountersBuilder::PRIO_DEBUGONLY,
-		 (int64_t)PerfCountersBuilder::PRIO_CRITICAL + 1),
-
-    Option("journal_zero_on_create", Option::TYPE_BOOL, Option::LEVEL_DEV)
-    .set_default(false)
-    .set_description(""),
-
-    Option("journal_ignore_corruption", Option::TYPE_BOOL, Option::LEVEL_DEV)
-    .set_default(false)
-    .set_description(""),
-
-    Option("journal_discard", Option::TYPE_BOOL, Option::LEVEL_DEV)
-    .set_default(false)
-    .set_description(""),
-
-    Option("fio_dir", Option::TYPE_STR, Option::LEVEL_ADVANCED)
-    .set_default("/tmp/fio")
-    .set_description(""),
-
-    Option("rados_mon_op_timeout", Option::TYPE_SECS, Option::LEVEL_ADVANCED)
-    .set_default(0)
-    .set_description("timeout for operations handled by monitors such as statfs (0 is unlimited)")
-    .set_flag(Option::FLAG_RUNTIME)
-    .set_min(0),
-
-    Option("rados_osd_op_timeout", Option::TYPE_SECS, Option::LEVEL_ADVANCED)
-    .set_default(0)
-    .set_description("timeout for operations handled by osds such as write (0 is unlimited)")
-    .set_flag(Option::FLAG_RUNTIME)
-    .set_min(0),
-
-    Option("rados_tracing", Option::TYPE_BOOL, Option::LEVEL_ADVANCED)
-    .set_default(false)
-    .set_description(""),
-
-    Option("cephadm_path", Option::TYPE_STR, Option::LEVEL_ADVANCED)
-    .set_default("/usr/sbin/cephadm")
-    .add_service("mgr")
-    .set_description("Path to cephadm utility"),
-
-    Option("mgr_module_path", Option::TYPE_STR, Option::LEVEL_ADVANCED)
-    .set_default(CEPH_DATADIR "/mgr")
-    .add_service("mgr")
-    .set_description("Filesystem path to manager modules."),
-
-    Option("mgr_disabled_modules", Option::TYPE_STR, Option::LEVEL_ADVANCED)
-#ifdef MGR_DISABLED_MODULES
-    .set_default(MGR_DISABLED_MODULES)
-#endif
-    .set_flag(Option::FLAG_STARTUP)
-    .add_service("mgr")
-    .set_description("List of manager modules never get loaded")
-    .set_long_description("A comma delimited list of module names. This list "
-        "is read by manager when it starts. By default, manager loads all "
-        "modules found in specified 'mgr_module_path', and it starts the "
-        "enabled ones as instructed. The modules in this list will not be "
-        "loaded at all.")
-    .add_see_also("mgr_module_path"),
-
-    Option("mgr_initial_modules", Option::TYPE_STR, Option::LEVEL_BASIC)
-    .set_default("restful iostat")
-    .set_flag(Option::FLAG_NO_MON_UPDATE)
-    .set_flag(Option::FLAG_CLUSTER_CREATE)
-    .add_service("mon")
-    .set_description("List of manager modules to enable when the cluster is "
-                     "first started")
-    .set_long_description("This list of module names is read by the monitor "
-        "when the cluster is first started after installation, to populate "
-        "the list of enabled manager modules.  Subsequent updates are done using "
-        "the 'mgr module [enable|disable]' commands.  List may be comma "
-        "or space separated."),
-
-    Option("mgr_data", Option::TYPE_STR, Option::LEVEL_ADVANCED)
-    .set_default("/var/lib/ceph/mgr/$cluster-$id")
-    .set_flag(Option::FLAG_NO_MON_UPDATE)
-    .add_service("mgr")
-    .set_description("Filesystem path to the ceph-mgr data directory, used to "
-                     "contain keyring."),
-
-    Option("mgr_tick_period", Option::TYPE_SECS, Option::LEVEL_ADVANCED)
-    .set_default(2)
-    .add_service("mgr")
-    .set_description("Period in seconds of beacon messages to monitor"),
-
-    Option("mgr_stats_period", Option::TYPE_INT, Option::LEVEL_BASIC)
-    .set_default(5)
-    .add_service("mgr")
-    .set_description("Period in seconds of OSD/MDS stats reports to manager")
-    .set_long_description("Use this setting to control the granularity of "
-                          "time series data collection from daemons.  Adjust "
-                          "upwards if the manager CPU load is too high, or "
-                          "if you simply do not require the most up to date "
-                          "performance counter data."),
-
-    Option("mgr_client_bytes", Option::TYPE_SIZE, Option::LEVEL_DEV)
-    .set_default(128_M)
-    .add_service("mgr"),
-
-    Option("mgr_client_messages", Option::TYPE_UINT, Option::LEVEL_DEV)
-    .set_default(512)
-    .add_service("mgr"),
-
-    Option("mgr_osd_bytes", Option::TYPE_SIZE, Option::LEVEL_DEV)
-    .set_default(512_M)
-    .add_service("mgr"),
-
-    Option("mgr_osd_messages", Option::TYPE_UINT, Option::LEVEL_DEV)
-    .set_default(8192)
-    .add_service("mgr"),
-
-    Option("mgr_mds_bytes", Option::TYPE_SIZE, Option::LEVEL_DEV)
-    .set_default(128_M)
-    .add_service("mgr"),
-
-    Option("mgr_mds_messages", Option::TYPE_UINT, Option::LEVEL_DEV)
-    .set_default(128)
-    .add_service("mgr"),
-
-    Option("mgr_mon_bytes", Option::TYPE_SIZE, Option::LEVEL_DEV)
-    .set_default(128_M)
-    .add_service("mgr"),
-
-    Option("mgr_mon_messages", Option::TYPE_UINT, Option::LEVEL_DEV)
-    .set_default(128)
-    .add_service("mgr"),
-
-    Option("mgr_connect_retry_interval", Option::TYPE_FLOAT, Option::LEVEL_DEV)
-    .set_default(1.0)
-    .add_service("common"),
-
-    Option("mgr_service_beacon_grace", Option::TYPE_FLOAT, Option::LEVEL_ADVANCED)
-    .set_default(60.0)
-    .add_service("mgr")
-    .set_description("Period in seconds from last beacon to manager dropping "
-                     "state about a monitored service (RGW, rbd-mirror etc)"),
-
-    Option("mgr_client_service_daemon_unregister_timeout", Option::TYPE_FLOAT, Option::LEVEL_DEV)
-    .set_default(1.0)
-    .set_description("Time to wait during shutdown to deregister service with mgr"),
-
-    Option("mgr_debug_aggressive_pg_num_changes", Option::TYPE_BOOL, Option::LEVEL_DEV)
-    .set_default(false)
-    .set_description("Bypass most throttling and safety checks in pg[p]_num controller")
-    .add_service("mgr"),
-
-    Option("mon_mgr_digest_period", Option::TYPE_INT, Option::LEVEL_DEV)
-    .set_default(5)
-    .add_service("mon")
-    .set_description("Period in seconds between monitor-to-manager "
-                     "health/status updates"),
-
-    Option("mon_mgr_beacon_grace", Option::TYPE_SECS, Option::LEVEL_ADVANCED)
-    .set_default(30)
-    .add_service("mon")
-    .set_description("Period in seconds from last beacon to monitor marking "
-                     "a manager daemon as failed"),
-
-    Option("mon_mgr_inactive_grace", Option::TYPE_INT, Option::LEVEL_ADVANCED)
-    .set_default(60)
-    .add_service("mon")
-    .set_description("Period in seconds after cluster creation during which "
-                     "cluster may have no active manager")
-    .set_long_description("This grace period enables the cluster to come "
-                          "up cleanly without raising spurious health check "
-                          "failures about managers that aren't online yet"),
-
-    Option("mon_mgr_mkfs_grace", Option::TYPE_INT, Option::LEVEL_ADVANCED)
-    .set_default(120)
-    .add_service("mon")
-    .set_description("Period in seconds that the cluster may have no active "
-                     "manager before this is reported as an ERR rather than "
-                     "a WARN"),
-
-    Option("throttler_perf_counter", Option::TYPE_BOOL, Option::LEVEL_ADVANCED)
-    .set_default(true)
-    .set_description(""),
-
-    Option("event_tracing", Option::TYPE_BOOL, Option::LEVEL_ADVANCED)
-    .set_default(false)
-    .set_description(""),
-
-    Option("bluestore_tracing", Option::TYPE_BOOL, Option::LEVEL_ADVANCED)
-    .set_default(false)
-    .set_description("Enable bluestore event tracing."),
-
-    Option("bluestore_throttle_trace_rate", Option::TYPE_FLOAT, Option::LEVEL_ADVANCED)
-    .set_default(0)
-    .set_description("Rate at which to sample bluestore transactions (per second)"),
-
-    Option("debug_deliberately_leak_memory", Option::TYPE_BOOL, Option::LEVEL_DEV)
-    .set_default(false)
-    .set_description(""),
-
-    Option("debug_asserts_on_shutdown", Option::TYPE_BOOL,Option::LEVEL_DEV)
-    .set_default(false)
-    .set_description("Enable certain asserts to check for refcounting bugs on shutdown; see http://tracker.ceph.com/issues/21738"),
-
-    Option("debug_asok_assert_abort", Option::TYPE_BOOL, Option::LEVEL_DEV)
-    .set_default(false)
-    .set_description("allow commands 'assert' and 'abort' via asok for testing crash dumps etc"),
-
-    Option("target_max_misplaced_ratio", Option::TYPE_FLOAT, Option::LEVEL_BASIC)
-    .set_default(.05)
-    .set_description("Max ratio of misplaced objects to target when throttling data rebalancing activity"),
-
-    Option("device_failure_prediction_mode", Option::TYPE_STR, Option::LEVEL_BASIC)
-    .set_default("none")
-    .set_flag(Option::FLAG_RUNTIME)
-    .set_enum_allowed({"none", "local", "cloud"})
-    .set_description("Method used to predict device failures")
-    .set_long_description("To disable prediction, use 'none',  'local' uses a prediction model that runs inside the mgr daemon.  'cloud' will share metrics with a cloud service and query the service for devicelife expectancy."),
-
-    /*  KRB Authentication. */
-    Option("gss_ktab_client_file", Option::TYPE_STR, Option::LEVEL_ADVANCED)
-    .set_default("/var/lib/ceph/$name/gss_client_$name.ktab")
-    .set_description("GSS/KRB5 Keytab file for client authentication")
-    .add_service({"mon", "osd"})
-    .set_long_description("This sets the full path for the GSS/Kerberos client keytab file location."),
-
-    Option("gss_target_name", Option::TYPE_STR, Option::LEVEL_ADVANCED)
-    .set_default("ceph")
-    .set_description("")
-    .add_service({"mon", "osd"})
-    .set_long_description("This sets the gss target service name."),
-
-    Option("debug_disable_randomized_ping", Option::TYPE_BOOL, Option::LEVEL_DEV)
-    .set_default(false)
-    .set_description("Disable heartbeat ping randomization for testing purposes"),
-
-    Option("debug_heartbeat_testing_span", Option::TYPE_INT, Option::LEVEL_DEV)
-    .set_default(0)
-    .set_description("Override 60 second periods for testing only"),
-
-    Option("librados_thread_count", Option::TYPE_UINT, Option::LEVEL_ADVANCED)
-    .set_default(2)
-    .set_min(1)
-    .set_description("Size of thread pool for Objecter")
-    .add_tag("client"),
-
-    Option("osd_asio_thread_count", Option::TYPE_UINT, Option::LEVEL_ADVANCED)
-    .set_default(2)
-    .set_min(1)
-    .set_description("Size of thread pool for ASIO completions")
-    .add_tag("osd"),
-
-    Option("cephsqlite_lock_renewal_interval", Option::TYPE_MILLISECS, Option::LEVEL_ADVANCED)
-    .add_see_also("cephsqlite_lock_renewal_timeout")
-    .add_tag("client")
-    .set_default(2000)
-    .set_description("number of milliseconds before lock is renewed")
-    .set_min(100)
-    ,
-
-    Option("cephsqlite_lock_renewal_timeout", Option::TYPE_MILLISECS, Option::LEVEL_ADVANCED)
-    .add_see_also("cephsqlite_lock_renewal_interval")
-    .add_tag("client")
-    .set_default(30000)
-    .set_description("number of milliseconds before transaction lock times out")
-    .set_long_description("The amount of time before a running libcephsqlite VFS connection has to renew a lock on the database before the lock is automatically lost. If the lock is lost, the VFS will abort the process to prevent database corruption.")
-    .set_min(100),
-
-    Option("cephsqlite_blocklist_dead_locker", Option::TYPE_BOOL, Option::LEVEL_ADVANCED)
-    .add_tag("client")
-    .set_default(true)
-    .set_description("blocklist the last dead owner of the database lock")
-    .set_long_description("Require that the Ceph SQLite VFS blocklist the last dead owner of the database when cleanup was incomplete. DO NOT CHANGE THIS UNLESS YOU UNDERSTAND THE RAMIFICATIONS. CORRUPTION MAY RESULT."),
-
-    // ----------------------------
-    // Crimson specific options
-
-    Option("crimson_osd_obc_lru_size", Option::TYPE_UINT, Option::LEVEL_ADVANCED)
-    .set_default(10)
-    .set_description("Number of obcs to cache"),
-
-    Option("crimson_osd_scheduler_concurrency", Option::TYPE_UINT, Option::LEVEL_ADVANCED)
-    .set_default(0)
-    .set_description("The maximum number concurrent IO operations, 0 for unlimited"),
-
-    Option("crimson_alien_op_num_threads", Option::TYPE_UINT, Option::LEVEL_ADVANCED)
-    .set_default(6)
-    .set_flag(Option::FLAG_STARTUP)
-    .set_description("The number of threads for serving alienized ObjectStore"),
-
-    Option("crimson_alien_thread_cpu_cores", Option::TYPE_STR, Option::LEVEL_ADVANCED)
-    .set_description("Cpu cores on which alienstore threads will run"),
-
-    // ----------------------------
-    // blk specific options
-    Option("bdev_type", Option::TYPE_STR, Option::LEVEL_ADVANCED)
-    .set_description("Explicitly set the device type to select the driver if it's needed")
-    .set_enum_allowed({"aio", "spdk", "pmem", "hm_smr"})
-
-  });
-}
-
-std::vector<Option> get_rgw_options() {
-  return std::vector<Option>({
-    Option("rgw_acl_grants_max_num", Option::TYPE_INT, Option::LEVEL_ADVANCED)
-    .set_default(100)
-    .set_description("Max number of ACL grants in a single request"),
-
-    Option("rgw_cors_rules_max_num", Option::TYPE_INT, Option::LEVEL_ADVANCED)
-    .set_default(100)
-    .set_description("Max number of cors rules in a single request"),
-
-    Option("rgw_delete_multi_obj_max_num", Option::TYPE_INT, Option::LEVEL_ADVANCED)
-    .set_default(1000)
-    .set_description("Max number of objects in a single multi-object delete request"),
-
-    Option("rgw_website_routing_rules_max_num", Option::TYPE_INT, Option::LEVEL_ADVANCED)
-    .set_default(50)
-    .set_description("Max number of website routing rules in a single request"),
-
-    Option("rgw_rados_tracing", Option::TYPE_BOOL, Option::LEVEL_ADVANCED)
-    .set_default(false)
-    .set_description("true if LTTng-UST tracepoints should be enabled"),
-
-    Option("rgw_op_tracing", Option::TYPE_BOOL, Option::LEVEL_ADVANCED)
-    .set_default(false)
-    .set_description("true if LTTng-UST tracepoints should be enabled"),
-
-    Option("rgw_max_chunk_size", Option::TYPE_SIZE, Option::LEVEL_ADVANCED)
-    .set_default(4_M)
-    .set_description("Set RGW max chunk size")
-    .set_long_description(
-        "The chunk size is the size of RADOS I/O requests that RGW sends when accessing "
-        "data objects. RGW read and write operation will never request more than this amount "
-        "in a single request. This also defines the rgw object head size, as head operations "
-        "need to be atomic, and anything larger than this would require more than a single "
-        "operation."),
-
-    Option("rgw_put_obj_min_window_size", Option::TYPE_SIZE, Option::LEVEL_ADVANCED)
-    .set_default(16_M)
-    .set_description("The minimum RADOS write window size (in bytes).")
-    .set_long_description(
-        "The window size determines the total concurrent RADOS writes of a single rgw object. "
-        "When writing an object RGW will send multiple chunks to RADOS. The total size of the "
-        "writes does not exceed the window size. The window size can be automatically "
-        "in order to better utilize the pipe.")
-    .add_see_also({"rgw_put_obj_max_window_size", "rgw_max_chunk_size"}),
-
-    Option("rgw_put_obj_max_window_size", Option::TYPE_SIZE, Option::LEVEL_ADVANCED)
-    .set_default(64_M)
-    .set_description("The maximum RADOS write window size (in bytes).")
-    .set_long_description("The window size may be dynamically adjusted, but will not surpass this value.")
-    .add_see_also({"rgw_put_obj_min_window_size", "rgw_max_chunk_size"}),
-
-    Option("rgw_max_put_size", Option::TYPE_SIZE, Option::LEVEL_ADVANCED)
-    .set_default(5_G)
-    .set_description("Max size (in bytes) of regular (non multi-part) object upload.")
-    .set_long_description(
-        "Plain object upload is capped at this amount of data. In order to upload larger "
-        "objects, a special upload mechanism is required. The S3 API provides the "
-        "multi-part upload, and Swift provides DLO and SLO."),
-
-    Option("rgw_max_put_param_size", Option::TYPE_SIZE, Option::LEVEL_ADVANCED)
-    .set_default(1_M)
-    .set_description("The maximum size (in bytes) of data input of certain RESTful requests."),
-
-    Option("rgw_max_attr_size", Option::TYPE_SIZE, Option::LEVEL_ADVANCED)
-    .set_default(0)
-    .set_description("The maximum length of metadata value. 0 skips the check"),
-
-    Option("rgw_max_attr_name_len", Option::TYPE_SIZE, Option::LEVEL_ADVANCED)
-    .set_default(0)
-    .set_description("The maximum length of metadata name. 0 skips the check"),
-
-    Option("rgw_max_attrs_num_in_req", Option::TYPE_UINT, Option::LEVEL_ADVANCED)
-    .set_default(0)
-    .set_description("The maximum number of metadata items that can be put via single request"),
-
-    Option("rgw_override_bucket_index_max_shards", Option::TYPE_UINT, Option::LEVEL_DEV)
-    .set_default(0)
-    .set_description("The default number of bucket index shards for newly-created "
-        "buckets. This value overrides bucket_index_max_shards stored in the zone. "
-        "Setting this value in the zone is preferred, because it applies globally "
-        "to all radosgw daemons running in the zone."),
-
-    Option("rgw_bucket_index_max_aio", Option::TYPE_UINT, Option::LEVEL_ADVANCED)
-    .set_default(128)
-    .set_description("Max number of concurrent RADOS requests when handling bucket shards."),
-
-    Option("rgw_enable_quota_threads", Option::TYPE_BOOL, Option::LEVEL_ADVANCED)
-    .set_default(true)
-    .set_description("Enables the quota maintenance thread.")
-    .set_long_description(
-        "The quota maintenance thread is responsible for quota related maintenance work. "
-        "The thread itself can be disabled, but in order for quota to work correctly, at "
-        "least one RGW in each zone needs to have this thread running. Having the thread "
-        "enabled on multiple RGW processes within the same zone can spread "
-        "some of the maintenance work between them.")
-    .add_see_also({"rgw_enable_gc_threads", "rgw_enable_lc_threads"}),
-
-    Option("rgw_enable_gc_threads", Option::TYPE_BOOL, Option::LEVEL_ADVANCED)
-    .set_default(true)
-    .set_description("Enables the garbage collection maintenance thread.")
-    .set_long_description(
-        "The garbage collection maintenance thread is responsible for garbage collector "
-        "maintenance work. The thread itself can be disabled, but in order for garbage "
-        "collection to work correctly, at least one RGW in each zone needs to have this "
-        "thread running.  Having the thread enabled on multiple RGW processes within the "
-        "same zone can spread some of the maintenance work between them.")
-    .add_see_also({"rgw_enable_quota_threads", "rgw_enable_lc_threads"}),
-
-    Option("rgw_enable_lc_threads", Option::TYPE_BOOL, Option::LEVEL_ADVANCED)
-    .set_default(true)
-    .set_description("Enables the lifecycle maintenance thread. This is required on at least one rgw for each zone.")
-    .set_long_description(
-        "The lifecycle maintenance thread is responsible for lifecycle related maintenance "
-        "work. The thread itself can be disabled, but in order for lifecycle to work "
-        "correctly, at least one RGW in each zone needs to have this thread running. Having"
-        "the thread enabled on multiple RGW processes within the same zone can spread "
-        "some of the maintenance work between them.")
-    .add_see_also({"rgw_enable_gc_threads", "rgw_enable_quota_threads"}),
-
-    Option("rgw_data", Option::TYPE_STR, Option::LEVEL_ADVANCED)
-    .set_default("/var/lib/ceph/radosgw/$cluster-$id")
-    .set_flag(Option::FLAG_NO_MON_UPDATE)
-    .set_description("Alternative location for RGW configuration.")
-    .set_long_description(
-        "If this is set, the different Ceph system configurables (such as the keyring file "
-        "will be located in the path that is specified here. "),
-
-    Option("rgw_enable_apis", Option::TYPE_STR, Option::LEVEL_ADVANCED)
-    .set_default("s3, s3website, swift, swift_auth, admin, sts, iam, notifications")
-    .set_description("A list of set of RESTful APIs that rgw handles."),
-
-    Option("rgw_cache_enabled", Option::TYPE_BOOL, Option::LEVEL_ADVANCED)
-    .set_default(true)
-    .set_description("Enable RGW metadata cache.")
-    .set_long_description(
-        "The metadata cache holds metadata entries that RGW requires for processing "
-        "requests. Metadata entries can be user info, bucket info, and bucket instance "
-        "info. If not found in the cache, entries will be fetched from the backing "
-        "RADOS store.")
-    .add_see_also("rgw_cache_lru_size"),
-
-    Option("rgw_cache_lru_size", Option::TYPE_INT, Option::LEVEL_ADVANCED)
-    .set_default(10000)
-    .set_description("Max number of items in RGW metadata cache.")
-    .set_long_description(
-        "When full, the RGW metadata cache evicts least recently used entries.")
-    .add_see_also("rgw_cache_enabled"),
-
-    Option("rgw_socket_path", Option::TYPE_STR, Option::LEVEL_ADVANCED)
-    .set_default("")
-    .set_description("RGW FastCGI socket path (for FastCGI over Unix domain sockets).")
-    .add_see_also("rgw_fcgi_socket_backlog"),
-
-    Option("rgw_host", Option::TYPE_STR, Option::LEVEL_ADVANCED)
-    .set_default("")
-    .set_description("RGW FastCGI host name (for FastCGI over TCP)")
-    .add_see_also({"rgw_port", "rgw_fcgi_socket_backlog"}),
-
-    Option("rgw_port", Option::TYPE_STR, Option::LEVEL_BASIC)
-    .set_default("")
-    .set_description("RGW FastCGI port number (for FastCGI over TCP)")
-    .add_see_also({"rgw_host", "rgw_fcgi_socket_backlog"}),
-
-    Option("rgw_dns_name", Option::TYPE_STR, Option::LEVEL_ADVANCED)
-    .set_default("")
-    .set_description("The host name that RGW uses.")
-    .set_long_description(
-        "This is Needed for virtual hosting of buckets to work properly, unless configured "
-        "via zonegroup configuration."),
-
-    Option("rgw_dns_s3website_name", Option::TYPE_STR, Option::LEVEL_ADVANCED)
-    .set_default("")
-    .set_description("The host name that RGW uses for static websites (S3)")
-    .set_long_description(
-        "This is needed for virtual hosting of buckets, unless configured via zonegroup "
-        "configuration."),
-    
-    Option("rgw_numa_node", Option::TYPE_INT, Option::LEVEL_ADVANCED)
-    .set_default(-1)
-    .set_flag(Option::FLAG_STARTUP)
-    .set_description("set rgw's cpu affinity to a numa node (-1 for none)"),
-
-    Option("rgw_service_provider_name", Option::TYPE_STR, Option::LEVEL_ADVANCED)
-    .set_default("")
-    .set_description("Service provider name which is contained in http response headers")
-    .set_long_description(
-        "As S3 or other cloud storage providers do, http response headers should contain the name of the provider. "
-        "This name will be placed in http header 'Server'."),
-
-    Option("rgw_content_length_compat", Option::TYPE_BOOL, Option::LEVEL_ADVANCED)
-    .set_default(false)
-    .set_description("Multiple content length headers compatibility")
-    .set_long_description(
-        "Try to handle requests with abiguous multiple content length headers "
-        "(Content-Length, Http-Content-Length)."),
-
-    Option("rgw_relaxed_region_enforcement", Option::TYPE_BOOL, Option::LEVEL_ADVANCED)
-    .set_default(false)
-    .set_description("Disable region constraint enforcement")
-    .set_long_description(
-        "Enable requests such as bucket creation to succeed irrespective of region restrictions (Jewel compat)."),
-
-    Option("rgw_lifecycle_work_time", Option::TYPE_STR, Option::LEVEL_ADVANCED)
-    .set_default("00:00-06:00")
-    .set_description("Lifecycle allowed work time")
-    .set_long_description("Local time window in which the lifecycle maintenance thread can work."),
-
-    Option("rgw_lc_lock_max_time", Option::TYPE_INT, Option::LEVEL_DEV)
-    .set_default(90)
-    .set_description(""),
-
-    Option("rgw_lc_thread_delay", Option::TYPE_INT, Option::LEVEL_ADVANCED)
-    .set_default(0)
-    .set_description("Delay after processing of bucket listing chunks (i.e., per 1000 entries) in milliseconds"),
-
-    Option("rgw_lc_max_worker", Option::TYPE_INT, Option::LEVEL_ADVANCED)
-    .set_default(3)
-    .set_description("Number of LCWorker tasks that will be run in parallel")
-    .set_long_description(
-      "Number of LCWorker tasks that will run in parallel--used to permit >1 "
-      "bucket/index shards to be processed simultaneously"),
-
-    Option("rgw_lc_max_wp_worker", Option::TYPE_INT, Option::LEVEL_ADVANCED)
-    .set_default(3)
-    .set_description("Number of workpool threads per LCWorker")
-    .set_long_description(
-      "Number of threads in per-LCWorker workpools--used to accelerate "
-      "per-bucket processing"),
-
-    Option("rgw_lc_max_objs", Option::TYPE_INT, Option::LEVEL_ADVANCED)
-    .set_default(32)
-    .set_description("Number of lifecycle data shards")
-    .set_long_description(
-          "Number of RADOS objects to use for storing lifecycle index. This "
-	  "affects concurrency of lifecycle maintenance, as shards can be "
-          "processed in parallel."),
-
-    Option("rgw_lc_max_rules", Option::TYPE_UINT, Option::LEVEL_ADVANCED)
-    .set_default(1000)
-    .set_description("Max number of lifecycle rules set on one bucket")
-    .set_long_description("Number of lifecycle rules set on one bucket should be limited."),
-
-    Option("rgw_lc_debug_interval", Option::TYPE_INT, Option::LEVEL_DEV)
-    .set_default(-1)
-    .set_description(""),
-
-    Option("rgw_mp_lock_max_time", Option::TYPE_INT, Option::LEVEL_ADVANCED)
-    .set_default(600)
-    .set_description("Multipart upload max completion time")
-    .set_long_description(
-        "Time length to allow completion of a multipart upload operation. This is done "
-        "to prevent concurrent completions on the same object with the same upload id."),
-
-    Option("rgw_script_uri", Option::TYPE_STR, Option::LEVEL_DEV)
-    .set_default("")
-    .set_description(""),
-
-    Option("rgw_request_uri", Option::TYPE_STR, Option::LEVEL_DEV)
-    .set_default("")
-    .set_description(""),
-
-    Option("rgw_ignore_get_invalid_range", Option::TYPE_BOOL, Option::LEVEL_ADVANCED)
-    .set_default(false)
-    .set_description("Treat invalid (e.g., negative) range request as full")
-    .set_long_description("Treat invalid (e.g., negative) range request "
-			  "as request for the full object (AWS compatibility)"),
-
-    Option("rgw_swift_url", Option::TYPE_STR, Option::LEVEL_ADVANCED)
-    .set_default("")
-    .set_description("Swift-auth storage URL")
-    .set_long_description(
-        "Used in conjunction with rgw internal swift authentication. This affects the "
-        "X-Storage-Url response header value.")
-    .add_see_also("rgw_swift_auth_entry"),
-
-    Option("rgw_swift_url_prefix", Option::TYPE_STR, Option::LEVEL_ADVANCED)
-    .set_default("swift")
-    .set_description("Swift URL prefix")
-    .set_long_description("The URL path prefix for swift requests."),
-
-    Option("rgw_swift_auth_url", Option::TYPE_STR, Option::LEVEL_ADVANCED)
-    .set_default("")
-    .set_description("Swift auth URL")
-    .set_long_description(
-        "Default url to which RGW connects and verifies tokens for v1 auth (if not using "
-        "internal swift auth)."),
-
-    Option("rgw_swift_auth_entry", Option::TYPE_STR, Option::LEVEL_ADVANCED)
-    .set_default("auth")
-    .set_description("Swift auth URL prefix")
-    .set_long_description("URL path prefix for internal swift auth requests.")
-    .add_see_also("rgw_swift_url"),
-
-    Option("rgw_swift_tenant_name", Option::TYPE_STR, Option::LEVEL_ADVANCED)
-    .set_default("")
-    .set_description("Swift tenant name")
-    .set_long_description("Tenant name that is used when constructing the swift path.")
-    .add_see_also("rgw_swift_account_in_url"),
-
-    Option("rgw_swift_account_in_url", Option::TYPE_BOOL, Option::LEVEL_ADVANCED)
-    .set_default(false)
-    .set_description("Swift account encoded in URL")
-    .set_long_description("Whether the swift account is encoded in the uri path (AUTH_<account>).")
-    .add_see_also("rgw_swift_tenant_name"),
-
-    Option("rgw_swift_enforce_content_length", Option::TYPE_BOOL, Option::LEVEL_ADVANCED)
-    .set_default(false)
-    .set_description("Send content length when listing containers (Swift)")
-    .set_long_description(
-        "Whether content length header is needed when listing containers. When this is "
-        "set to false, RGW will send extra info for each entry in the response."),
-
-    Option("rgw_keystone_url", Option::TYPE_STR, Option::LEVEL_BASIC)
-    .set_default("")
-    .set_description("The URL to the Keystone server."),
-
-    Option("rgw_keystone_admin_token", Option::TYPE_STR, Option::LEVEL_ADVANCED)
-    .set_default("")
-    .set_description("DEPRECATED: The admin token (shared secret) that is used for the Keystone requests."),
-
-    Option("rgw_keystone_admin_token_path", Option::TYPE_STR, Option::LEVEL_ADVANCED)
-    .set_default("")
-    .set_description("Path to a file containing the admin token (shared secret) that is used for the Keystone requests."),
-
-    Option("rgw_keystone_admin_user", Option::TYPE_STR, Option::LEVEL_ADVANCED)
-    .set_default("")
-    .set_description("Keystone admin user."),
-
-    Option("rgw_keystone_admin_password", Option::TYPE_STR, Option::LEVEL_ADVANCED)
-    .set_default("")
-    .set_description("DEPRECATED: Keystone admin password."),
-
-    Option("rgw_keystone_admin_password_path", Option::TYPE_STR, Option::LEVEL_ADVANCED)
-    .set_default("")
-    .set_description("Path to a file containing the Keystone admin password."),
-
-    Option("rgw_keystone_admin_tenant", Option::TYPE_STR, Option::LEVEL_ADVANCED)
-    .set_default("")
-    .set_description("Keystone admin user tenant."),
-
-    Option("rgw_keystone_admin_project", Option::TYPE_STR, Option::LEVEL_ADVANCED)
-    .set_default("")
-    .set_description("Keystone admin user project (for Keystone v3)."),
-
-    Option("rgw_keystone_admin_domain", Option::TYPE_STR, Option::LEVEL_ADVANCED)
-    .set_default("")
-    .set_description("Keystone admin user domain (for Keystone v3)."),
-
-    Option("rgw_keystone_barbican_user", Option::TYPE_STR, Option::LEVEL_ADVANCED)
-    .set_default("")
-    .set_description("Keystone user to access barbican secrets."),
-
-    Option("rgw_keystone_barbican_password", Option::TYPE_STR, Option::LEVEL_ADVANCED)
-    .set_default("")
-    .set_description("Keystone password for barbican user."),
-
-    Option("rgw_keystone_barbican_tenant", Option::TYPE_STR, Option::LEVEL_ADVANCED)
-    .set_default("")
-    .set_description("Keystone barbican user tenant (Keystone v2.0)."),
-
-    Option("rgw_keystone_barbican_project", Option::TYPE_STR, Option::LEVEL_ADVANCED)
-    .set_default("")
-    .set_description("Keystone barbican user project (Keystone v3)."),
-
-    Option("rgw_keystone_barbican_domain", Option::TYPE_STR, Option::LEVEL_ADVANCED)
-    .set_default("")
-    .set_description("Keystone barbican user domain."),
-
-    Option("rgw_keystone_api_version", Option::TYPE_INT, Option::LEVEL_ADVANCED)
-    .set_default(2)
-    .set_description("Version of Keystone API to use (2 or 3)."),
-
-    Option("rgw_keystone_accepted_roles", Option::TYPE_STR, Option::LEVEL_ADVANCED)
-    .set_default("Member, admin")
-    .set_description("Only users with one of these roles will be served when doing Keystone authentication."),
-
-    Option("rgw_keystone_accepted_admin_roles", Option::TYPE_STR, Option::LEVEL_ADVANCED)
-    .set_default("")
-    .set_description("List of roles allowing user to gain admin privileges (Keystone)."),
-
-    Option("rgw_keystone_token_cache_size", Option::TYPE_INT, Option::LEVEL_ADVANCED)
-    .set_default(10000)
-    .set_description("Keystone token cache size")
-    .set_long_description(
-        "Max number of Keystone tokens that will be cached. Token that is not cached "
-        "requires RGW to access the Keystone server when authenticating."),
-
-    Option("rgw_keystone_verify_ssl", Option::TYPE_BOOL, Option::LEVEL_ADVANCED)
-    .set_default(true)
-    .set_description("Should RGW verify the Keystone server SSL certificate."),
-
-    Option("rgw_keystone_implicit_tenants", Option::TYPE_STR, Option::LEVEL_ADVANCED)
-    .set_default("false")
-    .set_enum_allowed( { "false", "true", "swift", "s3", "both", "0", "1", "none" } )
-    .set_description("RGW Keystone implicit tenants creation")
-    .set_long_description(
-        "Implicitly create new users in their own tenant with the same name when "
-        "authenticating via Keystone.  Can be limited to s3 or swift only."),
-
-    Option("rgw_cross_domain_policy", Option::TYPE_STR, Option::LEVEL_ADVANCED)
-    .set_default("<allow-access-from domain=\"*\" secure=\"false\" />")
-    .set_description("RGW handle cross domain policy")
-    .set_long_description("Returned cross domain policy when accessing the crossdomain.xml "
-                          "resource (Swift compatiility)."),
-
-    Option("rgw_healthcheck_disabling_path", Option::TYPE_STR, Option::LEVEL_DEV)
-    .set_default("")
-    .set_description("Swift health check api can be disabled if a file can be accessed in this path."),
-
-    Option("rgw_s3_auth_use_rados", Option::TYPE_BOOL, Option::LEVEL_ADVANCED)
-    .set_default(true)
-    .set_description("Should S3 authentication use credentials stored in RADOS backend."),
-
-    Option("rgw_s3_auth_use_keystone", Option::TYPE_BOOL, Option::LEVEL_ADVANCED)
-    .set_default(false)
-    .set_description("Should S3 authentication use Keystone."),
-
-    Option("rgw_s3_auth_order", Option::TYPE_STR, Option::LEVEL_ADVANCED)
-     .set_default("sts, external, local")
-     .set_description("Authentication strategy order to use for s3 authentication")
-     .set_long_description(
-	  "Order of authentication strategies to try for s3 authentication, the allowed "
-	   "options are a comma separated list of engines external, local. The "
-	   "default order is to try all the externally configured engines before "
-	   "attempting local rados based authentication"),
-
-    Option("rgw_barbican_url", Option::TYPE_STR, Option::LEVEL_ADVANCED)
-    .set_default("")
-    .set_description("URL to barbican server."),
-
-    Option("rgw_ldap_uri", Option::TYPE_STR, Option::LEVEL_ADVANCED)
-    .set_default("ldaps://<ldap.your.domain>")
-    .set_description("Space-separated list of LDAP servers in URI format."),
-
-    Option("rgw_ldap_binddn", Option::TYPE_STR, Option::LEVEL_ADVANCED)
-    .set_default("uid=admin,cn=users,dc=example,dc=com")
-    .set_description("LDAP entry RGW will bind with (user match)."),
-
-    Option("rgw_ldap_searchdn", Option::TYPE_STR, Option::LEVEL_ADVANCED)
-    .set_default("cn=users,cn=accounts,dc=example,dc=com")
-    .set_description("LDAP search base (basedn)."),
-
-    Option("rgw_ldap_dnattr", Option::TYPE_STR, Option::LEVEL_ADVANCED)
-    .set_default("uid")
-    .set_description("LDAP attribute containing RGW user names (to form binddns)."),
-
-    Option("rgw_ldap_secret", Option::TYPE_STR, Option::LEVEL_ADVANCED)
-    .set_default("/etc/openldap/secret")
-    .set_description("Path to file containing credentials for rgw_ldap_binddn."),
-
-    Option("rgw_s3_auth_use_ldap", Option::TYPE_BOOL, Option::LEVEL_ADVANCED)
-    .set_default(false)
-    .set_description("Should S3 authentication use LDAP."),
-
-    Option("rgw_ldap_searchfilter", Option::TYPE_STR, Option::LEVEL_ADVANCED)
-    .set_default("")
-    .set_description("LDAP search filter."),
-
-    Option("rgw_opa_url", Option::TYPE_STR, Option::LEVEL_ADVANCED)
-    .set_default("")
-    .set_description("URL to OPA server."),
-
-    Option("rgw_opa_token", Option::TYPE_STR, Option::LEVEL_ADVANCED)
-    .set_default("")
-    .set_description("The Bearer token OPA uses to authenticate client requests."),
-
-    Option("rgw_opa_verify_ssl", Option::TYPE_BOOL, Option::LEVEL_ADVANCED)
-    .set_default(true)
-    .set_description("Should RGW verify the OPA server SSL certificate."),
-
-    Option("rgw_use_opa_authz", Option::TYPE_BOOL, Option::LEVEL_ADVANCED)
-    .set_default(false)
-    .set_description("Should OPA be used to authorize client requests."),
-
-    Option("rgw_admin_entry", Option::TYPE_STR, Option::LEVEL_ADVANCED)
-    .set_default("admin")
-    .set_description("Path prefix to be used for accessing RGW RESTful admin API."),
-
-    Option("rgw_enforce_swift_acls", Option::TYPE_BOOL, Option::LEVEL_ADVANCED)
-    .set_default(true)
-    .set_description("RGW enforce swift acls")
-    .set_long_description(
-        "Should RGW enforce special Swift-only ACLs. Swift has a special ACL that gives "
-        "permission to access all objects in a container."),
-
-    Option("rgw_swift_token_expiration", Option::TYPE_INT, Option::LEVEL_ADVANCED)
-    .set_default(1_day)
-    .set_description("Expiration time (in seconds) for token generated through RGW Swift auth."),
-
-    Option("rgw_print_continue", Option::TYPE_BOOL, Option::LEVEL_ADVANCED)
-    .set_default(true)
-    .set_description("RGW support of 100-continue")
-    .set_long_description(
-        "Should RGW explicitly send 100 (continue) responses. This is mainly relevant when "
-        "using FastCGI, as some FastCGI modules do not fully support this feature."),
-
-    Option("rgw_print_prohibited_content_length", Option::TYPE_BOOL, Option::LEVEL_ADVANCED)
-    .set_default(false)
-    .set_description("RGW RFC-7230 compatibility")
-    .set_long_description(
-        "Specifies whether RGW violates RFC 7230 and sends Content-Length with 204 or 304 "
-        "statuses."),
-
-    Option("rgw_remote_addr_param", Option::TYPE_STR, Option::LEVEL_ADVANCED)
-    .set_default("REMOTE_ADDR")
-    .set_description("HTTP header that holds the remote address in incoming requests.")
-    .set_long_description(
-        "RGW will use this header to extract requests origin. When RGW runs behind "
-        "a reverse proxy, the remote address header will point at the proxy's address "
-        "and not at the originator's address. Therefore it is sometimes possible to "
-        "have the proxy add the originator's address in a separate HTTP header, which "
-        "will allow RGW to log it correctly."
-        )
-    .add_see_also("rgw_enable_ops_log"),
-
-    Option("rgw_op_thread_timeout", Option::TYPE_INT, Option::LEVEL_DEV)
-    .set_default(10*60)
-    .set_description("Timeout for async rados coroutine operations."),
-
-    Option("rgw_op_thread_suicide_timeout", Option::TYPE_INT, Option::LEVEL_DEV)
-    .set_default(0)
-    .set_description(""),
-
-    Option("rgw_thread_pool_size", Option::TYPE_INT, Option::LEVEL_BASIC)
-    .set_default(512)
-    .set_description("RGW requests handling thread pool size.")
-    .set_long_description(
-        "This parameter determines the number of concurrent requests RGW can process "
-        "when using either the civetweb, or the fastcgi frontends. The higher this "
-        "number is, RGW will be able to deal with more concurrent requests at the "
-        "cost of more resource utilization."),
-
-    Option("rgw_num_control_oids", Option::TYPE_INT, Option::LEVEL_ADVANCED)
-    .set_default(8)
-    .set_description("Number of control objects used for cross-RGW communication.")
-    .set_long_description(
-        "RGW uses certain control objects to send messages between different RGW "
-        "processes running on the same zone. These messages include metadata cache "
-        "invalidation info that is being sent when metadata is modified (such as "
-        "user or bucket information). A higher number of control objects allows "
-        "better concurrency of these messages, at the cost of more resource "
-        "utilization."),
-
-    Option("rgw_verify_ssl", Option::TYPE_BOOL, Option::LEVEL_ADVANCED)
-    .set_default(true)
-    .set_description("Should RGW verify SSL when connecing to a remote HTTP server")
-    .set_long_description(
-        "RGW can send requests to other RGW servers (e.g., in multi-site sync work). "
-        "This configurable selects whether RGW should verify the certificate for "
-        "the remote peer and host.")
-    .add_see_also("rgw_keystone_verify_ssl"),
-
-    Option("rgw_nfs_lru_lanes", Option::TYPE_INT, Option::LEVEL_ADVANCED)
-    .set_default(5)
-    .set_description(""),
-
-    Option("rgw_nfs_lru_lane_hiwat", Option::TYPE_INT, Option::LEVEL_ADVANCED)
-    .set_default(911)
-    .set_description(""),
-
-    Option("rgw_nfs_fhcache_partitions", Option::TYPE_INT, Option::LEVEL_ADVANCED)
-    .set_default(3)
-    .set_description(""),
-
-    Option("rgw_nfs_fhcache_size", Option::TYPE_INT, Option::LEVEL_ADVANCED)
-    .set_default(2017)
-    .set_description(""),
-
-    Option("rgw_nfs_namespace_expire_secs", Option::TYPE_INT, Option::LEVEL_ADVANCED)
-    .set_default(300)
-    .set_min(1)
-    .set_description(""),
-
-    Option("rgw_nfs_max_gc", Option::TYPE_INT, Option::LEVEL_ADVANCED)
-    .set_default(300)
-    .set_min(1)
-    .set_description(""),
-
-    Option("rgw_nfs_write_completion_interval_s", Option::TYPE_INT, Option::LEVEL_ADVANCED)
-    .set_default(10)
-    .set_description(""),
-
-    Option("rgw_nfs_s3_fast_attrs", Option::TYPE_BOOL, Option::LEVEL_ADVANCED)
-    .set_default(false)
-    .set_description("use fast S3 attrs from bucket index (immutable only)")
-    .set_long_description("use fast S3 attrs from bucket index (assumes NFS "
-			  "mounts are immutable)"),
-
-    Option("rgw_nfs_run_gc_threads", Option::TYPE_BOOL, Option::LEVEL_ADVANCED)
-    .set_default(false)
-    .set_description("run GC threads in librgw (default off)"),
-
-    Option("rgw_nfs_run_lc_threads", Option::TYPE_BOOL, Option::LEVEL_ADVANCED)
-    .set_default(false)
-    .set_description("run lifecycle threads in librgw (default off)"),
-
-    Option("rgw_nfs_run_quota_threads", Option::TYPE_BOOL, Option::LEVEL_ADVANCED)
-    .set_default(false)
-    .set_description("run quota threads in librgw (default off)"),
-
-    Option("rgw_nfs_run_sync_thread", Option::TYPE_BOOL, Option::LEVEL_ADVANCED)
-    .set_default(false)
-    .set_description("run sync thread in librgw (default off)"),
-
-    Option("rgw_rados_pool_autoscale_bias", Option::TYPE_FLOAT, Option::LEVEL_ADVANCED)
-    .set_default(4.0)
-    .set_min_max(0.01, 100000.0)
-    .set_description("pg_autoscale_bias value for RGW metadata (omap-heavy) pools"),
-
-    Option("rgw_rados_pool_pg_num_min", Option::TYPE_UINT, Option::LEVEL_ADVANCED)
-    .set_default(8)
-    .set_min_max(1, 1024)
-    .set_description("pg_num_min value for RGW metadata (omap-heavy) pools"),
-
-    Option("rgw_rados_pool_recovery_priority", Option::TYPE_UINT, Option::LEVEL_ADVANCED)
-    .set_default(5)
-    .set_min_max(-10, 10)
-    .set_description("recovery_priority value for RGW metadata (omap-heavy) pools"),
-
-    Option("rgw_zone", Option::TYPE_STR, Option::LEVEL_ADVANCED)
-    .set_default("")
-    .set_description("Zone name")
-    .add_see_also({"rgw_zonegroup", "rgw_realm"}),
-
-    Option("rgw_zone_root_pool", Option::TYPE_STR, Option::LEVEL_ADVANCED)
-    .set_default(".rgw.root")
-    .set_description("Zone root pool name")
-    .set_long_description(
-        "The zone root pool, is the pool where the RGW zone configuration located."
-    )
-    .add_see_also({"rgw_zonegroup_root_pool", "rgw_realm_root_pool", "rgw_period_root_pool"}),
-
-    Option("rgw_default_zone_info_oid", Option::TYPE_STR, Option::LEVEL_ADVANCED)
-    .set_default("default.zone")
-    .set_description("Default zone info object id")
-    .set_long_description(
-        "Name of the RADOS object that holds the default zone information."
-    ),
-
-    Option("rgw_region", Option::TYPE_STR, Option::LEVEL_ADVANCED)
-    .set_default("")
-    .set_description("Region name")
-    .set_long_description(
-        "Obsolete config option. The rgw_zonegroup option should be used instead.")
-    .add_see_also("rgw_zonegroup"),
-
-    Option("rgw_region_root_pool", Option::TYPE_STR, Option::LEVEL_ADVANCED)
-    .set_default(".rgw.root")
-    .set_description("Region root pool")
-    .set_long_description(
-        "Obsolete config option. The rgw_zonegroup_root_pool should be used instead.")
-    .add_see_also("rgw_zonegroup_root_pool"),
-
-    Option("rgw_default_region_info_oid", Option::TYPE_STR, Option::LEVEL_ADVANCED)
-    .set_default("default.region")
-    .set_description("Default region info object id")
-    .set_long_description(
-        "Obsolete config option. The rgw_default_zonegroup_info_oid should be used instead.")
-    .add_see_also("rgw_default_zonegroup_info_oid"),
-
-    Option("rgw_zonegroup", Option::TYPE_STR, Option::LEVEL_ADVANCED)
-    .set_default("")
-    .set_description("Zonegroup name")
-    .add_see_also({"rgw_zone", "rgw_realm"}),
-
-    Option("rgw_zonegroup_root_pool", Option::TYPE_STR, Option::LEVEL_ADVANCED)
-    .set_default(".rgw.root")
-    .set_description("Zonegroup root pool")
-    .set_long_description(
-        "The zonegroup root pool, is the pool where the RGW zonegroup configuration located."
-    )
-    .add_see_also({"rgw_zone_root_pool", "rgw_realm_root_pool", "rgw_period_root_pool"}),
-
-    Option("rgw_default_zonegroup_info_oid", Option::TYPE_STR, Option::LEVEL_ADVANCED)
-    .set_default("default.zonegroup")
-    .set_description(""),
-
-    Option("rgw_realm", Option::TYPE_STR, Option::LEVEL_ADVANCED)
-    .set_default("")
-    .set_description(""),
-
-    Option("rgw_realm_root_pool", Option::TYPE_STR, Option::LEVEL_ADVANCED)
-    .set_default(".rgw.root")
-    .set_description("Realm root pool")
-    .set_long_description(
-        "The realm root pool, is the pool where the RGW realm configuration located."
-    )
-    .add_see_also({"rgw_zonegroup_root_pool", "rgw_zone_root_pool", "rgw_period_root_pool"}),
-
-    Option("rgw_default_realm_info_oid", Option::TYPE_STR, Option::LEVEL_ADVANCED)
-    .set_default("default.realm")
-    .set_description(""),
-
-    Option("rgw_period_root_pool", Option::TYPE_STR, Option::LEVEL_ADVANCED)
-    .set_default(".rgw.root")
-    .set_description("Period root pool")
-    .set_long_description(
-        "The period root pool, is the pool where the RGW period configuration located."
-    )
-    .add_see_also({"rgw_zonegroup_root_pool", "rgw_zone_root_pool", "rgw_realm_root_pool"}),
-
-    Option("rgw_period_latest_epoch_info_oid", Option::TYPE_STR, Option::LEVEL_DEV)
-    .set_default(".latest_epoch")
-    .set_description(""),
-
-    Option("rgw_log_nonexistent_bucket", Option::TYPE_BOOL, Option::LEVEL_ADVANCED)
-    .set_default(false)
-    .set_description("Should RGW log operations on bucket that does not exist")
-    .set_long_description(
-        "This config option applies to the ops log. When this option is set, the ops log "
-        "will log operations that are sent to non existing buckets. These operations "
-        "inherently fail, and do not correspond to a specific user.")
-    .add_see_also("rgw_enable_ops_log"),
-
-    Option("rgw_log_object_name", Option::TYPE_STR, Option::LEVEL_ADVANCED)
-    .set_default("%Y-%m-%d-%H-%i-%n")
-    .set_description("Ops log object name format")
-    .set_long_description(
-        "Defines the format of the RADOS objects names that ops log uses to store ops "
-        "log data")
-    .add_see_also("rgw_enable_ops_log"),
-
-    Option("rgw_log_object_name_utc", Option::TYPE_BOOL, Option::LEVEL_ADVANCED)
-    .set_default(false)
-    .set_description("Should ops log object name based on UTC")
-    .set_long_description(
-        "If set, the names of the RADOS objects that hold the ops log data will be based "
-        "on UTC time zone. If not set, it will use the local time zone.")
-    .add_see_also({"rgw_enable_ops_log", "rgw_log_object_name"}),
-
-    Option("rgw_usage_max_shards", Option::TYPE_INT, Option::LEVEL_ADVANCED)
-    .set_default(32)
-    .set_description("Number of shards for usage log.")
-    .set_long_description(
-        "The number of RADOS objects that RGW will use in order to store the usage log "
-        "data.")
-    .add_see_also("rgw_enable_usage_log"),
-
-    Option("rgw_usage_max_user_shards", Option::TYPE_INT, Option::LEVEL_ADVANCED)
-    .set_default(1)
-    .set_min(1)
-    .set_description("Number of shards for single user in usage log")
-    .set_long_description(
-        "The number of shards that a single user will span over in the usage log.")
-    .add_see_also("rgw_enable_usage_log"),
-
-    Option("rgw_enable_ops_log", Option::TYPE_BOOL, Option::LEVEL_ADVANCED)
-    .set_default(false)
-    .set_description("Enable ops log")
-    .add_see_also({"rgw_log_nonexistent_bucket", "rgw_log_object_name", "rgw_ops_log_rados",
-               "rgw_ops_log_socket_path"}),
-
-    Option("rgw_enable_usage_log", Option::TYPE_BOOL, Option::LEVEL_ADVANCED)
-    .set_default(false)
-    .set_description("Enable usage log")
-    .add_see_also("rgw_usage_max_shards"),
-
-    Option("rgw_ops_log_rados", Option::TYPE_BOOL, Option::LEVEL_ADVANCED)
-    .set_default(true)
-    .set_description("Use RADOS for ops log")
-    .set_long_description(
-       "If set, RGW will store ops log information in RADOS.")
-    .add_see_also({"rgw_enable_ops_log"}),
-
-    Option("rgw_ops_log_socket_path", Option::TYPE_STR, Option::LEVEL_ADVANCED)
-    .set_default("")
-    .set_description("Unix domain socket path for ops log.")
-    .set_long_description(
-        "Path to unix domain socket that RGW will listen for connection on. When connected, "
-        "RGW will send ops log data through it.")
-    .add_see_also({"rgw_enable_ops_log", "rgw_ops_log_data_backlog"}),
-
-    Option("rgw_ops_log_data_backlog", Option::TYPE_SIZE, Option::LEVEL_ADVANCED)
-    .set_default(5 << 20)
-    .set_description("Ops log socket backlog")
-    .set_long_description(
-        "Maximum amount of data backlog that RGW can keep when ops log is configured to "
-        "send info through unix domain socket. When data backlog is higher than this, "
-        "ops log entries will be lost. In order to avoid ops log information loss, the "
-        "listener needs to clear data (by reading it) quickly enough.")
-    .add_see_also({"rgw_enable_ops_log", "rgw_ops_log_socket_path"}),
-
-    Option("rgw_fcgi_socket_backlog", Option::TYPE_INT, Option::LEVEL_ADVANCED)
-    .set_default(1024)
-    .set_description("FastCGI socket connection backlog")
-    .set_long_description(
-        "Size of FastCGI connection backlog. This reflects the maximum number of new "
-        "connection requests that RGW can handle concurrently without dropping any. ")
-    .add_see_also({"rgw_host", "rgw_socket_path"}),
-
-    Option("rgw_usage_log_flush_threshold", Option::TYPE_INT, Option::LEVEL_ADVANCED)
-    .set_default(1024)
-    .set_description("Number of entries in usage log before flushing")
-    .set_long_description(
-        "This is the max number of entries that will be held in the usage log, before it "
-        "will be flushed to the backend. Note that the usage log is periodically flushed, "
-        "even if number of entries does not reach this threshold. A usage log entry "
-        "corresponds to one or more operations on a single bucket.i")
-    .add_see_also({"rgw_enable_usage_log", "rgw_usage_log_tick_interval"}),
-
-    Option("rgw_usage_log_tick_interval", Option::TYPE_INT, Option::LEVEL_ADVANCED)
-    .set_default(30)
-    .set_description("Number of seconds between usage log flush cycles")
-    .set_long_description(
-        "The number of seconds between consecutive usage log flushes. The usage log will "
-        "also flush itself to the backend if the number of pending entries reaches a "
-        "certain threshold.")
-    .add_see_also({"rgw_enable_usage_log", "rgw_usage_log_flush_threshold"}),
-
-    Option("rgw_init_timeout", Option::TYPE_INT, Option::LEVEL_BASIC)
-    .set_default(300)
-    .set_description("Initialization timeout")
-    .set_long_description(
-        "The time length (in seconds) that RGW will allow for its initialization. RGW "
-        "process will give up and quit if initialization is not complete after this amount "
-        "of time."),
-
-    Option("rgw_mime_types_file", Option::TYPE_STR, Option::LEVEL_BASIC)
-    .set_default("/etc/mime.types")
-    .set_description("Path to local mime types file")
-    .set_long_description(
-        "The mime types file is needed in Swift when uploading an object. If object's "
-        "content type is not specified, RGW will use data from this file to assign "
-        "a content type to the object."),
-
-    Option("rgw_gc_max_objs", Option::TYPE_INT, Option::LEVEL_ADVANCED)
-    .set_default(32)
-    .set_description("Number of shards for garbage collector data")
-    .set_long_description(
-        "The number of garbage collector data shards, is the number of RADOS objects that "
-        "RGW will use to store the garbage collection information on.")
-    .add_see_also({"rgw_gc_obj_min_wait", "rgw_gc_processor_max_time", "rgw_gc_processor_period", "rgw_gc_max_concurrent_io"}),
-
-    Option("rgw_gc_obj_min_wait", Option::TYPE_INT, Option::LEVEL_ADVANCED)
-    .set_default(2_hr)
-    .set_description("Garbage collection object expiration time")
-    .set_long_description(
-       "The length of time (in seconds) that the RGW collector will wait before purging "
-       "a deleted object's data. RGW will not remove object immediately, as object could "
-       "still have readers. A mechanism exists to increase the object's expiration time "
-       "when it's being read. The recommended value of its lower limit is 30 minutes")
-    .add_see_also({"rgw_gc_max_objs", "rgw_gc_processor_max_time", "rgw_gc_processor_period", "rgw_gc_max_concurrent_io"}),
-
-    Option("rgw_gc_processor_max_time", Option::TYPE_INT, Option::LEVEL_ADVANCED)
-    .set_default(1_hr)
-    .set_description("Length of time GC processor can lease shard")
-    .set_long_description(
-        "Garbage collection thread in RGW process holds a lease on its data shards. These "
-        "objects contain the information about the objects that need to be removed. RGW "
-        "takes a lease in order to prevent multiple RGW processes from handling the same "
-        "objects concurrently. This time signifies that maximum amount of time (in seconds) that RGW "
-        "is allowed to hold that lease. In the case where RGW goes down uncleanly, this "
-        "is the amount of time where processing of that data shard will be blocked.")
-    .add_see_also({"rgw_gc_max_objs", "rgw_gc_obj_min_wait", "rgw_gc_processor_period", "rgw_gc_max_concurrent_io"}),
-
-    Option("rgw_gc_processor_period", Option::TYPE_INT, Option::LEVEL_ADVANCED)
-    .set_default(1_hr)
-    .set_description("Garbage collector cycle run time")
-    .set_long_description(
-        "The amount of time between the start of consecutive runs of the garbage collector "
-        "threads. If garbage collector runs takes more than this period, it will not wait "
-        "before running again.")
-    .add_see_also({"rgw_gc_max_objs", "rgw_gc_obj_min_wait", "rgw_gc_processor_max_time", "rgw_gc_max_concurrent_io", "rgw_gc_max_trim_chunk"}),
-
-    Option("rgw_gc_max_concurrent_io", Option::TYPE_INT, Option::LEVEL_ADVANCED)
-    .set_default(10)
-    .set_description("Max concurrent RADOS IO operations for garbage collection")
-    .set_long_description(
-        "The maximum number of concurrent IO operations that the RGW garbage collection "
-        "thread will use when purging old data.")
-    .add_see_also({"rgw_gc_max_objs", "rgw_gc_obj_min_wait", "rgw_gc_processor_max_time", "rgw_gc_max_trim_chunk"}),
-
-    Option("rgw_gc_max_trim_chunk", Option::TYPE_INT, Option::LEVEL_ADVANCED)
-    .set_default(16)
-    .set_description("Max number of keys to remove from garbage collector log in a single operation")
-    .add_see_also({"rgw_gc_max_objs", "rgw_gc_obj_min_wait", "rgw_gc_processor_max_time", "rgw_gc_max_concurrent_io"}),
-
-    Option("rgw_gc_max_deferred_entries_size", Option::TYPE_UINT, Option::LEVEL_ADVANCED)
-    .set_default(3072)
-    .set_description("maximum allowed size of deferred entries in queue head for gc"),
-
-    Option("rgw_gc_max_queue_size", Option::TYPE_UINT, Option::LEVEL_ADVANCED)
-    .set_default(134213632)
-    .set_description("Maximum allowed queue size for gc")
-    .set_long_description(
-        "The maximum allowed size of each gc queue, and its value should not "
-        "be greater than (osd_max_object_size - rgw_gc_max_deferred_entries_size - 1K).")
-    .add_see_also({"osd_max_object_size", "rgw_gc_max_deferred_entries_size"}),
-
-    Option("rgw_gc_max_deferred", Option::TYPE_UINT, Option::LEVEL_ADVANCED)
-    .set_default(50)
-    .set_description("Number of maximum deferred data entries to be stored in queue for gc"),
-
-    Option("rgw_s3_success_create_obj_status", Option::TYPE_INT, Option::LEVEL_ADVANCED)
-    .set_default(0)
-    .set_description("HTTP return code override for object creation")
-    .set_long_description(
-        "If not zero, this is the HTTP return code that will be returned on a successful S3 "
-        "object creation."),
-
-    Option("rgw_s3_client_max_sig_ver", Option::TYPE_INT, Option::LEVEL_ADVANCED)
-    .set_default(-1)
-    .set_description("Max S3 authentication signature version")
-    .set_long_description(
-        "If greater than zero, would force max signature version to use"),
-
-    Option("rgw_resolve_cname", Option::TYPE_BOOL, Option::LEVEL_ADVANCED)
-    .set_default(false)
-    .set_description("Support vanity domain names via CNAME")
-    .set_long_description(
-        "If true, RGW will query DNS when detecting that it's serving a request that was "
-        "sent to a host in another domain. If a CNAME record is configured for that domain "
-        "it will use it instead. This gives user to have the ability of creating a unique "
-        "domain of their own to point at data in their bucket."),
-
-    Option("rgw_obj_stripe_size", Option::TYPE_SIZE, Option::LEVEL_ADVANCED)
-    .set_default(4_M)
-    .set_description("RGW object stripe size")
-    .set_long_description(
-        "The size of an object stripe for RGW objects. This is the maximum size a backing "
-        "RADOS object will have. RGW objects that are larger than this will span over "
-        "multiple objects."),
-
-    Option("rgw_extended_http_attrs", Option::TYPE_STR, Option::LEVEL_ADVANCED)
-    .set_default("")
-    .set_description("RGW support extended HTTP attrs")
-    .set_long_description(
-        "Add new set of attributes that could be set on an object. These extra attributes "
-        "can be set through HTTP header fields when putting the objects. If set, these "
-        "attributes will return as HTTP fields when doing GET/HEAD on the object."),
-
-    Option("rgw_exit_timeout_secs", Option::TYPE_INT, Option::LEVEL_ADVANCED)
-    .set_default(120)
-    .set_description("RGW shutdown timeout")
-    .set_long_description("Number of seconds to wait for a process before exiting unconditionally."),
-
-    Option("rgw_get_obj_window_size", Option::TYPE_SIZE, Option::LEVEL_ADVANCED)
-    .set_default(16_M)
-    .set_description("RGW object read window size")
-    .set_long_description("The window size in bytes for a single object read request"),
-
-    Option("rgw_get_obj_max_req_size", Option::TYPE_SIZE, Option::LEVEL_ADVANCED)
-    .set_default(4_M)
-    .set_description("RGW object read chunk size")
-    .set_long_description(
-        "The maximum request size of a single object read operation sent to RADOS"),
-
-    Option("rgw_relaxed_s3_bucket_names", Option::TYPE_BOOL, Option::LEVEL_ADVANCED)
-    .set_default(false)
-    .set_description("RGW enable relaxed S3 bucket names")
-    .set_long_description("RGW enable relaxed S3 bucket name rules for US region buckets."),
-
-    Option("rgw_defer_to_bucket_acls", Option::TYPE_STR, Option::LEVEL_ADVANCED)
-    .set_default("")
-    .set_description("Bucket ACLs override object ACLs")
-    .set_long_description(
-        "If not empty, a string that selects that mode of operation. 'recurse' will use "
-        "bucket's ACL for the authorizaton. 'full-control' will allow users that users "
-        "that have full control permission on the bucket have access to the object."),
-
-    Option("rgw_list_buckets_max_chunk", Option::TYPE_INT, Option::LEVEL_ADVANCED)
-    .set_default(1000)
-    .set_description("Max number of buckets to retrieve in a single listing operation")
-    .set_long_description(
-        "When RGW fetches lists of user's buckets from the backend, this is the max number "
-        "of entries it will try to retrieve in a single operation. Note that the backend "
-        "may choose to return a smaller number of entries."),
-
-    Option("rgw_md_log_max_shards", Option::TYPE_INT, Option::LEVEL_ADVANCED)
-    .set_default(64)
-    .set_description("RGW number of metadata log shards")
-    .set_long_description(
-        "The number of shards the RGW metadata log entries will reside in. This affects "
-        "the metadata sync parallelism as a shard can only be processed by a single "
-        "RGW at a time"),
-
-    Option("rgw_curl_buffersize", Option::TYPE_INT, Option::LEVEL_DEV)
-    .set_default(512_K)
-    .set_min_max(1_K, 512_K)
-    .set_long_description(
-        "Pass a long specifying your preferred size (in bytes) for the receive"
-        "buffer in libcurl. "
-        "See: https://curl.se/libcurl/c/CURLOPT_BUFFERSIZE.html"),
-
-    Option("rgw_curl_wait_timeout_ms", Option::TYPE_INT, Option::LEVEL_DEV)
-    .set_default(1000)
-    .set_description(""),
-
-    Option("rgw_curl_low_speed_limit", Option::TYPE_INT, Option::LEVEL_ADVANCED)
-    .set_default(1024)
-    .set_long_description(
-        "It contains the average transfer speed in bytes per second that the "
-        "transfer should be below during rgw_curl_low_speed_time seconds for libcurl "
-        "to consider it to be too slow and abort. Set it zero to disable this."),
-
-    Option("rgw_curl_low_speed_time", Option::TYPE_INT, Option::LEVEL_ADVANCED)
-    .set_default(300)
-    .set_long_description(
-        "It contains the time in number seconds that the transfer speed should be below "
-        "the rgw_curl_low_speed_limit for the library to consider it too slow and abort. "
-        "Set it zero to disable this."),
-
-    Option("rgw_copy_obj_progress", Option::TYPE_BOOL, Option::LEVEL_ADVANCED)
-    .set_default(true)
-    .set_description("Send progress report through copy operation")
-    .set_long_description(
-        "If true, RGW will send progress information when copy operation is executed. "),
-
-    Option("rgw_copy_obj_progress_every_bytes", Option::TYPE_SIZE, Option::LEVEL_ADVANCED)
-    .set_default(1_M)
-    .set_description("Send copy-object progress info after these many bytes"),
-
-    Option("rgw_sync_obj_etag_verify", Option::TYPE_BOOL, Option::LEVEL_ADVANCED)
-    .set_default(false)
-    .set_description("Verify if the object copied from remote is identical to its source")
-    .set_long_description(
-        "If true, this option computes the MD5 checksum of the data which is written at the "
-	"destination and checks if it is identical to the ETAG stored in the source. "
-        "It ensures integrity of the objects fetched from a remote server over HTTP including "
-        "multisite sync."),
-
-    Option("rgw_obj_tombstone_cache_size", Option::TYPE_INT, Option::LEVEL_ADVANCED)
-    .set_default(1000)
-    .set_description("Max number of entries to keep in tombstone cache")
-    .set_long_description(
-        "The tombstone cache is used when doing a multi-zone data sync. RGW keeps "
-        "there information about removed objects which is needed in order to prevent "
-        "re-syncing of objects that were already removed."),
-
-    Option("rgw_data_log_window", Option::TYPE_INT, Option::LEVEL_ADVANCED)
-    .set_default(30)
-    .set_description("Data log time window")
-    .set_long_description(
-        "The data log keeps information about buckets that have objectst that were "
-        "modified within a specific timeframe. The sync process then knows which buckets "
-        "are needed to be scanned for data sync."),
-
-    Option("rgw_data_log_changes_size", Option::TYPE_INT, Option::LEVEL_DEV)
-    .set_default(1000)
-    .set_description("Max size of pending changes in data log")
-    .set_long_description(
-        "RGW will trigger update to the data log if the number of pending entries reached "
-        "this number."),
-
-    Option("rgw_data_log_num_shards", Option::TYPE_INT, Option::LEVEL_ADVANCED)
-    .set_default(128)
-    .set_description("Number of data log shards")
-    .set_long_description(
-        "The number of shards the RGW data log entries will reside in. This affects the "
-        "data sync parallelism as a shard can only be processed by a single RGW at a time."),
-
-    Option("rgw_data_log_obj_prefix", Option::TYPE_STR, Option::LEVEL_DEV)
-    .set_default("data_log")
-    .set_description(""),
-
-    Option("rgw_bucket_quota_ttl", Option::TYPE_INT, Option::LEVEL_ADVANCED)
-    .set_default(600)
-    .set_description("Bucket quota stats cache TTL")
-    .set_long_description(
-        "Length of time for bucket stats to be cached within RGW instance."),
-
-    Option("rgw_bucket_quota_soft_threshold", Option::TYPE_FLOAT, Option::LEVEL_BASIC)
-    .set_default(0.95)
-    .set_description("RGW quota soft threshold")
-    .set_long_description(
-        "Threshold from which RGW doesn't rely on cached info for quota "
-        "decisions. This is done for higher accuracy of the quota mechanism at "
-        "cost of performance, when getting close to the quota limit. The value "
-        "configured here is the ratio between the data usage to the max usage "
-        "as specified by the quota."),
-
-    Option("rgw_bucket_quota_cache_size", Option::TYPE_INT, Option::LEVEL_ADVANCED)
-    .set_default(10000)
-    .set_description("RGW quota stats cache size")
-    .set_long_description(
-        "Maximum number of entries in the quota stats cache."),
-
-    Option("rgw_bucket_default_quota_max_objects", Option::TYPE_INT, Option::LEVEL_BASIC)
-    .set_default(-1)
-    .set_description("Default quota for max objects in a bucket")
-    .set_long_description(
-        "The default quota configuration for max number of objects in a bucket. A "
-        "negative number means 'unlimited'."),
-
-    Option("rgw_bucket_default_quota_max_size", Option::TYPE_INT, Option::LEVEL_ADVANCED)
-    .set_default(-1)
-    .set_description("Default quota for total size in a bucket")
-    .set_long_description(
-        "The default quota configuration for total size of objects in a bucket. A "
-        "negative number means 'unlimited'."),
-
-    Option("rgw_expose_bucket", Option::TYPE_BOOL, Option::LEVEL_ADVANCED)
-    .set_default(false)
-    .set_description("Send Bucket HTTP header with the response")
-    .set_long_description(
-        "If true, RGW will send a Bucket HTTP header with the responses. The header will "
-        "contain the name of the bucket the operation happened on."),
-
-    Option("rgw_frontends", Option::TYPE_STR, Option::LEVEL_BASIC)
-    .set_default("beast port=7480")
-    .set_description("RGW frontends configuration")
-    .set_long_description(
-        "A comma delimited list of frontends configuration. Each configuration contains "
-        "the type of the frontend followed by an optional space delimited set of "
-        "key=value config parameters."),
-
-    Option("rgw_frontend_defaults", Option::TYPE_STR, Option::LEVEL_ADVANCED)
-    .set_default("beast ssl_certificate=config://rgw/cert/$realm/$zone.crt ssl_private_key=config://rgw/cert/$realm/$zone.key")
-    .set_description("RGW frontends default configuration")
-    .set_long_description(
-        "A comma delimited list of default frontends configuration."),
-
-    Option("rgw_user_quota_bucket_sync_interval", Option::TYPE_INT, Option::LEVEL_ADVANCED)
-    .set_default(180)
-    .set_description("User quota bucket sync interval")
-    .set_long_description(
-        "Time period for accumulating modified buckets before syncing these stats."),
-
-    Option("rgw_user_quota_sync_interval", Option::TYPE_INT, Option::LEVEL_ADVANCED)
-    .set_default(1_day)
-    .set_description("User quota sync interval")
-    .set_long_description(
-        "Time period for accumulating modified buckets before syncing entire user stats."),
-
-    Option("rgw_user_quota_sync_idle_users", Option::TYPE_BOOL, Option::LEVEL_ADVANCED)
-    .set_default(false)
-    .set_description("Should sync idle users quota")
-    .set_long_description(
-        "Whether stats for idle users be fully synced."),
-
-    Option("rgw_user_quota_sync_wait_time", Option::TYPE_INT, Option::LEVEL_ADVANCED)
-    .set_default(1_day)
-    .set_description("User quota full-sync wait time")
-    .set_long_description(
-        "Minimum time between two full stats sync for non-idle users."),
-
-    Option("rgw_user_default_quota_max_objects", Option::TYPE_INT, Option::LEVEL_BASIC)
-    .set_default(-1)
-    .set_description("User quota max objects")
-    .set_long_description(
-        "The default quota configuration for total number of objects for a single user. A "
-        "negative number means 'unlimited'."),
-
-    Option("rgw_user_default_quota_max_size", Option::TYPE_INT, Option::LEVEL_BASIC)
-    .set_default(-1)
-    .set_description("User quota max size")
-    .set_long_description(
-        "The default quota configuration for total size of objects for a single user. A "
-        "negative number means 'unlimited'."),
-
-    Option("rgw_multipart_min_part_size", Option::TYPE_SIZE, Option::LEVEL_ADVANCED)
-    .set_default(5_M)
-    .set_description("Minimum S3 multipart-upload part size")
-    .set_long_description(
-        "When doing a multipart upload, each part (other than the last part) should be "
-        "at least this size."),
-
-    Option("rgw_multipart_part_upload_limit", Option::TYPE_INT, Option::LEVEL_ADVANCED)
-    .set_default(10000)
-    .set_description("Max number of parts in multipart upload"),
-
-    Option("rgw_max_slo_entries", Option::TYPE_INT, Option::LEVEL_ADVANCED)
-    .set_default(1000)
-    .set_description("Max number of entries in Swift Static Large Object manifest"),
-
-    Option("rgw_olh_pending_timeout_sec", Option::TYPE_INT, Option::LEVEL_DEV)
-    .set_default(1_hr)
-    .set_description("Max time for pending OLH change to complete")
-    .set_long_description(
-        "OLH is a versioned object's logical head. Operations on it are journaled and "
-        "as pending before completion. If an operation doesn't complete with this amount "
-        "of seconds, we remove the operation from the journal."),
-
-    Option("rgw_user_max_buckets", Option::TYPE_INT, Option::LEVEL_BASIC)
-    .set_default(1000)
-    .set_description("Max number of buckets per user")
-    .set_long_description(
-      "A user can create at most this number of buckets. Zero means "
-      "no limit; a negative value means users cannot create any new "
-      "buckets, although users will retain buckets already created."),
-
-    Option("rgw_objexp_gc_interval", Option::TYPE_UINT, Option::LEVEL_ADVANCED)
-    .set_default(10_min)
-    .set_description("Swift objects expirer garbage collector interval"),
-
-    Option("rgw_objexp_hints_num_shards", Option::TYPE_UINT, Option::LEVEL_ADVANCED)
-    .set_default(127)
-    .set_description("Number of object expirer data shards")
-    .set_long_description(
-        "The number of shards the (Swift) object expirer will store its data on."),
-
-    Option("rgw_objexp_chunk_size", Option::TYPE_UINT, Option::LEVEL_DEV)
-    .set_default(100)
-    .set_description(""),
-
-    Option("rgw_enable_static_website", Option::TYPE_BOOL, Option::LEVEL_BASIC)
-    .set_default(false)
-    .set_description("Enable static website APIs")
-    .set_long_description(
-        "This configurable controls whether RGW handles the website control APIs. RGW can "
-        "server static websites if s3website hostnames are configured, and unrelated to "
-        "this configurable."),
-
-     Option("rgw_user_unique_email", Option::TYPE_BOOL, Option::LEVEL_BASIC)
-    .set_default(true)
-    .set_description("Require local RGW users to have unique email addresses")
-    .set_long_description(
-        "Enforce builtin user accounts to have unique email addresses.  This "
-	"setting is historical.  In future, non-enforcement of email address "
-        "uniqueness is likely to become the default."),
-
-    Option("rgw_log_http_headers", Option::TYPE_STR, Option::LEVEL_BASIC)
-    .set_default("")
-    .set_description("List of HTTP headers to log")
-    .set_long_description(
-        "A comma delimited list of HTTP headers to log when seen, ignores case (e.g., "
-        "http_x_forwarded_for)."),
-
-    Option("rgw_num_async_rados_threads", Option::TYPE_INT, Option::LEVEL_ADVANCED)
-    .set_default(32)
-    .set_description("Number of concurrent RADOS operations in multisite sync")
-    .set_long_description(
-        "The number of concurrent RADOS IO operations that will be triggered for handling "
-        "multisite sync operations. This includes control related work, and not the actual "
-        "sync operations."),
-
-    Option("rgw_md_notify_interval_msec", Option::TYPE_INT, Option::LEVEL_ADVANCED)
-    .set_default(200)
-    .set_description("Length of time to aggregate metadata changes")
-    .set_long_description(
-        "Length of time (in milliseconds) in which the master zone aggregates all the "
-        "metadata changes that occurred, before sending notifications to all the other "
-        "zones."),
-
-    Option("rgw_run_sync_thread", Option::TYPE_BOOL, Option::LEVEL_ADVANCED)
-    .set_default(true)
-    .set_description("Should run sync thread"),
-
-    Option("rgw_sync_lease_period", Option::TYPE_INT, Option::LEVEL_DEV)
-    .set_default(120)
-    .set_description(""),
-
-    Option("rgw_sync_log_trim_interval", Option::TYPE_INT, Option::LEVEL_ADVANCED)
-    .set_default(1200)
-    .set_description("Sync log trim interval")
-    .set_long_description(
-        "Time in seconds between attempts to trim sync logs."),
-
-    Option("rgw_sync_log_trim_max_buckets", Option::TYPE_INT, Option::LEVEL_ADVANCED)
-    .set_default(16)
-    .set_description("Maximum number of buckets to trim per interval")
-    .set_long_description("The maximum number of buckets to consider for bucket index log trimming each trim interval, regardless of the number of bucket index shards. Priority is given to buckets with the most sync activity over the last trim interval.")
-    .add_see_also("rgw_sync_log_trim_interval")
-    .add_see_also("rgw_sync_log_trim_min_cold_buckets")
-    .add_see_also("rgw_sync_log_trim_concurrent_buckets"),
-
-    Option("rgw_sync_log_trim_min_cold_buckets", Option::TYPE_INT, Option::LEVEL_ADVANCED)
-    .set_default(4)
-    .set_description("Minimum number of cold buckets to trim per interval")
-    .set_long_description("Of the `rgw_sync_log_trim_max_buckets` selected for bucket index log trimming each trim interval, at least this many of them must be 'cold' buckets. These buckets are selected in order from the list of all bucket instances, to guarantee that all buckets will be visited eventually.")
-    .add_see_also("rgw_sync_log_trim_interval")
-    .add_see_also("rgw_sync_log_trim_max_buckets")
-    .add_see_also("rgw_sync_log_trim_concurrent_buckets"),
-
-    Option("rgw_sync_log_trim_concurrent_buckets", Option::TYPE_INT, Option::LEVEL_ADVANCED)
-    .set_default(4)
-    .set_description("Maximum number of buckets to trim in parallel")
-    .add_see_also("rgw_sync_log_trim_interval")
-    .add_see_also("rgw_sync_log_trim_max_buckets")
-    .add_see_also("rgw_sync_log_trim_min_cold_buckets"),
-
-    Option("rgw_sync_data_inject_err_probability", Option::TYPE_FLOAT, Option::LEVEL_DEV)
-    .set_default(0)
-    .set_description(""),
-
-    Option("rgw_sync_meta_inject_err_probability", Option::TYPE_FLOAT, Option::LEVEL_DEV)
-    .set_default(0)
-    .set_description(""),
-
-    Option("rgw_sync_trace_history_size", Option::TYPE_SIZE, Option::LEVEL_ADVANCED)
-    .set_default(4096)
-    .set_description("Sync trace history size")
-    .set_long_description(
-      "Maximum number of complete sync trace entries to keep."),
-
-    Option("rgw_sync_trace_per_node_log_size", Option::TYPE_INT, Option::LEVEL_ADVANCED)
-    .set_default(32)
-    .set_description("Sync trace per-node log size")
-    .set_long_description(
-        "The number of log entries to keep per sync-trace node."),
-
-    Option("rgw_sync_trace_servicemap_update_interval", Option::TYPE_INT, Option::LEVEL_ADVANCED)
-    .set_default(10)
-    .set_description("Sync-trace service-map update interval")
-    .set_long_description(
-        "Number of seconds between service-map updates of sync-trace events."),
-
-    Option("rgw_period_push_interval", Option::TYPE_FLOAT, Option::LEVEL_ADVANCED)
-    .set_default(2)
-    .set_description("Period push interval")
-    .set_long_description(
-        "Number of seconds to wait before retrying 'period push' operation."),
-
-    Option("rgw_period_push_interval_max", Option::TYPE_FLOAT, Option::LEVEL_ADVANCED)
-    .set_default(30)
-    .set_description("Period push maximum interval")
-    .set_long_description(
-        "The max number of seconds to wait before retrying 'period push' after exponential "
-        "backoff."),
-
-    Option("rgw_safe_max_objects_per_shard", Option::TYPE_INT, Option::LEVEL_ADVANCED)
-    .set_default(100*1024)
-    .set_description("Safe number of objects per shard")
-    .set_long_description(
-        "This is the max number of objects per bucket index shard that RGW considers "
-        "safe. RGW will warn if it identifies a bucket where its per-shard count is "
-        "higher than a percentage of this number.")
-    .add_see_also("rgw_shard_warning_threshold"),
-
-    Option("rgw_shard_warning_threshold", Option::TYPE_FLOAT, Option::LEVEL_ADVANCED)
-    .set_default(90)
-    .set_description("Warn about max objects per shard")
-    .set_long_description(
-        "Warn if number of objects per shard in a specific bucket passed this percentage "
-        "of the safe number.")
-    .add_see_also("rgw_safe_max_objects_per_shard"),
-
-    Option("rgw_swift_versioning_enabled", Option::TYPE_BOOL, Option::LEVEL_ADVANCED)
-    .set_default(false)
-    .set_description("Enable Swift versioning"),
-
-    Option("rgw_swift_custom_header", Option::TYPE_STR, Option::LEVEL_ADVANCED)
-    .set_default("")
-    .set_description("Enable swift custom header")
-    .set_long_description(
-        "If not empty, specifies a name of HTTP header that can include custom data. When "
-        "uploading an object, if this header is passed RGW will store this header info "
-        "and it will be available when listing the bucket."),
-
-    Option("rgw_swift_need_stats", Option::TYPE_BOOL, Option::LEVEL_ADVANCED)
-    .set_default(true)
-    .set_description("Enable stats on bucket listing in Swift"),
-
-    Option("rgw_reshard_num_logs", Option::TYPE_UINT, Option::LEVEL_ADVANCED)
-    .set_default(16)
-    .set_min(1)
-    .set_description("")
-    .add_service("rgw"),
-
-    Option("rgw_reshard_bucket_lock_duration", Option::TYPE_UINT, Option::LEVEL_ADVANCED)
-    .set_default(360)
-    .set_min(30)
-    .set_description("Number of seconds the timeout on the reshard locks (bucket reshard lock and reshard log lock) are set to. As a reshard proceeds these locks can be renewed/extended. If too short, reshards cannot complete and will fail, causing a future reshard attempt. If too long a hung or crashed reshard attempt will keep the bucket locked for an extended period, not allowing RGW to detect the failed reshard attempt and recover.")
-    .add_tag("performance")
-    .add_service("rgw"),
-
-    Option("rgw_reshard_batch_size", Option::TYPE_UINT, Option::LEVEL_ADVANCED)
-    .set_default(64)
-    .set_min(8)
-    .set_description("Number of reshard entries to batch together before sending the operations to the CLS back-end")
-    .add_tag("performance")
-    .add_service("rgw"),
-
-    Option("rgw_reshard_max_aio", Option::TYPE_UINT, Option::LEVEL_ADVANCED)
-    .set_default(128)
-    .set_min(16)
-    .set_description("Maximum number of outstanding asynchronous I/O operations to allow at a time during resharding")
-    .add_tag("performance")
-    .add_service("rgw"),
-
-    Option("rgw_trust_forwarded_https", Option::TYPE_BOOL, Option::LEVEL_ADVANCED)
-    .set_default(false)
-    .set_description("Trust Forwarded and X-Forwarded-Proto headers")
-    .set_long_description(
-        "When a proxy in front of radosgw is used for ssl termination, radosgw "
-        "does not know whether incoming http connections are secure. Enable "
-        "this option to trust the Forwarded and X-Forwarded-Proto headers sent "
-        "by the proxy when determining whether the connection is secure. This "
-        "is required for some features, such as server side encryption. "
-        "(Never enable this setting if you do not have a trusted proxy in "
-        "front of radosgw, or else malicious users will be able to set these "
-        "headers in any request.)")
-    .add_see_also("rgw_crypt_require_ssl"),
-
-    Option("rgw_crypt_require_ssl", Option::TYPE_BOOL, Option::LEVEL_ADVANCED)
-    .set_default(true)
-    .set_description("Requests including encryption key headers must be sent over ssl"),
-
-    Option("rgw_crypt_default_encryption_key", Option::TYPE_STR, Option::LEVEL_DEV)
-    .set_default("")
-    .set_description(""),
-
-    Option("rgw_crypt_s3_kms_backend", Option::TYPE_STR, Option::LEVEL_ADVANCED)
-    .set_default("barbican")
-    .set_enum_allowed({"barbican", "vault", "testing", "kmip"})
-    .set_description(
-        "Where the SSE-KMS encryption keys are stored. Supported KMS "
-        "systems are OpenStack Barbican ('barbican', the default) and HashiCorp "
-        "Vault ('vault')."),
-
-    Option("rgw_crypt_s3_kms_encryption_keys", Option::TYPE_STR, Option::LEVEL_DEV)
-    .set_default("")
-    .set_description(""),
-
-    Option("rgw_crypt_vault_auth", Option::TYPE_STR, Option::LEVEL_ADVANCED)
-    .set_default("token")
-    .set_enum_allowed({"token", "agent"})
-    .set_description(
-        "Type of authentication method to be used with Vault. ")
-    .add_see_also({
-        "rgw_crypt_s3_kms_backend",
-        "rgw_crypt_vault_addr",
-        "rgw_crypt_vault_token_file"}),
-
-    Option("rgw_crypt_vault_token_file", Option::TYPE_STR, Option::LEVEL_ADVANCED)
-    .set_default("")
-    .set_description(
-        "If authentication method is 'token', provide a path to the token file, "
-        "which for security reasons should readable only by Rados Gateway.")
-    .add_see_also({
-      "rgw_crypt_s3_kms_backend",
-      "rgw_crypt_vault_auth",
-      "rgw_crypt_vault_addr"}),
-
-    Option("rgw_crypt_vault_addr", Option::TYPE_STR, Option::LEVEL_ADVANCED)
-    .set_default("")
-    .set_description("Vault server base address.")
-    .add_see_also({
-      "rgw_crypt_s3_kms_backend",
-      "rgw_crypt_vault_auth",
-      "rgw_crypt_vault_prefix"}),
-
-    Option("rgw_crypt_vault_prefix", Option::TYPE_STR, Option::LEVEL_ADVANCED)
-    .set_default("")
-    .set_description("Vault secret URL prefix, which can be used to restrict "
-                     "access to a particular subset of the Vault secret space.")
-    .add_see_also({
-      "rgw_crypt_s3_kms_backend",
-      "rgw_crypt_vault_addr",
-      "rgw_crypt_vault_auth"}),
-
-
-    Option("rgw_crypt_vault_secret_engine", Option::TYPE_STR, Option::LEVEL_ADVANCED)
-    .set_default("transit")
-    .set_description(
-        "Vault Secret Engine to be used to retrieve encryption keys.")
-    .add_see_also({
-      "rgw_crypt_s3_kms_backend",
-      "rgw_crypt_vault_auth",
-      "rgw_crypt_vault_addr"}),
-
-    Option("rgw_crypt_vault_namespace", Option::TYPE_STR, Option::LEVEL_ADVANCED)
-    .set_default("")
-    .set_description("Vault Namespace to be used to select your tenant")
-    .add_see_also({
-      "rgw_crypt_s3_kms_backend",
-      "rgw_crypt_vault_auth",
-      "rgw_crypt_vault_addr"}),
-
-    Option("rgw_crypt_kmip_addr", Option::TYPE_STR, Option::LEVEL_ADVANCED)
-    .set_default("")
-    .set_description("kmip server address"),
-
-    Option("rgw_crypt_kmip_ca_path", Option::TYPE_STR, Option::LEVEL_ADVANCED)
-    .set_default("")
-    .set_description("ca for kmip servers"),
-
-    Option("rgw_crypt_kmip_username", Option::TYPE_STR, Option::LEVEL_ADVANCED)
-    .set_default("")
-    .set_description("when authenticating via username"),
-
-    Option("rgw_crypt_kmip_password", Option::TYPE_STR, Option::LEVEL_ADVANCED)
-    .set_default("")
-    .set_description("optional w/ username"),
-
-    Option("rgw_crypt_kmip_client_cert", Option::TYPE_STR, Option::LEVEL_ADVANCED)
-    .set_default("")
-    .set_description("connect using client certificate"),
-
-    Option("rgw_crypt_kmip_client_key", Option::TYPE_STR, Option::LEVEL_ADVANCED)
-    .set_default("")
-    .set_description("connect using client certificate"),
-
-    Option("rgw_crypt_kmip_kms_key_template", Option::TYPE_STR, Option::LEVEL_ADVANCED)
-    .set_default("")
-    .set_description("sse-kms; kmip key names"),
-
-    Option("rgw_crypt_kmip_s3_key_template", Option::TYPE_STR, Option::LEVEL_ADVANCED)
-    .set_default("$keyid")
-    .set_description("sse-s3; kmip key template"),
-
-    Option("rgw_crypt_suppress_logs", Option::TYPE_BOOL, Option::LEVEL_ADVANCED)
-    .set_default(true)
-    .set_description("Suppress logs that might print client key"),
-
-    Option("rgw_list_bucket_min_readahead", Option::TYPE_INT, Option::LEVEL_ADVANCED)
-    .set_default(1000)
-    .set_description("Minimum number of entries to request from rados for bucket listing"),
-
-    Option("rgw_rest_getusage_op_compat", Option::TYPE_BOOL, Option::LEVEL_ADVANCED)
-    .set_default(false)
-    .set_description("REST GetUsage request backward compatibility"),
-
-    Option("rgw_torrent_flag", Option::TYPE_BOOL, Option::LEVEL_ADVANCED)
-    .set_default(false)
-    .set_description("When true, uploaded objects will calculate and store "
-                     "a SHA256 hash of object data so the object can be "
-                     "retrieved as a torrent file"),
-
-    Option("rgw_torrent_tracker", Option::TYPE_STR, Option::LEVEL_ADVANCED)
-    .set_default("")
-    .set_description("Torrent field announce and announce list"),
-
-    Option("rgw_torrent_createby", Option::TYPE_STR, Option::LEVEL_ADVANCED)
-    .set_default("")
-    .set_description("torrent field created by"),
-
-    Option("rgw_torrent_comment", Option::TYPE_STR, Option::LEVEL_ADVANCED)
-    .set_default("")
-    .set_description("Torrent field comment"),
-
-    Option("rgw_torrent_encoding", Option::TYPE_STR, Option::LEVEL_ADVANCED)
-    .set_default("")
-    .set_description("torrent field encoding"),
-
-    Option("rgw_data_notify_interval_msec", Option::TYPE_INT, Option::LEVEL_ADVANCED)
-    .set_default(200)
-    .set_description("data changes notification interval to followers"),
-
-    Option("rgw_torrent_origin", Option::TYPE_STR, Option::LEVEL_ADVANCED)
-    .set_default("")
-    .set_description("Torrent origin"),
-
-    Option("rgw_torrent_sha_unit", Option::TYPE_SIZE, Option::LEVEL_ADVANCED)
-    .set_default(512*1024)
-    .set_description(""),
-
-    Option("rgw_dynamic_resharding", Option::TYPE_BOOL, Option::LEVEL_BASIC)
-    .set_default(true)
-    .set_description("Enable dynamic resharding")
-    .set_long_description(
-        "If true, RGW will dynamicall increase the number of shards in buckets that have "
-        "a high number of objects per shard.")
-    .add_see_also("rgw_max_objs_per_shard")
-    .add_see_also("rgw_max_dynamic_shards"),
-
-    Option("rgw_max_objs_per_shard", Option::TYPE_UINT, Option::LEVEL_BASIC)
-    .set_default(100000)
-    .set_description("Max objects per shard for dynamic resharding")
-    .set_long_description(
-        "This is the max number of objects per bucket index shard that RGW will "
-        "allow with dynamic resharding. RGW will trigger an automatic reshard operation "
-        "on the bucket if it exceeds this number.")
-    .add_see_also("rgw_dynamic_resharding")
-    .add_see_also("rgw_max_dynamic_shards"),
-
-    Option("rgw_max_dynamic_shards", Option::TYPE_UINT, Option::LEVEL_ADVANCED)
-    .set_default(1999)
-    .set_min(1)
-    .set_description("Max shards that dynamic resharding can create")
-    .set_long_description(
-        "This is the maximum number of bucket index shards that dynamic "
-	"sharding is able to create on its own. This does not limit user "
-	"requested resharding. Ideally this value is a prime number.")
-    .add_see_also("rgw_dynamic_resharding")
-    .add_see_also("rgw_max_objs_per_shard"),
-
-    Option("rgw_reshard_thread_interval", Option::TYPE_UINT, Option::LEVEL_ADVANCED)
-    .set_default(10_min)
-    .set_min(10)
-    .set_description("Number of seconds between processing of reshard log entries"),
-
-    Option("rgw_cache_expiry_interval", Option::TYPE_UINT,
-	   Option::LEVEL_ADVANCED)
-    .set_default(15_min)
-    .set_description("Number of seconds before entries in the cache are "
-		     "assumed stale and re-fetched. Zero is never.")
-    .add_tag("performance")
-    .add_service("rgw")
-    .set_long_description("The Rados Gateway stores metadata and objects in "
-			  "an internal cache. This should be kept consistent "
-			  "by the OSD's relaying notify events between "
-			  "multiple watching RGW processes. In the event "
-			  "that this notification protocol fails, bounding "
-			  "the length of time that any data in the cache will "
-			  "be assumed valid will ensure that any RGW instance "
-			  "that falls out of sync will eventually recover. "
-			  "This seems to be an issue mostly for large numbers "
-			  "of RGW instances under heavy use. If you would like "
-			  "to turn off cache expiry, set this value to zero."),
-
-    Option("rgw_inject_notify_timeout_probability", Option::TYPE_FLOAT,
-	   Option::LEVEL_DEV)
-    .set_default(0)
-    .add_tag("fault injection")
-    .add_tag("testing")
-    .add_service("rgw")
-    .set_min_max(0.0, 1.0)
-    .set_description("Likelihood of ignoring a notify")
-    .set_long_description("This is the probability that the RGW cache will "
-			  "ignore a cache notify message. It exists to help "
-			  "with the development and testing of cache "
-			  "consistency and recovery improvements. Please "
-			  "do not set it in a production cluster, as it "
-			  "actively causes failures. Set this to a floating "
-			  "point value between 0 and 1."),
-    Option("rgw_max_notify_retries", Option::TYPE_UINT,
-	   Option::LEVEL_ADVANCED)
-    .set_default(3)
-    .add_tag("error recovery")
-    .add_service("rgw")
-    .set_description("Number of attempts to notify peers before giving up.")
-    .set_long_description("The number of times we will attempt to update "
-			  "a peer's cache in the event of error before giving "
-			  "up. This is unlikely to be an issue unless your "
-			  "cluster is very heavily loaded. Beware that "
-			  "increasing this value may cause some operations to "
-			  "take longer in exceptional cases and thus may, "
-			  "rarely, cause clients to time out."),
-    Option("rgw_sts_entry", Option::TYPE_STR, Option::LEVEL_ADVANCED)
-    .set_default("sts")
-    .set_description("STS URL prefix")
-    .set_long_description("URL path prefix for internal STS requests."),
-
-    Option("rgw_sts_key", Option::TYPE_STR, Option::LEVEL_ADVANCED)
-    .set_default("sts")
-    .set_description("STS Key")
-    .set_long_description("Key used for encrypting/ decrypting session token."),
-
-    Option("rgw_s3_auth_use_sts", Option::TYPE_BOOL, Option::LEVEL_ADVANCED)
-    .set_default(false)
-    .set_description("Should S3 authentication use STS."),
-
-    Option("rgw_sts_max_session_duration", Option::TYPE_UINT, Option::LEVEL_ADVANCED)
-    .set_default(43200)
-    .set_description("Session token max duration")
-    .set_long_description("Max duration in seconds for which the session token is valid."),
-
-    Option("rgw_sts_min_session_duration", Option::TYPE_UINT, Option::LEVEL_ADVANCED)
-    .set_default(900)
-    .set_description("Minimum allowed duration of a session"),
-
-    Option("rgw_max_listing_results", Option::TYPE_UINT,
-	   Option::LEVEL_ADVANCED)
-    .set_default(1000)
-    .set_min_max(1, 100000)
-    .add_service("rgw")
-    .set_description("Upper bound on results in listing operations, ListBucket max-keys")
-    .set_long_description("This caps the maximum permitted value for listing-like operations in RGW S3. "
-			  "Affects ListBucket(max-keys), "
-			  "ListBucketVersions(max-keys), "
-			  "ListBucketMultipartUploads(max-uploads), "
-			  "ListMultipartUploadParts(max-parts)"),
-
-    Option("rgw_sts_token_introspection_url", Option::TYPE_STR, Option::LEVEL_ADVANCED)
-    .set_default("")
-    .set_description("STS Web Token introspection URL")
-    .set_long_description("URL for introspecting an STS Web Token."),
-
-    Option("rgw_sts_client_id", Option::TYPE_STR, Option::LEVEL_ADVANCED)
-    .set_default("")
-    .set_description("Client Id")
-    .set_long_description("Client Id needed for introspecting a Web Token."),
-
-    Option("rgw_sts_client_secret", Option::TYPE_STR, Option::LEVEL_ADVANCED)
-    .set_default("")
-    .set_description("Client Secret")
-    .set_long_description("Client Secret needed for introspecting a Web Token."),
-
-    Option("rgw_max_concurrent_requests", Option::TYPE_INT, Option::LEVEL_BASIC)
-    .set_default(1024)
-    .set_description("Maximum number of concurrent HTTP requests.")
-    .set_long_description(
-        "Maximum number of concurrent HTTP requests that the beast frontend "
-        "will process. Tuning this can help to limit memory usage under heavy "
-        "load.")
-    .add_tag("performance")
-    .add_see_also("rgw_frontends"),
-
-    Option("rgw_scheduler_type", Option::TYPE_STR, Option::LEVEL_ADVANCED)
-    .set_default("throttler")
-    .set_description("Set the type of dmclock scheduler, defaults to throttler "
-		     "Other valid values are dmclock which is experimental"),
-
-    Option("rgw_dmclock_admin_res", Option::TYPE_FLOAT, Option::LEVEL_ADVANCED)
-    .set_default(100.0)
-    .set_description("mclock reservation for admin requests")
-    .add_see_also("rgw_dmclock_admin_wgt")
-    .add_see_also("rgw_dmclock_admin_lim"),
-
-    Option("rgw_dmclock_admin_wgt", Option::TYPE_FLOAT, Option::LEVEL_ADVANCED)
-    .set_default(100.0)
-    .set_description("mclock weight for admin requests")
-    .add_see_also("rgw_dmclock_admin_res")
-    .add_see_also("rgw_dmclock_admin_lim"),
-
-    Option("rgw_dmclock_admin_lim", Option::TYPE_FLOAT, Option::LEVEL_ADVANCED)
-    .set_default(0.0)
-    .set_description("mclock limit for admin requests")
-    .add_see_also("rgw_dmclock_admin_res")
-    .add_see_also("rgw_dmclock_admin_wgt"),
-
-    Option("rgw_dmclock_auth_res", Option::TYPE_FLOAT, Option::LEVEL_ADVANCED)
-    .set_default(200.0)
-    .set_description("mclock reservation for object data requests")
-    .add_see_also("rgw_dmclock_auth_wgt")
-    .add_see_also("rgw_dmclock_auth_lim"),
-
-    Option("rgw_dmclock_auth_wgt", Option::TYPE_FLOAT, Option::LEVEL_ADVANCED)
-    .set_default(100.0)
-    .set_description("mclock weight for object data requests")
-    .add_see_also("rgw_dmclock_auth_res")
-    .add_see_also("rgw_dmclock_auth_lim"),
-
-    Option("rgw_dmclock_auth_lim", Option::TYPE_FLOAT, Option::LEVEL_ADVANCED)
-    .set_default(0.0)
-    .set_description("mclock limit for object data requests")
-    .add_see_also("rgw_dmclock_auth_res")
-    .add_see_also("rgw_dmclock_auth_wgt"),
-
-    Option("rgw_dmclock_data_res", Option::TYPE_FLOAT, Option::LEVEL_ADVANCED)
-    .set_default(500.0)
-    .set_description("mclock reservation for object data requests")
-    .add_see_also("rgw_dmclock_data_wgt")
-    .add_see_also("rgw_dmclock_data_lim"),
-
-    Option("rgw_dmclock_data_wgt", Option::TYPE_FLOAT, Option::LEVEL_ADVANCED)
-    .set_default(500.0)
-    .set_description("mclock weight for object data requests")
-    .add_see_also("rgw_dmclock_data_res")
-    .add_see_also("rgw_dmclock_data_lim"),
-
-    Option("rgw_dmclock_data_lim", Option::TYPE_FLOAT, Option::LEVEL_ADVANCED)
-    .set_default(0.0)
-    .set_description("mclock limit for object data requests")
-    .add_see_also("rgw_dmclock_data_res")
-    .add_see_also("rgw_dmclock_data_wgt"),
-
-    Option("rgw_dmclock_metadata_res", Option::TYPE_FLOAT, Option::LEVEL_ADVANCED)
-    .set_default(500.0)
-    .set_description("mclock reservation for metadata requests")
-    .add_see_also("rgw_dmclock_metadata_wgt")
-    .add_see_also("rgw_dmclock_metadata_lim"),
-
-    Option("rgw_dmclock_metadata_wgt", Option::TYPE_FLOAT, Option::LEVEL_ADVANCED)
-    .set_default(500.0)
-    .set_description("mclock weight for metadata requests")
-    .add_see_also("rgw_dmclock_metadata_res")
-    .add_see_also("rgw_dmclock_metadata_lim"),
-
-    Option("rgw_dmclock_metadata_lim", Option::TYPE_FLOAT, Option::LEVEL_ADVANCED)
-    .set_default(0.0)
-    .set_description("mclock limit for metadata requests")
-    .add_see_also("rgw_dmclock_metadata_res")
-    .add_see_also("rgw_dmclock_metadata_wgt"),
-
-   Option("rgw_default_data_log_backing", Option::TYPE_STR, Option::LEVEL_ADVANCED)
-    .set_default("fifo")
-    .set_enum_allowed( { "fifo", "omap" } )
-    .set_description("Default backing store for the RGW data sync log")
-    .set_long_description(
-        "Whether to use the older OMAP backing store or the high performance "
-	"FIFO based backing store by default. This only covers the creation of "
-	"the log on startup if none exists."),
-
-   Option("rgw_luarocks_location", Option::TYPE_STR, Option::LEVEL_ADVANCED)
-     .set_flag(Option::FLAG_STARTUP)
-#ifdef WITH_RADOSGW_LUA_PACKAGES
-    .set_default("/tmp/luarocks")
-#else
-    // if set to empty string, system default luarocks package location (if exist) will be used
-    .set_default("")
-#endif
-    .set_description("Directory where luarocks install packages from allowlist"),
-  });
-}
-
-static std::vector<Option> get_rbd_options() {
-  return std::vector<Option>({
-    Option("rbd_default_pool", Option::TYPE_STR, Option::LEVEL_ADVANCED)
-    .set_default("rbd")
-    .set_description("default pool for storing new images")
-    .set_validator([](std::string *value, std::string *error_message){
-      std::regex pattern("^[^@/]+$");
-      if (!std::regex_match (*value, pattern)) {
-        *value = "rbd";
-        *error_message = "invalid RBD default pool, resetting to 'rbd'";
-      }
-      return 0;
-    }),
-
-    Option("rbd_default_data_pool", Option::TYPE_STR, Option::LEVEL_ADVANCED)
-    .set_default("")
-    .set_description("default pool for storing data blocks for new images")
-    .set_validator([](std::string *value, std::string *error_message){
-      std::regex pattern("^[^@/]*$");
-      if (!std::regex_match (*value, pattern)) {
-        *value = "";
-        *error_message = "ignoring invalid RBD data pool";
-      }
-      return 0;
-    }),
-
-    Option("rbd_default_features", Option::TYPE_STR, Option::LEVEL_ADVANCED)
-    .set_default("layering,exclusive-lock,object-map,fast-diff,deep-flatten")
-    .set_description("default v2 image features for new images")
-    .set_long_description(
-        "RBD features are only applicable for v2 images. This setting accepts "
-        "either an integer bitmask value or comma-delimited string of RBD "
-        "feature names. This setting is always internally stored as an integer "
-        "bitmask value. The mapping between feature bitmask value and feature "
-        "name is as follows: +1 -> layering, +2 -> striping, "
-        "+4 -> exclusive-lock, +8 -> object-map, +16 -> fast-diff, "
-        "+32 -> deep-flatten, +64 -> journaling, +128 -> data-pool")
-    .set_flag(Option::FLAG_RUNTIME)
-    .set_validator([](std::string *value, std::string *error_message) {
-	ostringstream ss;
-	uint64_t features = librbd::rbd_features_from_string(*value, &ss);
-	// Leave this in integer form to avoid breaking Cinder.  Someday
-	// we would like to present this in string form instead...
-	*value = stringify(features);
-	if (ss.str().size()) {
-	  return -EINVAL;
-	}
-	return 0;
-      }),
-
-    Option("rbd_op_threads", Option::TYPE_UINT, Option::LEVEL_ADVANCED)
-    .set_default(1)
-    .set_description("number of threads to utilize for internal processing"),
-
-    Option("rbd_op_thread_timeout", Option::TYPE_UINT, Option::LEVEL_ADVANCED)
-    .set_default(60)
-    .set_description("time in seconds for detecting a hung thread"),
-
-    Option("rbd_disable_zero_copy_writes", Option::TYPE_BOOL, Option::LEVEL_ADVANCED)
-    .set_default(true)
-    .set_description("Disable the use of zero-copy writes to ensure unstable "
-                     "writes from clients cannot cause a CRC mismatch"),
-
-    Option("rbd_non_blocking_aio", Option::TYPE_BOOL, Option::LEVEL_ADVANCED)
-    .set_default(true)
-    .set_description("process AIO ops from a dispatch thread to prevent blocking"),
-
-    Option("rbd_cache", Option::TYPE_BOOL, Option::LEVEL_ADVANCED)
-    .set_default(true)
-    .set_description("whether to enable caching (writeback unless rbd_cache_max_dirty is 0)"),
-
-    Option("rbd_cache_policy", Option::TYPE_STR, Option::LEVEL_ADVANCED)
-    .set_enum_allowed({"writethrough", "writeback", "writearound"})
-    .set_default("writearound")
-    .set_description("cache policy for handling writes."),
-
-    Option("rbd_cache_writethrough_until_flush", Option::TYPE_BOOL, Option::LEVEL_ADVANCED)
-    .set_default(true)
-    .set_description("whether to make writeback caching writethrough until "
-                     "flush is called, to be sure the user of librbd will send "
-                     "flushes so that writeback is safe"),
-
-    Option("rbd_cache_size", Option::TYPE_SIZE, Option::LEVEL_ADVANCED)
-    .set_default(32_M)
-    .set_description("cache size in bytes"),
-
-    Option("rbd_cache_max_dirty", Option::TYPE_SIZE, Option::LEVEL_ADVANCED)
-    .set_default(24_M)
-    .set_description("dirty limit in bytes - set to 0 for write-through caching"),
-
-    Option("rbd_cache_target_dirty", Option::TYPE_SIZE, Option::LEVEL_ADVANCED)
-    .set_default(16_M)
-    .set_description("target dirty limit in bytes"),
-
-    Option("rbd_cache_max_dirty_age", Option::TYPE_FLOAT, Option::LEVEL_ADVANCED)
-    .set_default(1.0)
-    .set_description("seconds in cache before writeback starts"),
-
-    Option("rbd_cache_max_dirty_object", Option::TYPE_UINT, Option::LEVEL_ADVANCED)
-    .set_default(0)
-    .set_description("dirty limit for objects - set to 0 for auto calculate from rbd_cache_size"),
-
-    Option("rbd_cache_block_writes_upfront", Option::TYPE_BOOL, Option::LEVEL_ADVANCED)
-    .set_default(false)
-    .set_description("whether to block writes to the cache before the aio_write call completes"),
-
-    Option("rbd_parent_cache_enabled", Option::TYPE_BOOL, Option::LEVEL_ADVANCED)
-    .set_default(false)
-    .set_description("whether to enable rbd shared ro cache"),
-
-    Option("rbd_concurrent_management_ops", Option::TYPE_UINT, Option::LEVEL_ADVANCED)
-    .set_default(10)
-    .set_min(1)
-    .set_description("how many operations can be in flight for a management operation like deleting or resizing an image"),
-
-    Option("rbd_balance_snap_reads", Option::TYPE_BOOL, Option::LEVEL_ADVANCED)
-    .set_default(false)
-    .set_description("distribute snap read requests to random OSD"),
-
-    Option("rbd_localize_snap_reads", Option::TYPE_BOOL, Option::LEVEL_ADVANCED)
-    .set_default(false)
-    .set_description("localize snap read requests to closest OSD"),
-
-    Option("rbd_balance_parent_reads", Option::TYPE_BOOL, Option::LEVEL_ADVANCED)
-    .set_default(false)
-    .set_description("distribute parent read requests to random OSD"),
-
-    Option("rbd_localize_parent_reads", Option::TYPE_BOOL, Option::LEVEL_ADVANCED)
-    .set_default(false)
-    .set_description("localize parent requests to closest OSD"),
-
-    Option("rbd_sparse_read_threshold_bytes", Option::TYPE_SIZE,
-           Option::LEVEL_ADVANCED)
-    .set_default(64_K)
-    .set_description("threshold for issuing a sparse-read")
-    .set_long_description("minimum number of sequential bytes to read against "
-                          "an object before issuing a sparse-read request to "
-                          "the cluster. 0 implies it must be a full object read "
-                          "to issue a sparse-read, 1 implies always use "
-                          "sparse-read, and any value larger than the maximum "
-                          "object size will disable sparse-read for all "
-                          "requests"),
-
-    Option("rbd_readahead_trigger_requests", Option::TYPE_UINT, Option::LEVEL_ADVANCED)
-    .set_default(10)
-    .set_description("number of sequential requests necessary to trigger readahead"),
-
-    Option("rbd_readahead_max_bytes", Option::TYPE_SIZE, Option::LEVEL_ADVANCED)
-    .set_default(512_K)
-    .set_description("set to 0 to disable readahead"),
-
-    Option("rbd_readahead_disable_after_bytes", Option::TYPE_SIZE, Option::LEVEL_ADVANCED)
-    .set_default(50_M)
-    .set_description("how many bytes are read in total before readahead is disabled"),
-
-    Option("rbd_clone_copy_on_read", Option::TYPE_BOOL, Option::LEVEL_ADVANCED)
-    .set_default(false)
-    .set_description("copy-up parent image blocks to clone upon read request"),
-
-    Option("rbd_blocklist_on_break_lock", Option::TYPE_BOOL, Option::LEVEL_ADVANCED)
-    .set_default(true)
-    .set_description("whether to blocklist clients whose lock was broken"),
-
-    Option("rbd_blocklist_expire_seconds", Option::TYPE_UINT, Option::LEVEL_ADVANCED)
-    .set_default(0)
-    .set_description("number of seconds to blocklist - set to 0 for OSD default"),
-
-    Option("rbd_request_timed_out_seconds", Option::TYPE_UINT, Option::LEVEL_ADVANCED)
-    .set_default(30)
-    .set_description("number of seconds before maintenance request times out"),
-
-    Option("rbd_skip_partial_discard", Option::TYPE_BOOL, Option::LEVEL_ADVANCED)
-    .set_default(true)
-    .set_description("skip discard (zero) of unaligned extents within an object"),
-
-    Option("rbd_discard_granularity_bytes", Option::TYPE_UINT,
-           Option::LEVEL_ADVANCED)
-    .set_default(64_K)
-    .set_min_max(4_K, 32_M)
-    .set_validator([](std::string *value, std::string *error_message){
-        uint64_t f = strict_si_cast<uint64_t>(value->c_str(), error_message);
-        if (!error_message->empty()) {
-          return -EINVAL;
-        } else if (!isp2(f)) {
-          *error_message = "value must be a power of two";
-          return -EINVAL;
-        }
-        return 0;
-      })
-    .set_description("minimum aligned size of discard operations"),
-
-    Option("rbd_enable_alloc_hint", Option::TYPE_BOOL, Option::LEVEL_ADVANCED)
-    .set_default(true)
-    .set_description("when writing a object, it will issue a hint to osd backend to indicate the expected size object need"),
-
-    Option("rbd_compression_hint", Option::TYPE_STR, Option::LEVEL_BASIC)
-    .set_enum_allowed({"none", "compressible", "incompressible"})
-    .set_default("none")
-    .set_description("Compression hint to send to the OSDs during writes")
-    .set_flag(Option::FLAG_RUNTIME),
-
-    Option("rbd_read_from_replica_policy", Option::TYPE_STR, Option::LEVEL_BASIC)
-    .set_enum_allowed({"default", "balance", "localize"})
-    .set_default("default")
-    .set_description("Read replica policy send to the OSDS during reads")
-    .set_flag(Option::FLAG_RUNTIME),
-
-    Option("rbd_tracing", Option::TYPE_BOOL, Option::LEVEL_ADVANCED)
-    .set_default(false)
-    .set_description("true if LTTng-UST tracepoints should be enabled"),
-
-    Option("rbd_blkin_trace_all", Option::TYPE_BOOL, Option::LEVEL_ADVANCED)
-    .set_default(false)
-    .set_description("create a blkin trace for all RBD requests"),
-
-    Option("rbd_validate_pool", Option::TYPE_BOOL, Option::LEVEL_ADVANCED)
-    .set_default(true)
-    .set_description("validate empty pools for RBD compatibility"),
-
-    Option("rbd_validate_names", Option::TYPE_BOOL, Option::LEVEL_ADVANCED)
-    .set_default(true)
-    .set_description("validate new image names for RBD compatibility"),
-
-    Option("rbd_invalidate_object_map_on_timeout", Option::TYPE_BOOL, Option::LEVEL_DEV)
-    .set_default(true)
-    .set_description("true if object map should be invalidated when load or update timeout"),
-
-    Option("rbd_auto_exclusive_lock_until_manual_request", Option::TYPE_BOOL, Option::LEVEL_ADVANCED)
-    .set_default(true)
-    .set_description("automatically acquire/release exclusive lock until it is explicitly requested"),
-
-    Option("rbd_move_to_trash_on_remove", Option::TYPE_BOOL, Option::LEVEL_BASIC)
-    .set_default(false)
-    .set_description("automatically move images to the trash when deleted"),
-
-    Option("rbd_move_to_trash_on_remove_expire_seconds", Option::TYPE_UINT, Option::LEVEL_BASIC)
-    .set_default(0)
-    .set_description("default number of seconds to protect deleted images in the trash"),
-
-    Option("rbd_move_parent_to_trash_on_remove", Option::TYPE_BOOL, Option::LEVEL_BASIC)
-    .set_default(false)
-    .set_description("move parent with clone format v2 children to the trash when deleted"),
-
-    Option("rbd_mirroring_resync_after_disconnect", Option::TYPE_BOOL, Option::LEVEL_ADVANCED)
-    .set_default(false)
-    .set_description("automatically start image resync after mirroring is disconnected due to being laggy"),
-
-    Option("rbd_mirroring_delete_delay", Option::TYPE_UINT, Option::LEVEL_ADVANCED)
-    .set_default(0)
-    .set_description("time-delay in seconds for rbd-mirror delete propagation"),
-
-    Option("rbd_mirroring_replay_delay", Option::TYPE_UINT, Option::LEVEL_ADVANCED)
-    .set_default(0)
-    .set_description("time-delay in seconds for rbd-mirror asynchronous replication"),
-
-    Option("rbd_mirroring_max_mirroring_snapshots", Option::TYPE_UINT, Option::LEVEL_ADVANCED)
-    .set_default(3)
-    .set_min(3)
-    .set_description("mirroring snapshots limit"),
-
-    Option("rbd_default_format", Option::TYPE_UINT, Option::LEVEL_ADVANCED)
-    .set_default(2)
-    .set_description("default image format for new images"),
-
-    Option("rbd_default_order", Option::TYPE_UINT, Option::LEVEL_ADVANCED)
-    .set_default(22)
-    .set_description("default order (data block object size) for new images"),
-
-    Option("rbd_default_stripe_count", Option::TYPE_UINT, Option::LEVEL_ADVANCED)
-    .set_default(0)
-    .set_description("default stripe count for new images"),
-
-    Option("rbd_default_stripe_unit", Option::TYPE_SIZE, Option::LEVEL_ADVANCED)
-    .set_default(0)
-    .set_description("default stripe width for new images"),
-
-    Option("rbd_default_map_options", Option::TYPE_STR, Option::LEVEL_ADVANCED)
-    .set_default("")
-    .set_description("default krbd map options"),
-
-    Option("rbd_default_clone_format", Option::TYPE_STR, Option::LEVEL_ADVANCED)
-    .set_enum_allowed({"1", "2", "auto"})
-    .set_default("auto")
-    .set_description("default internal format for handling clones")
-    .set_long_description("This sets the internal format for tracking cloned "
-                          "images. The setting of '1' requires attaching to "
-                          "protected snapshots that cannot be removed until "
-                          "the clone is removed/flattened. The setting of '2' "
-                          "will allow clones to be attached to any snapshot "
-                          "and permits removing in-use parent snapshots but "
-                          "requires Mimic or later clients. The default "
-                          "setting of 'auto' will use the v2 format if the "
-                          "cluster is configured to require mimic or later "
-                          "clients.")
-    .set_flag(Option::FLAG_RUNTIME),
-
-    Option("rbd_journal_order", Option::TYPE_UINT, Option::LEVEL_ADVANCED)
-    .set_min_max(12, 26)
-    .set_default(24)
-    .set_description("default order (object size) for journal data objects"),
-
-    Option("rbd_journal_splay_width", Option::TYPE_UINT, Option::LEVEL_ADVANCED)
-    .set_default(4)
-    .set_description("number of active journal objects"),
-
-    Option("rbd_journal_commit_age", Option::TYPE_FLOAT, Option::LEVEL_ADVANCED)
-    .set_default(5)
-    .set_description("commit time interval, seconds"),
-
-    Option("rbd_journal_object_writethrough_until_flush", Option::TYPE_BOOL, Option::LEVEL_ADVANCED)
-    .set_default(true)
-    .set_description("when enabled, the rbd_journal_object_flush* configuration "
-                     "options are ignored until the first flush so that batched "
-                     "journal IO is known to be safe for consistency"),
-
-    Option("rbd_journal_object_flush_interval", Option::TYPE_UINT, Option::LEVEL_ADVANCED)
-    .set_default(0)
-    .set_description("maximum number of pending commits per journal object"),
-
-    Option("rbd_journal_object_flush_bytes", Option::TYPE_SIZE, Option::LEVEL_ADVANCED)
-    .set_default(1_M)
-    .set_description("maximum number of pending bytes per journal object"),
-
-    Option("rbd_journal_object_flush_age", Option::TYPE_FLOAT, Option::LEVEL_ADVANCED)
-    .set_default(0)
-    .set_description("maximum age (in seconds) for pending commits"),
-
-    Option("rbd_journal_object_max_in_flight_appends", Option::TYPE_UINT, Option::LEVEL_ADVANCED)
-    .set_default(0)
-    .set_description("maximum number of in-flight appends per journal object"),
-
-    Option("rbd_journal_pool", Option::TYPE_STR, Option::LEVEL_ADVANCED)
-    .set_default("")
-    .set_description("pool for journal objects"),
-
-    Option("rbd_journal_max_payload_bytes", Option::TYPE_SIZE, Option::LEVEL_ADVANCED)
-    .set_default(16384)
-    .set_description("maximum journal payload size before splitting"),
-
-    Option("rbd_journal_max_concurrent_object_sets", Option::TYPE_UINT, Option::LEVEL_ADVANCED)
-    .set_default(0)
-    .set_description("maximum number of object sets a journal client can be behind before it is automatically unregistered"),
-
-    Option("rbd_qos_iops_limit", Option::TYPE_UINT, Option::LEVEL_ADVANCED)
-    .set_default(0)
-    .set_description("the desired limit of IO operations per second"),
-
-    Option("rbd_qos_bps_limit", Option::TYPE_UINT, Option::LEVEL_ADVANCED)
-    .set_default(0)
-    .set_description("the desired limit of IO bytes per second"),
-
-    Option("rbd_qos_read_iops_limit", Option::TYPE_UINT, Option::LEVEL_ADVANCED)
-    .set_default(0)
-    .set_description("the desired limit of read operations per second"),
-
-    Option("rbd_qos_write_iops_limit", Option::TYPE_UINT, Option::LEVEL_ADVANCED)
-    .set_default(0)
-    .set_description("the desired limit of write operations per second"),
-
-    Option("rbd_qos_read_bps_limit", Option::TYPE_UINT, Option::LEVEL_ADVANCED)
-    .set_default(0)
-    .set_description("the desired limit of read bytes per second"),
-
-    Option("rbd_qos_write_bps_limit", Option::TYPE_UINT, Option::LEVEL_ADVANCED)
-    .set_default(0)
-    .set_description("the desired limit of write bytes per second"),
-
-    Option("rbd_qos_iops_burst", Option::TYPE_UINT, Option::LEVEL_ADVANCED)
-    .set_default(0)
-    .set_description("the desired burst limit of IO operations"),
-
-    Option("rbd_qos_bps_burst", Option::TYPE_UINT, Option::LEVEL_ADVANCED)
-    .set_default(0)
-    .set_description("the desired burst limit of IO bytes"),
-
-    Option("rbd_qos_read_iops_burst", Option::TYPE_UINT, Option::LEVEL_ADVANCED)
-    .set_default(0)
-    .set_description("the desired burst limit of read operations"),
-
-    Option("rbd_qos_write_iops_burst", Option::TYPE_UINT, Option::LEVEL_ADVANCED)
-    .set_default(0)
-    .set_description("the desired burst limit of write operations"),
-
-    Option("rbd_qos_read_bps_burst", Option::TYPE_UINT, Option::LEVEL_ADVANCED)
-    .set_default(0)
-    .set_description("the desired burst limit of read bytes"),
-
-    Option("rbd_qos_write_bps_burst", Option::TYPE_UINT, Option::LEVEL_ADVANCED)
-    .set_default(0)
-    .set_description("the desired burst limit of write bytes"),
-
-    Option("rbd_qos_iops_burst_seconds", Option::TYPE_UINT, Option::LEVEL_ADVANCED)
-    .set_default(1)
-    .set_min(1)
-    .set_description("the desired burst duration in seconds of IO operations"),
-
-    Option("rbd_qos_bps_burst_seconds", Option::TYPE_UINT, Option::LEVEL_ADVANCED)
-    .set_default(1)
-    .set_min(1)
-    .set_description("the desired burst duration in seconds of IO bytes"),
-
-    Option("rbd_qos_read_iops_burst_seconds", Option::TYPE_UINT, Option::LEVEL_ADVANCED)
-    .set_default(1)
-    .set_min(1)
-    .set_description("the desired burst duration in seconds of read operations"),
-
-    Option("rbd_qos_write_iops_burst_seconds", Option::TYPE_UINT, Option::LEVEL_ADVANCED)
-    .set_default(1)
-    .set_min(1)
-    .set_description("the desired burst duration in seconds of write operations"),
-
-    Option("rbd_qos_read_bps_burst_seconds", Option::TYPE_UINT, Option::LEVEL_ADVANCED)
-    .set_default(1)
-    .set_min(1)
-    .set_description("the desired burst duration in seconds of read bytes"),
-
-    Option("rbd_qos_write_bps_burst_seconds", Option::TYPE_UINT, Option::LEVEL_ADVANCED)
-    .set_default(1)
-    .set_min(1)
-    .set_description("the desired burst duration in seconds of write bytes"),
-
-    Option("rbd_qos_schedule_tick_min", Option::TYPE_UINT, Option::LEVEL_ADVANCED)
-    .set_default(50)
-    .set_min(1)
-    .set_description("minimum schedule tick (in milliseconds) for QoS"),
-
-    Option("rbd_qos_exclude_ops", Option::TYPE_STR, Option::LEVEL_ADVANCED)
-    .set_default("")
-    .set_description("optionally exclude ops from QoS")
-    .set_long_description(
-        "Optionally exclude ops from QoS. This setting accepts either "
-        "an integer bitmask value or comma-delimited string of op "
-        "names. This setting is always internally stored as an integer "
-        "bitmask value. The mapping between op bitmask value and op "
-        "name is as follows: +1 -> read, +2 -> write, +4 -> discard, "
-        "+8 -> write_same, +16 -> compare_and_write")
-    .set_flag(Option::FLAG_RUNTIME)
-    .set_validator([](std::string *value, std::string *error_message) {
-        ostringstream ss;
-        uint64_t exclude_ops = librbd::io::rbd_io_operations_from_string(*value, &ss);
-        // Leave this in integer form to avoid breaking Cinder.  Someday
-        // we would like to present this in string form instead...
-        *value = stringify(exclude_ops);
-        if (ss.str().size()) {
-          return -EINVAL;
-        }
-        return 0;
-    }),
-
-    Option("rbd_discard_on_zeroed_write_same", Option::TYPE_BOOL, Option::LEVEL_ADVANCED)
-    .set_default(true)
-    .set_description("discard data on zeroed write same instead of writing zero"),
-
-    Option("rbd_mtime_update_interval", Option::TYPE_UINT, Option::LEVEL_ADVANCED)
-    .set_default(60)
-    .set_min(0)
-    .set_description("RBD Image modify timestamp refresh interval. Set to 0 to disable modify timestamp update."),
-
-    Option("rbd_atime_update_interval", Option::TYPE_UINT, Option::LEVEL_ADVANCED)
-    .set_default(60)
-    .set_min(0)
-    .set_description("RBD Image access timestamp refresh interval. Set to 0 to disable access timestamp update."),
-
-    Option("rbd_io_scheduler", Option::TYPE_STR, Option::LEVEL_ADVANCED)
-    .set_default("simple")
-    .set_enum_allowed({"none", "simple"})
-    .set_description("RBD IO scheduler"),
-
-    Option("rbd_io_scheduler_simple_max_delay", Option::TYPE_UINT, Option::LEVEL_ADVANCED)
-    .set_default(0)
-    .set_min(0)
-    .set_description("maximum io delay (in milliseconds) for simple io scheduler (if set to 0 dalay is calculated based on latency stats)"),
-
-    Option("rbd_persistent_cache_mode", Option::TYPE_STR, Option::LEVEL_ADVANCED)
-    .set_default("disabled")
-    .set_enum_allowed({"disabled", "rwl", "ssd"})
-    .set_description("enable persistent write back cache for this volume"),
-
-    Option("rbd_persistent_cache_log_periodic_stats", Option::TYPE_BOOL, Option::LEVEL_ADVANCED)
-    .set_default(false)
-    .set_description("emit periodic perf stats to debug log"),
-
-    Option("rbd_persistent_cache_size", Option::TYPE_UINT, Option::LEVEL_ADVANCED)
-    .set_default(1073741824)
-    .set_min(1073741824)
-    .set_description("size of the persistent write back cache for this volume"),
-
-    Option("rbd_persistent_cache_path", Option::TYPE_STR, Option::LEVEL_ADVANCED)
-    .set_default("/tmp")
-    .set_description("location of the persistent write back cache in a DAX-enabled filesystem on persistent memory"),
-
-    Option("rbd_quiesce_notification_attempts", Option::TYPE_UINT, Option::LEVEL_DEV)
-    .set_default(10)
-    .set_min(1)
-    .set_description("the number of quiesce notification attempts"),
-
-    Option("rbd_default_snapshot_quiesce_mode", Option::TYPE_STR, Option::LEVEL_ADVANCED)
-    .set_default("required")
-    .set_enum_allowed({"required", "ignore-error", "skip"})
-    .set_description("default snapshot quiesce mode"),
-
-    Option("rbd_plugins", Option::TYPE_STR, Option::LEVEL_ADVANCED)
-    .set_default("")
-    .set_description("comma-delimited list of librbd plugins to enable"),
-
-    Option("rbd_config_pool_override_update_timestamp", Option::TYPE_UINT,
-           Option::LEVEL_DEV)
-    .set_default(0)
-    .set_description("timestamp of last update to pool-level config overrides"),
-
-  });
-}
-
-static std::vector<Option> get_rbd_mirror_options() {
-  return std::vector<Option>({
-    Option("rbd_mirror_journal_commit_age", Option::TYPE_FLOAT, Option::LEVEL_ADVANCED)
-    .set_default(5)
-    .set_description("commit time interval, seconds"),
-
-    Option("rbd_mirror_journal_poll_age", Option::TYPE_FLOAT, Option::LEVEL_ADVANCED)
-    .set_default(5)
-    .set_description("maximum age (in seconds) between successive journal polls"),
-
-    Option("rbd_mirror_sync_point_update_age", Option::TYPE_FLOAT, Option::LEVEL_ADVANCED)
-    .set_default(30)
-    .set_description("number of seconds between each update of the image sync point object number"),
-
-    Option("rbd_mirror_concurrent_image_syncs", Option::TYPE_UINT, Option::LEVEL_ADVANCED)
-    .set_default(5)
-    .set_description("maximum number of image syncs in parallel"),
-
-    Option("rbd_mirror_pool_replayers_refresh_interval", Option::TYPE_UINT, Option::LEVEL_ADVANCED)
-    .set_default(30)
-    .set_description("interval to refresh peers in rbd-mirror daemon"),
-
-    Option("rbd_mirror_concurrent_image_deletions", Option::TYPE_UINT, Option::LEVEL_ADVANCED)
-    .set_default(1)
-    .set_min(1)
-    .set_description("maximum number of image deletions in parallel"),
-
-    Option("rbd_mirror_delete_retry_interval", Option::TYPE_FLOAT, Option::LEVEL_ADVANCED)
-    .set_default(30)
-    .set_description("interval to check and retry the failed deletion requests"),
-
-    Option("rbd_mirror_image_state_check_interval", Option::TYPE_UINT, Option::LEVEL_ADVANCED)
-    .set_default(30)
-    .set_min(1)
-    .set_description("interval to get images from pool watcher and set sources in replayer"),
-
-    Option("rbd_mirror_leader_heartbeat_interval", Option::TYPE_UINT, Option::LEVEL_ADVANCED)
-    .set_default(5)
-    .set_min(1)
-    .set_description("interval (in seconds) between mirror leader heartbeats"),
-
-    Option("rbd_mirror_leader_max_missed_heartbeats", Option::TYPE_UINT, Option::LEVEL_ADVANCED)
-    .set_default(2)
-    .set_description("number of missed heartbeats for non-lock owner to attempt to acquire lock"),
-
-    Option("rbd_mirror_leader_max_acquire_attempts_before_break", Option::TYPE_UINT, Option::LEVEL_ADVANCED)
-    .set_default(3)
-    .set_description("number of failed attempts to acquire lock after missing heartbeats before breaking lock"),
-
-    Option("rbd_mirror_image_policy_type", Option::TYPE_STR, Option::LEVEL_ADVANCED)
-    .set_default("simple")
-    .set_enum_allowed({"none", "simple"})
-    .set_description("active/active policy type for mapping images to instances"),
-
-    Option("rbd_mirror_image_policy_migration_throttle", Option::TYPE_UINT, Option::LEVEL_ADVANCED)
-    .set_default(300)
-    .set_description("number of seconds after which an image can be reshuffled (migrated) again"),
-
-    Option("rbd_mirror_image_policy_update_throttle_interval", Option::TYPE_FLOAT, Option::LEVEL_ADVANCED)
-    .set_default(1)
-    .set_min(1)
-    .set_description("interval (in seconds) to throttle images for mirror daemon peer updates"),
-
-    Option("rbd_mirror_image_policy_rebalance_timeout", Option::TYPE_FLOAT, Option::LEVEL_ADVANCED)
-    .set_default(0)
-    .set_description("number of seconds policy should be idle before trigerring reshuffle (rebalance) of images"),
-
-    Option("rbd_mirror_perf_stats_prio", Option::TYPE_INT, Option::LEVEL_ADVANCED)
-    .set_default((int64_t)PerfCountersBuilder::PRIO_USEFUL)
-    .set_description("Priority level for mirror daemon replication perf counters")
-    .set_long_description("The daemon will send perf counter data to the "
-                          "manager daemon if the priority is not lower than "
-                          "mgr_stats_threshold.")
-    .set_min_max((int64_t)PerfCountersBuilder::PRIO_DEBUGONLY,
-                 (int64_t)PerfCountersBuilder::PRIO_CRITICAL + 1),
-
-    Option("rbd_mirror_image_perf_stats_prio", Option::TYPE_INT, Option::LEVEL_ADVANCED)
-    .set_default((int64_t)PerfCountersBuilder::PRIO_USEFUL)
-    .set_description("Priority level for mirror daemon per-image replication perf counters")
-    .set_long_description("The daemon will send per-image perf counter data to the "
-                          "manager daemon if the priority is not lower than "
-                          "mgr_stats_threshold.")
-    .set_min_max((int64_t)PerfCountersBuilder::PRIO_DEBUGONLY,
-                 (int64_t)PerfCountersBuilder::PRIO_CRITICAL + 1),
-
-    Option("rbd_mirror_memory_autotune", Option::TYPE_BOOL, Option::LEVEL_DEV)
-    .set_default(true)
-    .add_see_also("rbd_mirror_memory_target")
-    .set_description("Automatically tune the ratio of caches while respecting min values."),
-
-    Option("rbd_mirror_memory_target", Option::TYPE_SIZE, Option::LEVEL_BASIC)
-    .set_default(4_G)
-    .add_see_also("rbd_mirror_memory_autotune")
-    .set_description("When tcmalloc and cache autotuning is enabled, try to keep this many bytes mapped in memory."),
-
-    Option("rbd_mirror_memory_base", Option::TYPE_SIZE, Option::LEVEL_DEV)
-    .set_default(768_M)
-    .add_see_also("rbd_mirror_memory_autotune")
-    .set_description("When tcmalloc and cache autotuning is enabled, estimate the minimum amount of memory in bytes the rbd-mirror daemon will need."),
-
-    Option("rbd_mirror_memory_expected_fragmentation", Option::TYPE_FLOAT, Option::LEVEL_DEV)
-    .set_default(0.15)
-    .set_min_max(0.0, 1.0)
-    .add_see_also("rbd_mirror_memory_autotune")
-    .set_description("When tcmalloc and cache autotuning is enabled, estimate the percent of memory fragmentation."),
-
-    Option("rbd_mirror_memory_cache_min", Option::TYPE_SIZE, Option::LEVEL_DEV)
-    .set_default(128_M)
-    .add_see_also("rbd_mirror_memory_autotune")
-    .set_description("When tcmalloc and cache autotuning is enabled, set the minimum amount of memory used for cache."),
-
-    Option("rbd_mirror_memory_cache_resize_interval", Option::TYPE_FLOAT, Option::LEVEL_DEV)
-    .set_default(5)
-    .add_see_also("rbd_mirror_memory_autotune")
-    .set_description("When tcmalloc and cache autotuning is enabled, wait this many seconds between resizing caches."),
-
-    Option("rbd_mirror_memory_cache_autotune_interval", Option::TYPE_FLOAT, Option::LEVEL_DEV)
-    .set_default(30)
-    .add_see_also("rbd_mirror_memory_autotune")
-    .set_description("The number of seconds to wait between rebalances when cache autotune is enabled."),
-  });
-}
-
-static std::vector<Option> get_immutable_object_cache_options() {
-  return std::vector<Option>({
-    Option("immutable_object_cache_path", Option::TYPE_STR, Option::LEVEL_ADVANCED)
-    .set_default("/tmp/ceph_immutable_object_cache")
-    .set_description("immutable object cache data dir"),
-
-    Option("immutable_object_cache_sock", Option::TYPE_STR, Option::LEVEL_ADVANCED)
-    .set_default("/var/run/ceph/immutable_object_cache_sock")
-    .set_description("immutable object cache domain socket"),
-
-    Option("immutable_object_cache_max_size", Option::TYPE_SIZE, Option::LEVEL_ADVANCED)
-    .set_default(1_G)
-    .set_description("max immutable object cache data size"),
-
-    Option("immutable_object_cache_max_inflight_ops", Option::TYPE_UINT, Option::LEVEL_ADVANCED)
-    .set_default(128)
-    .set_description("max inflight promoting requests for immutable object cache daemon"),
-
-    Option("immutable_object_cache_client_dedicated_thread_num", Option::TYPE_UINT, Option::LEVEL_ADVANCED)
-    .set_default(2)
-    .set_description("immutable object cache client dedicated thread number"),
-
-    Option("immutable_object_cache_watermark", Option::TYPE_FLOAT, Option::LEVEL_ADVANCED)
-    .set_default(0.9)
-    .set_description("immutable object cache water mark"),
-
-    Option("immutable_object_cache_qos_schedule_tick_min", Option::TYPE_MILLISECS, Option::LEVEL_ADVANCED)
-    .set_default(50)
-    .set_min(1)
-    .set_description("minimum schedule tick for immutable object cache"),
-
-    Option("immutable_object_cache_qos_iops_limit", Option::TYPE_UINT, Option::LEVEL_ADVANCED)
-    .set_default(0)
-    .set_description("the desired immutable object cache IO operations limit per second"),
-
-    Option("immutable_object_cache_qos_iops_burst", Option::TYPE_UINT, Option::LEVEL_ADVANCED)
-    .set_default(0)
-    .set_description("the desired burst limit of immutable object cache IO operations"),
-
-    Option("immutable_object_cache_qos_iops_burst_seconds", Option::TYPE_SECS, Option::LEVEL_ADVANCED)
-    .set_default(1)
-    .set_min(1)
-    .set_description("the desired burst duration in seconds of immutable object cache IO operations"),
-
-    Option("immutable_object_cache_qos_bps_limit", Option::TYPE_UINT, Option::LEVEL_ADVANCED)
-    .set_default(0)
-    .set_description("the desired immutable object cache IO bytes limit per second"),
-
-    Option("immutable_object_cache_qos_bps_burst", Option::TYPE_UINT, Option::LEVEL_ADVANCED)
-    .set_default(0)
-    .set_description("the desired burst limit of immutable object cache IO bytes"),
-
-    Option("immutable_object_cache_qos_bps_burst_seconds", Option::TYPE_SECS, Option::LEVEL_ADVANCED)
-    .set_default(1)
-    .set_min(1)
-    .set_description("the desired burst duration in seconds of immutable object cache IO bytes"),
-  });
-}
-
-std::vector<Option> get_mds_options() {
-  return std::vector<Option>({
-    Option("mds_alternate_name_max", Option::TYPE_SIZE, Option::LEVEL_ADVANCED)
-    .set_default(8192)
-    .set_flag(Option::FLAG_RUNTIME)
-    .set_description("set the maximum length of alternate names for dentries"),
-
-    Option("mds_valgrind_exit", Option::TYPE_BOOL, Option::LEVEL_DEV)
-    .set_default(false)
-    .set_flag(Option::FLAG_RUNTIME),
-
-    Option("mds_numa_node", Option::TYPE_INT, Option::LEVEL_ADVANCED)
-    .set_default(-1)
-    .set_flag(Option::FLAG_STARTUP)
-    .set_description("set mds's cpu affinity to a numa node (-1 for none)"),
-
-    Option("mds_data", Option::TYPE_STR, Option::LEVEL_ADVANCED)
-    .set_default("/var/lib/ceph/mds/$cluster-$id")
-    .set_flag(Option::FLAG_NO_MON_UPDATE)
-    .set_description("path to MDS data and keyring"),
-
-    Option("mds_join_fs", Option::TYPE_STR, Option::LEVEL_BASIC)
-    .set_default("")
-    .set_description("file system MDS prefers to join")
-    .set_long_description("This setting indicates which file system name the MDS should prefer to join (affinity). The monitors will try to have the MDS cluster safely reach a state where all MDS have strong affinity, even via failovers to a standby.")
-    .set_flag(Option::FLAG_RUNTIME),
-
-    Option("mds_max_xattr_pairs_size", Option::TYPE_SIZE, Option::LEVEL_ADVANCED)
-    .set_default(64_K)
-    .set_description("maximum aggregate size of extended attributes on a file"),
-
-    Option("mds_cache_trim_interval", Option::TYPE_SECS, Option::LEVEL_ADVANCED)
-    .set_default(1)
-    .set_description("interval in seconds between cache trimming")
-    .set_flag(Option::FLAG_RUNTIME),
-
-    Option("mds_cache_release_free_interval", Option::TYPE_SECS, Option::LEVEL_DEV)
-    .set_default(10)
-    .set_description("interval in seconds between heap releases")
-    .set_flag(Option::FLAG_RUNTIME),
-
-    Option("mds_cache_memory_limit", Option::TYPE_SIZE, Option::LEVEL_BASIC)
-    .set_default(4_G)
-    .set_description("target maximum memory usage of MDS cache")
-    .set_flag(Option::FLAG_RUNTIME)
-    .set_long_description("This sets a target maximum memory usage of the MDS cache and is the primary tunable to limit the MDS memory usage. The MDS will try to stay under a reservation of this limit (by default 95%; 1 - mds_cache_reservation) by trimming unused metadata in its cache and recalling cached items in the client caches. It is possible for the MDS to exceed this limit due to slow recall from clients. The mds_health_cache_threshold (150%) sets a cache full threshold for when the MDS signals a cluster health warning."),
-
-    Option("mds_cache_reservation", Option::TYPE_FLOAT, Option::LEVEL_ADVANCED)
-    .set_default(.05)
-    .set_description("amount of memory to reserve for future cached objects")
-    .set_flag(Option::FLAG_RUNTIME),
-
-    Option("mds_health_cache_threshold", Option::TYPE_FLOAT, Option::LEVEL_ADVANCED)
-    .set_default(1.5)
-    .set_description("threshold for cache size to generate health warning"),
-
-    Option("mds_cache_mid", Option::TYPE_FLOAT, Option::LEVEL_ADVANCED)
-    .set_default(.7)
-    .set_description("midpoint for MDS cache LRU"),
-
-    Option("mds_cache_trim_decay_rate", Option::TYPE_FLOAT, Option::LEVEL_ADVANCED)
-    .set_default(1)
-    .set_description("decay rate for trimming MDS cache throttle")
-    .set_flag(Option::FLAG_RUNTIME),
-
-    Option("mds_cache_trim_threshold", Option::TYPE_SIZE, Option::LEVEL_ADVANCED)
-    .set_default(256_K)
-    .set_description("threshold for number of dentries that can be trimmed")
-    .set_flag(Option::FLAG_RUNTIME),
-
-    Option("mds_max_file_recover", Option::TYPE_UINT, Option::LEVEL_ADVANCED)
-    .set_default(32)
-    .set_description("maximum number of files to recover file sizes in parallel"),
-
-    Option("mds_dir_max_commit_size", Option::TYPE_INT, Option::LEVEL_ADVANCED)
-    .set_default(10)
-    .set_description("maximum size in megabytes for a RADOS write to a directory"),
-
-    Option("mds_dir_keys_per_op", Option::TYPE_INT, Option::LEVEL_ADVANCED)
-    .set_default(16384)
-    .set_description("number of directory entries to read in one RADOS operation"),
-
-    Option("mds_decay_halflife", Option::TYPE_FLOAT, Option::LEVEL_ADVANCED)
-    .set_default(5)
-    .set_description("rate of decay for temperature counters on each directory for balancing"),
-
-    Option("mds_beacon_interval", Option::TYPE_FLOAT, Option::LEVEL_ADVANCED)
-    .set_default(4)
-    .set_description("interval in seconds between MDS beacons to monitors"),
-
-    Option("mds_beacon_grace", Option::TYPE_FLOAT, Option::LEVEL_ADVANCED)
-    .set_default(15)
-    .set_description("tolerance in seconds for missed MDS beacons to monitors"),
-
-    Option("mds_heartbeat_grace", Option::TYPE_FLOAT, Option::LEVEL_ADVANCED)
-    .set_default(15)
-    .set_description("tolerance in seconds for MDS internal heartbeat"),
-
-    Option("mds_enforce_unique_name", Option::TYPE_BOOL, Option::LEVEL_ADVANCED)
-    .set_default(true)
-    .set_description("require MDS name is unique in the cluster"),
-
-    Option("mds_session_blocklist_on_timeout", Option::TYPE_BOOL, Option::LEVEL_ADVANCED)
-    .set_default(true)
-    .set_description("blocklist clients whose sessions have become stale"),
-
-    Option("mds_session_blocklist_on_evict", Option::TYPE_BOOL, Option::LEVEL_ADVANCED)
-    .set_default(true)
-    .set_description("blocklist clients that have been evicted"),
-
-    Option("mds_sessionmap_keys_per_op", Option::TYPE_UINT, Option::LEVEL_ADVANCED)
-    .set_default(1024)
-    .set_description("number of omap keys to read from the SessionMap in one operation"),
-
-    Option("mds_recall_max_caps", Option::TYPE_SIZE, Option::LEVEL_ADVANCED)
-    .set_default(30000)
-    .set_description("maximum number of caps to recall from client session in single recall")
-    .set_flag(Option::FLAG_RUNTIME),
-
-    Option("mds_recall_max_decay_rate", Option::TYPE_FLOAT, Option::LEVEL_ADVANCED)
-    .set_default(1.5)
-    .set_description("decay rate for throttle on recalled caps on a session")
-    .set_flag(Option::FLAG_RUNTIME),
-
-    Option("mds_recall_max_decay_threshold", Option::TYPE_SIZE, Option::LEVEL_ADVANCED)
-    .set_default(128_K)
-    .set_description("decay threshold for throttle on recalled caps on a session")
-    .set_flag(Option::FLAG_RUNTIME),
-
-    Option("mds_recall_global_max_decay_threshold", Option::TYPE_SIZE, Option::LEVEL_ADVANCED)
-    .set_default(128_K)
-    .set_description("decay threshold for throttle on recalled caps globally")
-    .set_flag(Option::FLAG_RUNTIME),
-
-    Option("mds_recall_warning_threshold", Option::TYPE_SIZE, Option::LEVEL_ADVANCED)
-    .set_default(256_K)
-    .set_description("decay threshold for warning on slow session cap recall")
-    .set_flag(Option::FLAG_RUNTIME),
-
-    Option("mds_recall_warning_decay_rate", Option::TYPE_FLOAT, Option::LEVEL_ADVANCED)
-    .set_default(60.0)
-    .set_description("decay rate for warning on slow session cap recall")
-    .set_flag(Option::FLAG_RUNTIME),
-
-    Option("mds_session_cache_liveness_decay_rate", Option::TYPE_FLOAT, Option::LEVEL_ADVANCED)
-    .add_see_also("mds_session_cache_liveness_magnitude")
-    .set_default(5_min)
-    .set_description("decay rate for session liveness leading to preemptive cap recall")
-    .set_flag(Option::FLAG_RUNTIME)
-    .set_long_description("This determines how long a session needs to be quiescent before the MDS begins preemptively recalling capabilities. The default of 5 minutes will cause 10 halvings of the decay counter after 1 hour, or 1/1024. The default magnitude of 10 (1^10 or 1024) is chosen so that the MDS considers a previously chatty session (approximately) to be quiescent after 1 hour."),
-
-    Option("mds_session_cache_liveness_magnitude", Option::TYPE_SIZE, Option::LEVEL_ADVANCED)
-    .add_see_also("mds_session_cache_liveness_decay_rate")
-    .set_default(10)
-    .set_description("decay magnitude for preemptively recalling caps on quiet client")
-    .set_flag(Option::FLAG_RUNTIME)
-    .set_long_description("This is the order of magnitude difference (in base 2) of the internal liveness decay counter and the number of capabilities the session holds. When this difference occurs, the MDS treats the session as quiescent and begins recalling capabilities."),
-
-    Option("mds_session_cap_acquisition_decay_rate", Option::TYPE_FLOAT, Option::LEVEL_ADVANCED)
-    .set_default(10)
-    .set_description("decay rate for session readdir caps leading to readdir throttle")
-    .set_flag(Option::FLAG_RUNTIME)
-    .set_long_description("The half-life for the session cap acquisition counter of caps acquired by readdir. This is used for throttling readdir requests from clients slow to release caps."),
-
-    Option("mds_session_cap_acquisition_throttle", Option::TYPE_UINT, Option::LEVEL_ADVANCED)
-    .set_default(500000)
-    .set_description("throttle point for cap acquisition decay counter"),
-
-    Option("mds_session_max_caps_throttle_ratio", Option::TYPE_FLOAT, Option::LEVEL_ADVANCED)
-    .set_default(1.1)
-    .set_description("ratio of mds_max_caps_per_client that client must exceed before readdir may be throttled by cap acquisition throttle"),
-
-    Option("mds_cap_acquisition_throttle_retry_request_timeout", Option::TYPE_FLOAT, Option::LEVEL_ADVANCED)
-    .set_default(0.5)
-    .set_description("timeout in seconds after which a client request is retried due to cap acquisition throttling"),
-
-    Option("mds_freeze_tree_timeout", Option::TYPE_FLOAT, Option::LEVEL_DEV)
-    .set_default(30)
-    .set_description(""),
-
-    Option("mds_health_summarize_threshold", Option::TYPE_INT, Option::LEVEL_ADVANCED)
-    .set_default(10)
-    .set_description("threshold of number of clients to summarize late client recall"),
-
-    Option("mds_reconnect_timeout", Option::TYPE_FLOAT, Option::LEVEL_ADVANCED)
-    .set_default(45)
-    .set_description("timeout in seconds to wait for clients to reconnect during MDS reconnect recovery state"),
-
-    Option("mds_deny_all_reconnect", Option::TYPE_BOOL, Option::LEVEL_ADVANCED)
-    .set_default(false)
-    .set_flag(Option::FLAG_RUNTIME)
-    .set_description("flag to deny all client reconnects during failover"),
-
-    Option("mds_tick_interval", Option::TYPE_FLOAT, Option::LEVEL_ADVANCED)
-    .set_default(5)
-    .set_description("time in seconds between upkeep tasks"),
-
-    Option("mds_dirstat_min_interval", Option::TYPE_FLOAT, Option::LEVEL_DEV)
-    .set_default(1)
-    .set_description(""),
-
-    Option("mds_scatter_nudge_interval", Option::TYPE_FLOAT, Option::LEVEL_ADVANCED)
-    .set_default(5)
-    .set_description("minimum interval between scatter lock updates"),
-
-    Option("mds_client_prealloc_inos", Option::TYPE_INT, Option::LEVEL_ADVANCED)
-    .set_default(1000)
-    .set_description("number of unused inodes to pre-allocate to clients for file creation"),
-
-    Option("mds_client_delegate_inos_pct", Option::TYPE_UINT, Option::LEVEL_ADVANCED)
-    .set_default(50)
-    .set_flag(Option::FLAG_RUNTIME)
-    .set_description("percentage of preallocated inos to delegate to client"),
-
-    Option("mds_early_reply", Option::TYPE_BOOL, Option::LEVEL_ADVANCED)
-    .set_default(true)
-    .set_description("additional reply to clients that metadata requests are complete but not yet durable"),
-
-    Option("mds_replay_unsafe_with_closed_session", Option::TYPE_BOOL, Option::LEVEL_ADVANCED)
-    .set_default(false)
-    .set_flag(Option::FLAG_STARTUP)
-    .set_description("complete all the replay request when mds is restarted, no matter the session is closed or not"),
-
-    Option("mds_default_dir_hash", Option::TYPE_INT, Option::LEVEL_ADVANCED)
-    .set_default(CEPH_STR_HASH_RJENKINS)
-    .set_description("hash function to select directory fragment for dentry name"),
-
-    Option("mds_log_pause", Option::TYPE_BOOL, Option::LEVEL_DEV)
-    .set_default(false)
-    .set_description(""),
-
-    Option("mds_log_skip_corrupt_events", Option::TYPE_BOOL, Option::LEVEL_DEV)
-    .set_default(false)
-    .set_description(""),
-
-    Option("mds_log_max_events", Option::TYPE_INT, Option::LEVEL_ADVANCED)
-    .set_default(-1)
-    .set_description("maximum number of events in the MDS journal (-1 is unlimited)"),
-
-    Option("mds_log_events_per_segment", Option::TYPE_INT, Option::LEVEL_ADVANCED)
-    .set_default(1024)
-    .set_description("maximum number of events in an MDS journal segment"),
-
-    Option("mds_log_segment_size", Option::TYPE_SIZE, Option::LEVEL_ADVANCED)
-    .set_default(0)
-    .set_description("size in bytes of each MDS log segment"),
-
-    Option("mds_log_max_segments", Option::TYPE_UINT, Option::LEVEL_ADVANCED)
-    .set_default(128)
-    .set_description("maximum number of segments which may be untrimmed"),
-
-    Option("mds_log_warn_factor", Option::TYPE_FLOAT, Option::LEVEL_ADVANCED)
-    .set_default(2.0)
-    .set_min(1.0)
-    .set_flag(Option::FLAG_RUNTIME)
-    .set_description("trigger MDS_HEALTH_TRIM warning when the mds log is longer than mds_log_max_segments * mds_log_warn_factor"),
-
-    Option("mds_bal_export_pin", Option::TYPE_BOOL, Option::LEVEL_ADVANCED)
-    .set_default(true)
-    .set_description("allow setting directory export pins to particular ranks"),
-
-    Option("mds_export_ephemeral_random", Option::TYPE_BOOL, Option::LEVEL_ADVANCED)
-    .set_default(true)
-    .set_flag(Option::FLAG_RUNTIME)
-    .set_description("allow ephemeral random pinning of the loaded subtrees")
-    .set_long_description("probabilistically pin the loaded directory inode and the subtree beneath it to an MDS based on the consistent hash of the inode number. The higher this value the more likely the loaded subtrees get pinned"),
-
-    Option("mds_export_ephemeral_random_max", Option::TYPE_FLOAT, Option::LEVEL_ADVANCED)
-    .set_default(0.01)
-    .set_flag(Option::FLAG_RUNTIME)
-    .set_description("the maximum percent permitted for random ephemeral pin policy")
-    .set_min_max(0.0, 1.0)
-    .add_see_also("mds_export_ephemeral_random"),
-
-    Option("mds_export_ephemeral_distributed", Option::TYPE_BOOL, Option::LEVEL_ADVANCED)
-    .set_default(true)
-    .set_flag(Option::FLAG_RUNTIME)
-    .set_description("allow ephemeral distributed pinning of the loaded subtrees")
-    .set_long_description("pin the immediate child directories of the loaded directory inode based on the consistent hash of the child's inode number. "),
-
-    Option("mds_export_ephemeral_distributed_factor", Option::TYPE_FLOAT, Option::LEVEL_ADVANCED)
-    .set_default(2.0)
-    .set_min_max(1.0, 100.0)
-    .set_flag(Option::FLAG_RUNTIME)
-    .set_description("multiple of max_mds for splitting and distributing directory"),
-
-    Option("mds_bal_sample_interval", Option::TYPE_FLOAT, Option::LEVEL_ADVANCED)
-    .set_default(3.0)
-    .set_description("interval in seconds between balancer ticks"),
-
-    Option("mds_bal_replicate_threshold", Option::TYPE_FLOAT, Option::LEVEL_ADVANCED)
-    .set_default(8000)
-    .set_description("hot popularity threshold to replicate a subtree"),
-
-    Option("mds_bal_unreplicate_threshold", Option::TYPE_FLOAT, Option::LEVEL_ADVANCED)
-    .set_default(0)
-    .set_description("cold popularity threshold to merge subtrees"),
-
-    Option("mds_bal_split_size", Option::TYPE_INT, Option::LEVEL_ADVANCED)
-    .set_default(10000)
-    .set_description("minimum size of directory fragment before splitting"),
-
-    Option("mds_bal_split_rd", Option::TYPE_FLOAT, Option::LEVEL_ADVANCED)
-    .set_default(25000)
-    .set_description("hot read popularity threshold for splitting a directory fragment"),
-
-    Option("mds_bal_split_wr", Option::TYPE_FLOAT, Option::LEVEL_ADVANCED)
-    .set_default(10000)
-    .set_description("hot write popularity threshold for splitting a directory fragment"),
-
-    Option("mds_bal_split_bits", Option::TYPE_INT, Option::LEVEL_ADVANCED)
-    .set_default(3)
-    .set_min_max(1, 24)
-    .set_description("power of two child fragments for a fragment on split"),
-
-    Option("mds_bal_merge_size", Option::TYPE_INT, Option::LEVEL_ADVANCED)
-    .set_default(50)
-    .set_description("size of fragments where merging should occur"),
-
-    Option("mds_bal_interval", Option::TYPE_INT, Option::LEVEL_ADVANCED)
-    .set_default(10)
-    .set_description("interval between MDS balancer cycles"),
-
-    Option("mds_bal_fragment_interval", Option::TYPE_INT, Option::LEVEL_ADVANCED)
-    .set_default(5)
-    .set_description("delay in seconds before interrupting client IO to perform splits"),
-
-    Option("mds_bal_fragment_size_max", Option::TYPE_INT, Option::LEVEL_ADVANCED)
-    .set_default(10000*10)
-    .set_description("maximum size of a directory fragment before new creat/links fail"),
-
-    Option("mds_bal_fragment_fast_factor", Option::TYPE_FLOAT, Option::LEVEL_ADVANCED)
-    .set_default(1.5)
-    .set_description("ratio of mds_bal_split_size at which fast fragment splitting occurs"),
-
-    Option("mds_bal_fragment_dirs", Option::TYPE_BOOL, Option::LEVEL_ADVANCED)
-    .set_default(true)
-    .set_description("enable directory fragmentation")
-    .set_long_description("Directory fragmentation is a standard feature of CephFS that allows sharding directories across multiple objects for performance and stability. Additionally, this allows fragments to be distributed across multiple active MDSs to increase throughput. Disabling (new) fragmentation should only be done in exceptional circumstances and may lead to performance issues."),
-
-    Option("mds_bal_idle_threshold", Option::TYPE_FLOAT, Option::LEVEL_ADVANCED)
-    .set_default(0)
-    .set_description("idle metadata popularity threshold before rebalancing"),
-
-    Option("mds_bal_max", Option::TYPE_INT, Option::LEVEL_DEV)
-    .set_default(-1)
-    .set_description(""),
-
-    Option("mds_bal_max_until", Option::TYPE_INT, Option::LEVEL_DEV)
-    .set_default(-1)
-    .set_description(""),
-
-    Option("mds_bal_mode", Option::TYPE_INT, Option::LEVEL_DEV)
-    .set_default(0)
-    .set_description(""),
-
-    Option("mds_bal_min_rebalance", Option::TYPE_FLOAT, Option::LEVEL_DEV)
-    .set_default(.1)
-    .set_description("amount overloaded over internal target before balancer begins offloading"),
-
-    Option("mds_bal_min_start", Option::TYPE_FLOAT, Option::LEVEL_DEV)
-    .set_default(.2)
-    .set_description(""),
-
-    Option("mds_bal_need_min", Option::TYPE_FLOAT, Option::LEVEL_DEV)
-    .set_default(.8)
-    .set_description(""),
-
-    Option("mds_bal_need_max", Option::TYPE_FLOAT, Option::LEVEL_DEV)
-    .set_default(1.2)
-    .set_description(""),
-
-    Option("mds_bal_midchunk", Option::TYPE_FLOAT, Option::LEVEL_DEV)
-    .set_default(.3)
-    .set_description(""),
-
-    Option("mds_bal_minchunk", Option::TYPE_FLOAT, Option::LEVEL_DEV)
-    .set_default(.001)
-    .set_description(""),
-
-    Option("mds_bal_target_decay", Option::TYPE_FLOAT, Option::LEVEL_ADVANCED)
-    .set_default(10.0)
-    .set_description("rate of decay for export targets communicated to clients"),
-
-    Option("mds_oft_prefetch_dirfrags", Option::TYPE_BOOL, Option::LEVEL_ADVANCED)
-    .set_default(true)
-    .set_description("prefetch dirfrags recorded in open file table on startup")
-    .set_flag(Option::FLAG_STARTUP),
-
-    Option("mds_replay_interval", Option::TYPE_FLOAT, Option::LEVEL_ADVANCED)
-    .set_default(1.0)
-    .set_description("time in seconds between replay of updates to journal by standby replay MDS"),
-
-    Option("mds_shutdown_check", Option::TYPE_INT, Option::LEVEL_DEV)
-    .set_default(0)
-    .set_description(""),
-
-    Option("mds_thrash_exports", Option::TYPE_INT, Option::LEVEL_DEV)
-    .set_default(0)
-    .set_description(""),
-
-    Option("mds_thrash_fragments", Option::TYPE_INT, Option::LEVEL_DEV)
-    .set_default(0)
-    .set_description(""),
-
-    Option("mds_dump_cache_on_map", Option::TYPE_BOOL, Option::LEVEL_DEV)
-    .set_default(false)
-    .set_description(""),
-
-    Option("mds_dump_cache_after_rejoin", Option::TYPE_BOOL, Option::LEVEL_DEV)
-    .set_default(false)
-    .set_description(""),
-
-    Option("mds_verify_scatter", Option::TYPE_BOOL, Option::LEVEL_DEV)
-    .set_default(false)
-    .set_description(""),
-
-    Option("mds_debug_scatterstat", Option::TYPE_BOOL, Option::LEVEL_DEV)
-    .set_default(false)
-    .set_description(""),
-
-    Option("mds_debug_frag", Option::TYPE_BOOL, Option::LEVEL_DEV)
-    .set_default(false)
-    .set_description(""),
-
-    Option("mds_debug_auth_pins", Option::TYPE_BOOL, Option::LEVEL_DEV)
-    .set_default(false)
-    .set_description(""),
-
-    Option("mds_debug_subtrees", Option::TYPE_BOOL, Option::LEVEL_DEV)
-    .set_default(false)
-    .set_description(""),
-
-    Option("mds_kill_mdstable_at", Option::TYPE_INT, Option::LEVEL_DEV)
-    .set_default(0)
-    .set_description(""),
-
-    Option("mds_max_export_size", Option::TYPE_SIZE, Option::LEVEL_DEV)
-    .set_default(20_M)
-    .set_description(""),
-
-    Option("mds_kill_export_at", Option::TYPE_INT, Option::LEVEL_DEV)
-    .set_default(0)
-    .set_description(""),
-
-    Option("mds_kill_import_at", Option::TYPE_INT, Option::LEVEL_DEV)
-    .set_default(0)
-    .set_description(""),
-
-    Option("mds_kill_link_at", Option::TYPE_INT, Option::LEVEL_DEV)
-    .set_default(0)
-    .set_description(""),
-
-    Option("mds_kill_rename_at", Option::TYPE_INT, Option::LEVEL_DEV)
-    .set_default(0)
-    .set_description(""),
-
-    Option("mds_kill_openc_at", Option::TYPE_INT, Option::LEVEL_DEV)
-    .set_default(0)
-    .set_description(""),
-
-    Option("mds_kill_journal_at", Option::TYPE_INT, Option::LEVEL_DEV)
-    .set_default(0)
-    .set_description(""),
-
-    Option("mds_kill_journal_expire_at", Option::TYPE_INT, Option::LEVEL_DEV)
-    .set_default(0)
-    .set_description(""),
-
-    Option("mds_kill_journal_replay_at", Option::TYPE_INT, Option::LEVEL_DEV)
-    .set_default(0)
-    .set_description(""),
-
-    Option("mds_journal_format", Option::TYPE_UINT, Option::LEVEL_DEV)
-    .set_default(1)
-    .set_description(""),
-
-    Option("mds_kill_create_at", Option::TYPE_INT, Option::LEVEL_DEV)
-    .set_default(0)
-    .set_description(""),
-
-    Option("mds_inject_traceless_reply_probability", Option::TYPE_FLOAT, Option::LEVEL_DEV)
-    .set_default(0)
-    .set_description(""),
-
-    Option("mds_wipe_sessions", Option::TYPE_BOOL, Option::LEVEL_DEV)
-    .set_default(0)
-    .set_description(""),
-
-    Option("mds_wipe_ino_prealloc", Option::TYPE_BOOL, Option::LEVEL_DEV)
-    .set_default(0)
-    .set_description(""),
-
-    Option("mds_skip_ino", Option::TYPE_INT, Option::LEVEL_DEV)
-    .set_default(0)
-    .set_description(""),
-
-    Option("mds_enable_op_tracker", Option::TYPE_BOOL, Option::LEVEL_ADVANCED)
-    .set_default(true)
-    .set_description("track remote operation progression and statistics"),
-
-    Option("mds_op_history_size", Option::TYPE_UINT, Option::LEVEL_ADVANCED)
-    .set_default(20)
-    .set_description("maximum size for list of historical operations"),
-
-    Option("mds_op_history_duration", Option::TYPE_UINT, Option::LEVEL_ADVANCED)
-    .set_default(600)
-    .set_description("expiration time in seconds of historical operations"),
-
-    Option("mds_op_complaint_time", Option::TYPE_FLOAT, Option::LEVEL_ADVANCED)
-    .set_default(30)
-    .set_description("time in seconds to consider an operation blocked after no updates"),
-
-    Option("mds_op_log_threshold", Option::TYPE_INT, Option::LEVEL_DEV)
-    .set_default(5)
-    .set_description(""),
-
-    Option("mds_snap_min_uid", Option::TYPE_UINT, Option::LEVEL_ADVANCED)
-    .set_default(0)
-    .set_description("minimum uid of client to perform snapshots"),
-
-    Option("mds_snap_max_uid", Option::TYPE_UINT, Option::LEVEL_ADVANCED)
-    .set_default(4294967294)
-    .set_description("maximum uid of client to perform snapshots"),
-
-    Option("mds_snap_rstat", Option::TYPE_BOOL, Option::LEVEL_ADVANCED)
-    .set_default(false)
-    .set_description("enabled nested rstat for snapshots"),
-
-    Option("mds_verify_backtrace", Option::TYPE_UINT, Option::LEVEL_DEV)
-    .set_default(1)
-    .set_description(""),
-
-    Option("mds_max_completed_flushes", Option::TYPE_UINT, Option::LEVEL_DEV)
-    .set_default(100000)
-    .set_description(""),
-
-    Option("mds_max_completed_requests", Option::TYPE_UINT, Option::LEVEL_DEV)
-    .set_default(100000)
-    .set_description(""),
-
-    Option("mds_action_on_write_error", Option::TYPE_UINT, Option::LEVEL_ADVANCED)
-    .set_default(1)
-    .set_description("action to take when MDS cannot write to RADOS (0:ignore, 1:read-only, 2:suicide)"),
-
-    Option("mds_mon_shutdown_timeout", Option::TYPE_FLOAT, Option::LEVEL_ADVANCED)
-    .set_default(5)
-    .set_description("time to wait for mon to receive damaged MDS rank notification"),
-
-    Option("mds_max_purge_files", Option::TYPE_UINT, Option::LEVEL_ADVANCED)
-    .set_default(64)
-    .set_description("maximum number of deleted files to purge in parallel"),
-
-    Option("mds_max_purge_ops", Option::TYPE_UINT, Option::LEVEL_ADVANCED)
-    .set_default(8192)
-    .set_description("maximum number of purge operations performed in parallel"),
-
-    Option("mds_max_purge_ops_per_pg", Option::TYPE_FLOAT, Option::LEVEL_ADVANCED)
-    .set_default(0.5)
-    .set_description("number of parallel purge operations performed per PG"),
-
-    Option("mds_purge_queue_busy_flush_period", Option::TYPE_FLOAT, Option::LEVEL_DEV)
-    .set_default(1.0)
-    .set_description(""),
-
-    Option("mds_root_ino_uid", Option::TYPE_INT, Option::LEVEL_ADVANCED)
-    .set_default(0)
-    .set_description("default uid for new root directory"),
-
-    Option("mds_root_ino_gid", Option::TYPE_INT, Option::LEVEL_ADVANCED)
-    .set_default(0)
-    .set_description("default gid for new root directory"),
-
-    Option("mds_max_scrub_ops_in_progress", Option::TYPE_INT, Option::LEVEL_ADVANCED)
-    .set_default(5)
-    .set_description("maximum number of scrub operations performed in parallel"),
-
-    Option("mds_forward_all_requests_to_auth", Option::TYPE_BOOL, Option::LEVEL_ADVANCED)
-    .set_default(false)
-    .set_flag(Option::FLAG_RUNTIME)
-    .set_description("always process op on auth mds"),
-    
-    Option("mds_damage_table_max_entries", Option::TYPE_INT, Option::LEVEL_ADVANCED)
-    .set_default(10000)
-    .set_description("maximum number of damage table entries"),
-
-    Option("mds_client_writeable_range_max_inc_objs", Option::TYPE_UINT, Option::LEVEL_ADVANCED)
-    .set_default(1024)
-    .set_description("maximum number of objects in writeable range of a file for a client"),
-
-    Option("mds_min_caps_per_client", Option::TYPE_UINT, Option::LEVEL_ADVANCED)
-    .set_default(100)
-    .set_description("minimum number of capabilities a client may hold"),
-
-    Option("mds_min_caps_working_set", Option::TYPE_UINT, Option::LEVEL_ADVANCED)
-    .set_default(10000)
-    .set_flag(Option::FLAG_RUNTIME)
-    .set_description("number of capabilities a client may hold without cache pressure warnings generated"),
-
-    Option("mds_max_caps_per_client", Option::TYPE_UINT, Option::LEVEL_ADVANCED)
-    .set_default(1_M)
-    .set_description("maximum number of capabilities a client may hold"),
-
-    Option("mds_hack_allow_loading_invalid_metadata", Option::TYPE_BOOL, Option::LEVEL_ADVANCED)
-     .set_default(0)
-     .set_description("INTENTIONALLY CAUSE DATA LOSS by bypasing checks for invalid metadata on disk. Allows testing repair tools."),
-
-    Option("mds_defer_session_stale", Option::TYPE_BOOL, Option::LEVEL_DEV)
-     .set_default(true),
-
-    Option("mds_inject_migrator_session_race", Option::TYPE_BOOL, Option::LEVEL_DEV)
-     .set_default(false),
-
-    Option("mds_request_load_average_decay_rate", Option::TYPE_FLOAT, Option::LEVEL_ADVANCED)
-    .set_default(60)
-    .set_description("rate of decay in seconds for calculating request load average"),
-
-    Option("mds_cap_revoke_eviction_timeout", Option::TYPE_FLOAT, Option::LEVEL_ADVANCED)
-     .set_default(0)
-     .set_description("number of seconds after which clients which have not responded to cap revoke messages by the MDS are evicted."),
-
-    Option("mds_max_retries_on_remount_failure", Option::TYPE_UINT, Option::LEVEL_ADVANCED)
-     .set_default(5)
-     .set_description("number of consecutive failed remount attempts for invalidating kernel dcache after which client would abort."),
-
-    Option("mds_dump_cache_threshold_formatter", Option::TYPE_SIZE, Option::LEVEL_DEV)
-     .set_default(1_G)
-     .set_description("threshold for cache usage to disallow \"dump cache\" operation to formatter")
-     .set_long_description("Disallow MDS from dumping caches to formatter via \"dump cache\" command if cache usage exceeds this threshold."),
-
-    Option("mds_dump_cache_threshold_file", Option::TYPE_SIZE, Option::LEVEL_DEV)
-     .set_default(0)
-     .set_description("threshold for cache usage to disallow \"dump cache\" operation to file")
-     .set_long_description("Disallow MDS from dumping caches to file via \"dump cache\" command if cache usage exceeds this threshold."),
-
-    Option("mds_task_status_update_interval", Option::TYPE_FLOAT, Option::LEVEL_DEV)
-     .set_default(2.0)
-     .set_description("task status update interval to manager")
-     .set_long_description("interval (in seconds) for sending mds task status to ceph manager"),
-
-    Option("mds_max_snaps_per_dir", Option::TYPE_UINT, Option::LEVEL_ADVANCED)
-     .set_default(100)
-     .set_min_max(0, 4096)
-     .set_flag(Option::FLAG_RUNTIME)
-     .set_description("max snapshots per directory")
-     .set_long_description("maximum number of snapshots that can be created per directory"),
-
-    Option("mds_asio_thread_count", Option::TYPE_UINT, Option::LEVEL_ADVANCED)
-    .set_default(2)
-    .set_min(1)
-    .set_description("Size of thread pool for ASIO completions")
-    .add_tag("mds"),
-
-    Option("mds_ping_grace", Option::TYPE_SECS, Option::LEVEL_ADVANCED)
-     .set_default(15)
-     .set_flag(Option::FLAG_RUNTIME)
-     .set_description("timeout after which an MDS is considered laggy by rank 0 MDS.")
-     .set_long_description("timeout for replying to a ping message sent by rank 0 after which an active MDS considered laggy (delayed metrics) by rank 0."),
-
-    Option("mds_ping_interval", Option::TYPE_SECS, Option::LEVEL_ADVANCED)
-     .set_default(5)
-     .set_flag(Option::FLAG_RUNTIME)
-     .set_description("interval in seconds for sending ping messages to active MDSs.")
-     .set_long_description("interval in seconds for rank 0 to send ping messages to all active MDSs."),
-
-    Option("mds_metrics_update_interval", Option::TYPE_SECS, Option::LEVEL_ADVANCED)
-     .set_default(2)
-     .set_flag(Option::FLAG_RUNTIME)
-     .set_description("interval in seconds for metrics data update.")
-     .set_long_description("interval in seconds after which active MDSs send client metrics data to rank 0.")
-  });
-}
-
-std::vector<Option> get_mds_client_options() {
-  return std::vector<Option>({
-    Option("client_cache_size", Option::TYPE_SIZE, Option::LEVEL_BASIC)
-    .set_default(16384)
-    .set_description("soft maximum number of directory entries in client cache"),
-
-    Option("client_cache_mid", Option::TYPE_FLOAT, Option::LEVEL_ADVANCED)
-    .set_default(.75)
-    .set_description("mid-point of client cache LRU"),
-
-    Option("client_use_random_mds", Option::TYPE_BOOL, Option::LEVEL_DEV)
-    .set_default(false)
-    .set_description("issue new requests to a random active MDS"),
-
-    Option("client_mount_timeout", Option::TYPE_FLOAT, Option::LEVEL_ADVANCED)
-    .set_default(300.0)
-    .set_description("timeout for mounting CephFS (seconds)"),
-
-    Option("client_tick_interval", Option::TYPE_SECS, Option::LEVEL_DEV)
-    .set_default(1)
-    .set_description("seconds between client upkeep ticks"),
-
-    Option("client_trace", Option::TYPE_STR, Option::LEVEL_DEV)
-    .set_default("")
-    .set_description("file containing trace of client operations"),
-
-    Option("client_readahead_min", Option::TYPE_SIZE, Option::LEVEL_ADVANCED)
-    .set_default(128*1024)
-    .set_description("minimum bytes to readahead in a file"),
-
-    Option("client_readahead_max_bytes", Option::TYPE_SIZE, Option::LEVEL_ADVANCED)
-    .set_default(0)
-    .set_description("maximum bytes to readahead in a file (zero is unlimited)"),
-
-    Option("client_readahead_max_periods", Option::TYPE_INT, Option::LEVEL_ADVANCED)
-    .set_default(4)
-    .set_description("maximum stripe periods to readahead in a file"),
-
-    Option("client_reconnect_stale", Option::TYPE_BOOL, Option::LEVEL_ADVANCED)
-    .set_default(false)
-    .set_description("reconnect when the session becomes stale"),
-
-    Option("client_snapdir", Option::TYPE_STR, Option::LEVEL_ADVANCED)
-    .set_default(".snap")
-    .set_description("pseudo directory for snapshot access to a directory"),
-
-    Option("client_mountpoint", Option::TYPE_STR, Option::LEVEL_ADVANCED)
-    .set_default("/")
-    .set_description("default mount-point"),
-
-    Option("client_mount_uid", Option::TYPE_INT, Option::LEVEL_ADVANCED)
-    .set_default(-1)
-    .set_description("uid to mount as"),
-
-    Option("client_mount_gid", Option::TYPE_INT, Option::LEVEL_ADVANCED)
-    .set_default(-1)
-    .set_description("gid to mount as"),
-
-    /* RADOS client option */
-    Option("client_notify_timeout", Option::TYPE_INT, Option::LEVEL_DEV)
-    .set_default(10)
-    .set_description(""),
-
-    /* RADOS client option */
-    Option("osd_client_watch_timeout", Option::TYPE_INT, Option::LEVEL_DEV)
-    .set_default(30)
-    .set_description(""),
-
-    Option("client_caps_release_delay", Option::TYPE_INT, Option::LEVEL_DEV)
-    .set_default(5)
-    .set_description(""),
-
-    Option("client_quota_df", Option::TYPE_BOOL, Option::LEVEL_ADVANCED)
-    .set_default(true)
-    .set_description("show quota usage for statfs (df)"),
-
-    Option("client_oc", Option::TYPE_BOOL, Option::LEVEL_ADVANCED)
-    .set_default(true)
-    .set_description("enable object caching"),
-
-    Option("client_oc_size", Option::TYPE_SIZE, Option::LEVEL_ADVANCED)
-    .set_flag(Option::FLAG_RUNTIME)
-    .set_default(200_M)
-    .set_description("maximum size of object cache"),
-
-    Option("client_oc_max_dirty", Option::TYPE_SIZE, Option::LEVEL_ADVANCED)
-    .set_flag(Option::FLAG_RUNTIME)
-    .set_default(100_M)
-    .set_description("maximum size of dirty pages in object cache"),
-
-    Option("client_oc_target_dirty", Option::TYPE_SIZE, Option::LEVEL_ADVANCED)
-    .set_flag(Option::FLAG_RUNTIME)
-    .set_default(8_M)
-    .set_description("target size of dirty pages object cache"),
-
-    Option("client_oc_max_dirty_age", Option::TYPE_FLOAT, Option::LEVEL_ADVANCED)
-    .set_flag(Option::FLAG_RUNTIME)
-    .set_default(5.0)
-    .set_description("maximum age of dirty pages in object cache (seconds)"),
-
-    Option("client_oc_max_objects", Option::TYPE_INT, Option::LEVEL_ADVANCED)
-    .set_flag(Option::FLAG_RUNTIME)
-    .set_default(1000)
-    .set_description("maximum number of objects in cache"),
-
-    Option("client_debug_getattr_caps", Option::TYPE_BOOL, Option::LEVEL_DEV)
-    .set_default(false)
-    .set_description(""),
-
-    Option("client_debug_force_sync_read", Option::TYPE_BOOL, Option::LEVEL_DEV)
-    .set_default(false)
-    .set_description(""),
-
-    Option("client_debug_inject_tick_delay", Option::TYPE_SECS, Option::LEVEL_DEV)
-    .set_default(0)
-    .set_description(""),
-
-    Option("client_max_inline_size", Option::TYPE_SIZE, Option::LEVEL_DEV)
-    .set_default(4_K)
-    .set_description(""),
-
-    Option("client_inject_release_failure", Option::TYPE_BOOL, Option::LEVEL_DEV)
-    .set_default(false)
-    .set_description(""),
-
-    Option("client_inject_fixed_oldest_tid", Option::TYPE_BOOL, Option::LEVEL_DEV)
-    .set_default(false)
-    .set_description(""),
-
-    Option("client_metadata", Option::TYPE_STR, Option::LEVEL_ADVANCED)
-    .set_default("")
-    .set_description("metadata key=value comma-delimited pairs appended to session metadata"),
-
-    Option("client_acl_type", Option::TYPE_STR, Option::LEVEL_ADVANCED)
-    .set_default("")
-    .set_description("ACL type to enforce (none or \"posix_acl\")"),
-
-    Option("client_permissions", Option::TYPE_BOOL, Option::LEVEL_ADVANCED)
-    .set_default(true)
-    .set_description("client-enforced permission checking"),
-
-    Option("client_dirsize_rbytes", Option::TYPE_BOOL, Option::LEVEL_ADVANCED)
-    .set_default(true)
-    .set_description("set the directory size as the number of file bytes recursively used")
-    .set_long_description("This option enables a CephFS feature that stores the recursive directory size (the bytes used by files in the directory and its descendents) in the st_size field of the stat structure."),
-
-    Option("client_force_lazyio", Option::TYPE_BOOL, Option::LEVEL_ADVANCED)
-    .set_default(false)
-    .set_description(""),
-
-    // note: the max amount of "in flight" dirty data is roughly (max - target)
-    Option("fuse_use_invalidate_cb", Option::TYPE_BOOL, Option::LEVEL_ADVANCED)
-    .set_default(true)
-    .set_description("use fuse 2.8+ invalidate callback to keep page cache consistent"),
-
-    Option("fuse_disable_pagecache", Option::TYPE_BOOL, Option::LEVEL_ADVANCED)
-    .set_default(false)
-    .set_description("disable page caching in the kernel for this FUSE mount"),
-
-    Option("fuse_allow_other", Option::TYPE_BOOL, Option::LEVEL_ADVANCED)
-    .set_default(true)
-    .set_description("pass allow_other to FUSE on mount"),
-
-    Option("fuse_default_permissions", Option::TYPE_BOOL, Option::LEVEL_ADVANCED)
-    .set_default(false)
-    .set_description("pass default_permisions to FUSE on mount")
-    .set_flag(Option::FLAG_STARTUP),
-
-    Option("fuse_splice_read", Option::TYPE_BOOL, Option::LEVEL_ADVANCED)
-    .set_default(true)
-    .set_description("enable splice read to reduce the memory copies"),
-
-    Option("fuse_splice_write", Option::TYPE_BOOL, Option::LEVEL_ADVANCED)
-    .set_default(true)
-    .set_description("enable splice write to reduce the memory copies"),
-
-    Option("fuse_splice_move", Option::TYPE_BOOL, Option::LEVEL_ADVANCED)
-    .set_default(true)
-    .set_description("enable splice move to reduce the memory copies"),
-
-    Option("fuse_big_writes", Option::TYPE_BOOL, Option::LEVEL_ADVANCED)
-    .set_default(true)
-    .set_description("big_writes is deprecated in libfuse 3.0.0"),
-
-    Option("fuse_max_write", Option::TYPE_SIZE, Option::LEVEL_ADVANCED)
-    .set_default(0)
-    .set_description("set the maximum number of bytes in a single write operation")
-    .set_long_description("Set the maximum number of bytes in a single write operation that may pass atomically through FUSE. The FUSE default is 128kB and may be indicated by setting this option to 0."),
-
-    Option("fuse_atomic_o_trunc", Option::TYPE_BOOL, Option::LEVEL_ADVANCED)
-    .set_default(true)
-    .set_description("pass atomic_o_trunc flag to FUSE on mount"),
-
-    Option("fuse_debug", Option::TYPE_BOOL, Option::LEVEL_ADVANCED)
-    .set_default(false)
-    .set_flag(Option::FLAG_STARTUP)
-    .set_flag(Option::FLAG_NO_MON_UPDATE)
-    .set_description("enable debugging for the libfuse"),
-
-    Option("fuse_multithreaded", Option::TYPE_BOOL, Option::LEVEL_ADVANCED)
-    .set_default(true)
-    .set_description("allow parallel processing through FUSE library"),
-
-    Option("fuse_require_active_mds", Option::TYPE_BOOL, Option::LEVEL_ADVANCED)
-    .set_default(true)
-    .set_description("require active MDSs in the file system when mounting"),
-
-    Option("fuse_syncfs_on_mksnap", Option::TYPE_BOOL, Option::LEVEL_ADVANCED)
-    .set_default(true)
-    .set_description("synchronize all local metadata/file changes after snapshot"),
-
-    Option("fuse_set_user_groups", Option::TYPE_BOOL, Option::LEVEL_ADVANCED)
-    .set_default(true)
-    .set_description("check for ceph-fuse to consider supplementary groups for permissions"),
-
-    Option("client_try_dentry_invalidate", Option::TYPE_BOOL, Option::LEVEL_DEV)
-    .set_default(false)
-    .set_description(""),
-
-    Option("client_die_on_failed_remount", Option::TYPE_BOOL, Option::LEVEL_DEV)
-    .set_default(false)
-    .set_description(""),
-
-    Option("client_die_on_failed_dentry_invalidate", Option::TYPE_BOOL, Option::LEVEL_ADVANCED)
-    .set_default(true)
-    .set_description("kill the client when no dentry invalidation options are available")
-    .set_long_description("The CephFS client requires a mechanism to invalidate dentries in the caller (e.g. the kernel for ceph-fuse) when capabilities must be recalled. If the client cannot do this then the MDS cache cannot shrink which can cause the MDS to fail."),
-
-    Option("client_check_pool_perm", Option::TYPE_BOOL, Option::LEVEL_ADVANCED)
-    .set_default(true)
-    .set_description("confirm access to inode's data pool/namespace described in file layout"),
-
-    Option("client_use_faked_inos", Option::TYPE_BOOL, Option::LEVEL_DEV)
-    .set_default(false)
-    .set_description(""),
-
-    Option("client_fs", Option::TYPE_STR, Option::LEVEL_ADVANCED)
-    .set_flag(Option::FLAG_STARTUP)
-    .set_default("")
-    .set_description("CephFS file system name to mount")
-    .set_long_description("Use this with ceph-fuse, or with any process "
-        "that uses libcephfs.  Programs using libcephfs may also pass "
-        "the filesystem name into mount(), which will override this setting. "
-        "If no filesystem name is given in mount() or this setting, the default "
-        "filesystem will be mounted (usually the first created)."),
-
-    /* Alias for client_fs. Deprecated */
-    Option("client_mds_namespace", Option::TYPE_STR, Option::LEVEL_DEV)
-    .set_flag(Option::FLAG_STARTUP)
-    .set_default(""),
-
-    Option("fake_statfs_for_testing", Option::TYPE_INT, Option::LEVEL_DEV)
-    .set_default(0)
-    .set_description("Set a value for kb and compute kb_used from total of num_bytes"),
-
-    Option("debug_allow_any_pool_priority", Option::TYPE_BOOL, Option::LEVEL_DEV)
-    .set_default(false)
-    .set_description("Allow any pool priority to be set to test conversion to new range"),
-
-    Option("client_asio_thread_count", Option::TYPE_UINT, Option::LEVEL_ADVANCED)
-    .set_default(2)
-    .set_min(1)
-    .set_description("Size of thread pool for ASIO completions")
-    .add_tag("client"),
-
-    Option("client_shutdown_timeout", Option::TYPE_SECS, Option::LEVEL_ADVANCED)
-    .set_flag(Option::FLAG_RUNTIME)
-    .set_default(30)
-    .set_min(0)
-    .set_description("timeout for shutting down CephFS")
-    .set_long_description("Timeout for shutting down CephFS via unmount or shutdown.")
-    .add_tag("client")
-    });
-}
-
-std::vector<Option> get_cephfs_mirror_options() {
-  return std::vector<Option>({
-    Option("cephfs_mirror_max_concurrent_directory_syncs", Option::TYPE_UINT, Option::LEVEL_ADVANCED)
-    .set_default(3)
-    .set_min(1)
-    .set_description("maximum number of concurrent snapshot synchronization threads")
-    .set_long_description("maximum number of directory snapshots that can be synchronized concurrently by cephfs-mirror daemon. Controls the number of synchronization threads."),
-
-    Option("cephfs_mirror_action_update_interval", Option::TYPE_SECS, Option::LEVEL_ADVANCED)
-    .set_default(2)
-    .set_min(1)
-    .set_description("interval for driving asynchornous mirror actions")
-    .set_long_description("Interval in seconds to process pending mirror update actions."),
-
-    Option("cephfs_mirror_restart_mirror_on_blocklist_interval", Option::TYPE_SECS, Option::LEVEL_ADVANCED)
-    .set_default(30)
-    .set_min(0)
-    .set_description("interval to restart blocklisted instances")
-    .set_long_description("Interval in seconds to restart blocklisted mirror instances. Setting to zero (0) disables restarting blocklisted instances."),
-
-    Option("cephfs_mirror_max_snapshot_sync_per_cycle", Option::TYPE_UINT, Option::LEVEL_ADVANCED)
-    .set_default(3)
-    .set_min(1)
-    .set_description("number of snapshots to mirror in one cycle")
-    .set_long_description("maximum number of snapshots to mirror when a directory is picked up for mirroring by worker threads."),
-
-    Option("cephfs_mirror_directory_scan_interval", Option::TYPE_UINT, Option::LEVEL_ADVANCED)
-    .set_default(10)
-    .set_min(1)
-    .set_description("interval to scan directories to mirror snapshots")
-    .set_long_description("interval in seconds to scan configured directories for snapshot mirroring."),
-
-    Option("cephfs_mirror_max_consecutive_failures_per_directory", Option::TYPE_UINT, Option::LEVEL_ADVANCED)
-    .set_default(10)
-    .set_min(0)
-    .set_description("consecutive failed directory synchronization attempts before marking a directory as \"failed\"")
-    .set_long_description("number of consecutive snapshot synchronization failues to mark a directory as \"failed\". failed directories are retried for synchronization less frequently."),
-
-    Option("cephfs_mirror_retry_failed_directories_interval", Option::TYPE_UINT, Option::LEVEL_ADVANCED)
-    .set_default(60)
-    .set_min(1)
-    .set_description("failed directory retry interval for synchronization")
-    .set_long_description("interval in seconds to retry synchronization for failed directories."),
-
-    Option("cephfs_mirror_restart_mirror_on_failure_interval", Option::TYPE_SECS, Option::LEVEL_ADVANCED)
-    .set_default(20)
-    .set_min(0)
-    .set_description("interval to restart failed mirror instances")
-    .set_long_description("Interval in seconds to restart failed mirror instances. Setting to zero (0) disables restarting failed mirror instances."),
-    });
-}
-
-static std::vector<Option> build_options()
-{
-  std::vector<Option> result = get_global_options();
-
-  auto ingest = [&result](std::vector<Option>&& options, const char* svc) {
-    for (auto &o : options) {
-      o.add_service(svc);
-      result.push_back(std::move(o));
-    }
-  };
-
-  ingest(get_rgw_options(), "rgw");
-  ingest(get_rbd_options(), "rbd");
-  ingest(get_rbd_mirror_options(), "rbd-mirror");
-  ingest(get_immutable_object_cache_options(), "immutable-objet-cache");
-  ingest(get_mds_options(), "mds");
-  ingest(get_mds_client_options(), "mds_client");
-  ingest(get_cephfs_mirror_options(), "cephfs-mirror");
-
-  return result;
-}
-
-=======
->>>>>>> 3d8e73b2
 const std::vector<Option> ceph_options = build_options();